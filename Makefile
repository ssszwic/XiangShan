--- conflicted
+++ resolved
@@ -26,7 +26,6 @@
 IMAGE  ?= temp
 CONFIG ?= DefaultConfig
 NUM_CORES ?= 1
-<<<<<<< HEAD
 ABS_WORK_DIR := $(shell pwd)
 # VCS sim options
 RUN_BIN_DIR ?= $(ABS_WORK_DIR)/ready-to-run
@@ -44,21 +43,6 @@
 #RUN_OPTS += +diff=$(ABS_WORK_DIR)/ready-to-run/riscv64-nemu-interpreter-so
 RUN_OPTS += +no-diff
 RUN_OPTS += -fgp=num_threads:4,num_fsdb_threads:4
-=======
-MFC ?= 0
-
-FPGA_MEM_ARGS = --infer-rw --repl-seq-mem -c:$(FPGATOP):-o:$(@D)/$(@F).conf --gen-mem-verilog full
-SIM_MEM_ARGS = --infer-rw --repl-seq-mem -c:$(SIMTOP):-o:$(@D)/$(@F).conf --gen-mem-verilog full
-
-# select firrtl complier
-ifeq ($(MFC),1)
-override FC_ARGS = --mfc
-override FPGA_MEM_ARGS =
-override SIM_MEM_ARGS =
-endif
-
-
->>>>>>> 717585c5
 # co-simulation with DRAMsim3
 ifeq ($(WITH_DRAMSIM3),1)
 ifndef DRAMSIM3_HOME
@@ -84,28 +68,19 @@
 TIMELOG = $(BUILD_DIR)/time.log
 TIME_CMD = time -a -o $(TIMELOG)
 
-SED_CMD = sed -i -e 's/_\(aw\|ar\|w\|r\|b\)_\(\|bits_\)/_\1/g'
-
-# add comments to 'firrtl_black_box_resource_files'
-AWK_CMD = gawk -i inplace 'BEGIN{f=0} /FILE "firrtl_black_box_resource_files.f"/{f=1} !f{print $$0} f{print "//", $$0}'
-
-
 .DEFAULT_GOAL = verilog
 
 help:
-	mill -i XiangShan.runMain $(FPGATOP) --help
+	mill -i XiangShan.test.runMain $(SIMTOP) --help
 
 $(TOP_V): $(SCALA_FILE)
 	mkdir -p $(@D)
-	$(TIME_CMD) mill -i XiangShan.runMain $(FPGATOP) -td $(@D)  \
-		--config $(CONFIG)                                        \
-		$(FPGA_MEM_ARGS)                                          \
-		--num-cores $(NUM_CORES)                                  \
-		$(RELEASE_ARGS) $(FC_ARGS)
-	$(SED_CMD) $@
-ifeq ($(MFC),1)
-	$(AWK_CMD) $@
-endif
+	mill -i XiangShan.runMain $(FPGATOP) -td $(@D)                      \
+		--config $(CONFIG) --full-stacktrace --output-file $(@F)    \
+		--infer-rw --repl-seq-mem -c:$(FPGATOP):-o:$(@D)/$(@F).conf \
+		--gen-mem-verilog full --num-cores $(NUM_CORES)             \
+		$(RELEASE_ARGS)
+	sed -i -e 's/_\(aw\|ar\|w\|r\|b\)_\(\|bits_\)/_\1/g' $@
 	@git log -n 1 >> .__head__
 	@git diff >> .__diff__
 	@sed -i 's/^/\/\// ' .__head__
@@ -122,15 +97,11 @@
 	mkdir -p $(@D)
 	@echo "\n[mill] Generating Verilog files..." > $(TIMELOG)
 	@date -R | tee -a $(TIMELOG)
-	$(TIME_CMD) mill -i XiangShan.test.runMain $(SIMTOP) -td $(@D)  \
-		--config $(CONFIG)                                            \
-		$(SIM_MEM_ARGS)                                               \
-		--num-cores $(NUM_CORES)                                      \
-		$(SIM_ARGS) $(FC_ARGS)
-	$(SED_CMD) $@
-ifeq ($(MFC),1)
-	$(AWK_CMD) $@
-endif
+	$(TIME_CMD) mill -i XiangShan.test.runMain $(SIMTOP) -td $(@D)      \
+		--config $(CONFIG) --full-stacktrace --output-file $(@F)    \
+		--infer-rw --repl-seq-mem -c:$(SIMTOP):-o:$(@D)/$(@F).conf  \
+		--gen-mem-verilog full --num-cores $(NUM_CORES)             \
+		$(SIM_ARGS)
 	@git log -n 1 >> .__head__
 	@git diff >> .__diff__
 	@sed -i 's/^/\/\// ' .__head__
@@ -187,4 +158,4 @@
 verdi_rtl:
 	cd sim/rtl/$(RUN_BIN) && verdi -sv -2001 +verilog2001ext+v +systemverilogext+v -ssf tb_top.vf -dbdir simv.daidir -f sim_flist.f
 
-.PHONY: verilog sim-verilog emu clean help init bump bsp $(REF_SO)+.PHONY: verilog sim-verilog emu clean help init bump bsp $(REF_SO)
