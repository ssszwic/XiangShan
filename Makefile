--- conflicted
+++ resolved
@@ -56,15 +56,11 @@
 EMU_CXXFLAGS += -DVERILATOR -Wno-maybe-uninitialized
 EMU_LDFLAGS   = -lpthread -lSDL2 -ldl
 EMU_THREADS   = 1
-<<<<<<< HEAD
-VTHREAD_FLAGS = --threads $(EMU_THREADS) --threads-dpi none
-=======
 ifeq ($(EMU_THREADS), 1)
 	VTHREAD_FLAGS = --threads 1 
 else 
 	VTHREAD_FLAGS = --threads $(EMU_THREADS) --threads-dpi none
 endif
->>>>>>> 1b5cc13f
 
 # --trace
 VERILATOR_FLAGS = --top-module $(SIM_TOP) \
