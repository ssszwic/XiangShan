--- conflicted
+++ resolved
@@ -55,20 +55,6 @@
 override SIM_ARGS += --with-constantin
 endif
 
-<<<<<<< HEAD
-# top-down
-ifeq ($(CONFIG),DefaultConfig)
-ENABLE_TOPDOWN ?= 0
-endif
-ifneq ($(NUM_CORES),1)
-ENABLE_TOPDOWN = 0
-endif
-ifeq ($(ENABLE_TOPDOWN),1)
-override SIM_ARGS += --enable-topdown
-endif
-
-=======
->>>>>>> 1a718038
 # emu for the release version
 RELEASE_ARGS = --disable-all --remove-assert --fpga-platform
 DEBUG_ARGS   = --enable-difftest
