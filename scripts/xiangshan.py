#***************************************************************************************
# Copyright (c) 2020-2021 Institute of Computing Technology, Chinese Academy of Sciences
# Copyright (c) 2020-2021 Peng Cheng Laboratory
#
# XiangShan is licensed under Mulan PSL v2.
# You can use this software according to the terms and conditions of the Mulan PSL v2.
# You may obtain a copy of Mulan PSL v2 at:
#          http://license.coscl.org.cn/MulanPSL2
#
# THIS SOFTWARE IS PROVIDED ON AN "AS IS" BASIS, WITHOUT WARRANTIES OF ANY KIND,
# EITHER EXPRESS OR IMPLIED, INCLUDING BUT NOT LIMITED TO NON-INFRINGEMENT,
# MERCHANTABILITY OR FIT FOR A PARTICULAR PURPOSE.
#
# See the Mulan PSL v2 for more details.
#***************************************************************************************

# Simple version of xiangshan python wrapper

import argparse
import json
import os
import random
import signal
import subprocess
import sys
import time

import psutil


def load_all_gcpt(gcpt_path, json_path):
    all_gcpt = []
    with open(json_path) as f:
        data = json.load(f)
    for benchspec in data:
        for point in data[benchspec]:
            weight = data[benchspec][point]
            gcpt = os.path.join(gcpt_path, "_".join([benchspec, point, weight]))
            bin_dir = os.path.join(gcpt, "0")
            bin_file = list(os.listdir(bin_dir))
            assert(len(bin_file) == 1)
            bin_path = os.path.join(bin_dir, bin_file[0])
            assert(os.path.isfile(bin_path))
            all_gcpt.append(bin_path)
    return all_gcpt

class XSArgs(object):
    script_path = os.path.realpath(__file__)
    # default path to the repositories
    noop_home = os.path.join(os.path.dirname(script_path), "..")
    nemu_home = os.path.join(noop_home, "../NEMU")
    am_home = os.path.join(noop_home, "../nexus-am")
    dramsim3_home = os.path.join(noop_home, "../DRAMsim3")
    rvtest_home = os.path.join(noop_home, "../riscv-tests")
    default_wave_home = os.path.join(noop_home, "build")
    wave_home   = default_wave_home

    def __init__(self, args):
        # all path environment variables that should be set
        all_path = [
            # (python argument, environment variable, default, target function)
            (None, "NOOP_HOME", self.noop_home, self.set_noop_home),
            (args.nemu, "NEMU_HOME", self.nemu_home, self.set_nemu_home),
            (args.am, "AM_HOME", self.am_home, self.set_am_home),
            (args.dramsim3, "DRAMSIM3_HOME", self.dramsim3_home, self.set_dramsim3_home),
            (args.rvtest, "RVTEST_HOME", self.rvtest_home, self.set_rvtest_home),
        ]
        for (arg_in, env, default, set_func) in all_path:
            set_func(self.__extract_path(arg_in, env, default))
        # Chisel arguments
        self.enable_log = args.enable_log
        self.num_cores = args.num_cores
        # Makefile arguments
        self.threads = args.threads
        self.with_dramsim3 = 1 if args.with_dramsim3 else None
        self.is_release = 1 if args.release else None
        self.is_spike = "spike" if args.spike else None
        self.trace = 1 if args.trace or not args.disable_fork  else None
        self.config = args.config
        # emu arguments
        self.max_instr = args.max_instr
        self.ram_size = args.ram_size
        self.seed = random.randint(0, 9999)
        self.numa = args.numa
        self.diff = args.diff
        if args.spike and "nemu" in args.diff:
            self.diff = self.diff.replace("nemu-interpreter", "spike")
        self.fork = not args.disable_fork
        self.disable_diff = args.no_diff
        # wave dump path
        if args.wave_dump is not None:
            self.set_wave_home(args.wave_dump)
        else:
            self.set_wave_home(self.default_wave_home)

    def get_env_variables(self):
        all_env = {
            "NOOP_HOME"    : self.noop_home,
            "NEMU_HOME"    : self.nemu_home,
            "WAVE_HOME"    : self.wave_home,
            "AM_HOME"      : self.am_home,
            "DRAMSIM3_HOME": self.dramsim3_home
        }
        return all_env

    def get_chisel_args(self, prefix=None):
        chisel_args = [
            (self.enable_log, "enable-log")
        ]
        args = map(lambda x: x[1], filter(lambda arg: arg[0], chisel_args))
        if prefix is not None:
            args = map(lambda x: prefix + x, args)
        return args

    def get_makefile_args(self):
        makefile_args = [
            (self.threads,       "EMU_THREADS"),
            (self.with_dramsim3, "WITH_DRAMSIM3"),
            (self.is_release,    "RELEASE"),
            (self.is_spike,      "REF"),
            (self.trace,         "EMU_TRACE"),
            (self.config,        "CONFIG"),
            (self.num_cores,     "NUM_CORES")
        ]
        args = filter(lambda arg: arg[0] is not None, makefile_args)
        return args

    def get_emu_args(self):
        emu_args = [
            (self.max_instr, "max-instr"),
            (self.diff,      "diff"),
            (self.seed,      "seed"),
            (self.ram_size,  "ram-size"),
        ]
        args = filter(lambda arg: arg[0] is not None, emu_args)
        return args

    def show(self):
        print("Extra environment variables:")
        env = self.get_env_variables()
        for env_name in env:
            print(f"{env_name}: {env[env_name]}")
        print()
        print("Chisel arguments:")
        print(" ".join(self.get_chisel_args()))
        print()
        print("Makefile arguments:")
        for val, name in self.get_makefile_args():
            print(f"{name}={val}")
        print()
        print("emu arguments:")
        for val, name in self.get_emu_args():
            print(f"--{name} {val}")
        print()

    def __extract_path(self, path, env=None, default=None):
        if path is None and env is not None:
            path = os.getenv(env)
        if path is None and default is not None:
            path = default
        path = os.path.realpath(path)
        return path

    def set_noop_home(self, path):
        self.noop_home = path

    def set_nemu_home(self, path):
        self.nemu_home = path

    def set_am_home(self, path):
        self.am_home = path

    def set_dramsim3_home(self, path):
        self.dramsim3_home = path

    def set_rvtest_home(self, path):
        self.rvtest_home = path

    def set_wave_home(self, path):
        print(f"set wave home to {path}")
        self.wave_home = path

# XiangShan environment
class XiangShan(object):
    def __init__(self, args):
        self.args = XSArgs(args)
        self.timeout = args.timeout

    def show(self):
        self.args.show()

    def make_clean(self):
        print("Clean up CI workspace")
        self.show()
        return_code = self.__exec_cmd(f'make -C $NOOP_HOME clean')
        return return_code

    def generate_verilog(self):
        print("Generating XiangShan verilog with the following configurations:")
        self.show()
        sim_args = " ".join(self.args.get_chisel_args(prefix="--"))
        make_args = " ".join(map(lambda arg: f"{arg[1]}={arg[0]}", self.args.get_makefile_args()))
        return_code = self.__exec_cmd(f'make -C $NOOP_HOME verilog SIM_ARGS="{sim_args}" {make_args}')
        return return_code

    def build_emu(self):
        print("Building XiangShan emu with the following configurations:")
        self.show()
        sim_args = " ".join(self.args.get_chisel_args(prefix="--"))
        make_args = " ".join(map(lambda arg: f"{arg[1]}={arg[0]}", self.args.get_makefile_args()))
        return_code = self.__exec_cmd(f'make -C $NOOP_HOME emu -j200 SIM_ARGS="{sim_args}" {make_args}')
        return return_code

    def run_emu(self, workload):
        print("Running XiangShan emu with the following configurations:")
        self.show()
        emu_args = " ".join(map(lambda arg: f"--{arg[1]} {arg[0]}", self.args.get_emu_args()))
        print("workload:", workload)
        numa_args = ""
        if self.args.numa:
            numa_info = get_free_cores(self.args.threads)
            numa_args = f"numactl -m {numa_info[0]} -C {numa_info[1]}-{numa_info[2]}"
        fork_args = "--enable-fork" if self.args.fork else ""
        diff_args = "--no-diff" if self.args.disable_diff else ""
        return_code = self.__exec_cmd(f'{numa_args} $NOOP_HOME/build/emu -i {workload} {emu_args} {fork_args} {diff_args}')
        return return_code

    def run(self, args):
        if args.ci is not None:
            return self.run_ci(args.ci)
        actions = [
            (args.generate, lambda _ : self.generate_verilog()),
            (args.build, lambda _ : self.build_emu()),
            (args.workload, lambda args: self.run_emu(args.workload)),
            (args.clean, lambda _ : self.make_clean())
        ]
        valid_actions = map(lambda act: act[1], filter(lambda act: act[0], actions))
        for i, action in enumerate(valid_actions):
            print(f"Action {i}:")
            ret = action(args)
            if ret:
                return ret
        return 0

    def __exec_cmd(self, cmd):
        env = dict(os.environ)
        env.update(self.args.get_env_variables())
        print("subprocess call cmd:", cmd)
        start = time.time()
        proc = subprocess.Popen(cmd, shell=True, env=env, preexec_fn=os.setsid)
        try:
            return_code = proc.wait(self.timeout)
            end = time.time()
            print(f"Elapsed time: {end - start} seconds")
            return return_code
        except (KeyboardInterrupt, subprocess.TimeoutExpired):
            os.killpg(os.getpgid(proc.pid), signal.SIGINT)
            print(f"KeyboardInterrupt or TimeoutExpired.")
            return 0

    def __get_ci_cputest(self, name=None):
        base_dir = os.path.join(self.args.am_home, "tests/cputest/build")
        cputest = os.listdir(base_dir)
        cputest = filter(lambda x: x.endswith(".bin"), cputest)
        cputest = map(lambda x: os.path.join(base_dir, x), cputest)
        return cputest

    def __get_ci_rvtest(self, name=None):
        base_dir = os.path.join(self.args.rvtest_home, "isa/build")
        riscv_tests = os.listdir(base_dir)
        riscv_tests = filter(lambda x: x.endswith(".bin"), riscv_tests)
        all_rv_tests = ["rv64ui", "rv64um", "rv64ua", "rv64uf", "rv64ud"]
        riscv_tests = filter(lambda x: x[:6] in all_rv_tests, riscv_tests)
        riscv_tests = map(lambda x: os.path.join(base_dir, x), riscv_tests)
        return riscv_tests

    def __get_ci_misc(self, name=None):
        base_dir = "/nfs/home/share/ci-workloads"
        workloads = [
            "bitmanip/bitMisc.bin",
            "crypto/crypto-riscv64-noop.bin",
            "coremark_rv64gc_o2/coremark-riscv64-xs.bin",
            "coremark_rv64gc_o3/coremark-riscv64-xs.bin",
            "coremark_rv64gcb_o3/coremark-riscv64-xs.bin",
            "ext_intr/amtest-riscv64-xs.bin",
            "cache-alias/aliastest-riscv64-xs.bin",
            "Svinval/rv64mi-p-svinval.bin",
            "pmp/pmp.riscv.bin",
            "asid/asid.bin",
            "isa_misc/xret_clear_mprv.bin",
            "isa_misc/satp_ppn.bin",
            "cache-management/softprefetchtest-riscv64-xs.bin"
        ]
        misc_tests = map(lambda x: os.path.join(base_dir, x), workloads)
        return misc_tests

    def __get_ci_mc(self, name=None):
        base_dir = "/nfs/home/share/ci-workloads"
        workloads = [
            "dualcoretest/ldvio-riscv64-xs.bin"
        ]
        mc_tests = map(lambda x: os.path.join(base_dir, x), workloads)
        return mc_tests

    def __get_ci_nodiff(self, name=None):
        base_dir = "/nfs/home/share/ci-workloads"
        workloads = [
            "cache-management/cacheoptest-riscv64-xs.bin"
        ]
        tests = map(lambda x: os.path.join(base_dir, x), workloads)
        return tests

    def __am_apps_path(self, bench):
        filename = f"{bench}-riscv64-noop.bin"
        return [os.path.join(self.args.am_home, "apps", bench, "build", filename)]

    def __get_ci_workloads(self, name):
        workloads = {
            "linux-hello": "bbl.bin",
            "linux-hello-smp": "bbl.bin",
            "povray": "_700480000000_.gz",
            "mcf": "_17520000000_.gz",
            "xalancbmk": "_266100000000_.gz",
            "gcc": "_39720000000_.gz",
            "namd": "_434640000000_.gz",
            "milc": "_103620000000_.gz",
            "lbm": "_140840000000_.gz",
            "gromacs": "_275480000000_.gz",
            "wrf": "_1916220000000_.gz",
            "astar": "_122060000000_.gz"
        }
        if name in workloads:
            return [os.path.join("/nfs/home/share/ci-workloads", name, workloads[name])]
        # select a random SPEC checkpoint
        assert(name == "random")
        all_cpt = [
            "/nfs-nvme/home/share/checkpoints_profiles/spec06_rv64gcb_o2_20m/take_cpt",
            "/nfs-nvme/home/share/checkpoints_profiles/spec06_rv64gcb_o3_20m/take_cpt",
            "/nfs-nvme/home/share/checkpoints_profiles/spec06_rv64gc_o2_20m/take_cpt",
            "/nfs-nvme/home/share/checkpoints_profiles/spec06_rv64gc_o2_50m/take_cpt",
            "/nfs-nvme/home/share/checkpoints_profiles/spec17_rv64gcb_o2_20m/take_cpt",
            "/nfs-nvme/home/share/checkpoints_profiles/spec17_rv64gcb_o3_20m/take_cpt",
            "/nfs-nvme/home/share/checkpoints_profiles/spec17_rv64gc_o2_50m/take_cpt",
            "/nfs-nvme/home/share/checkpoints_profiles/spec17_speed_rv64gcb_o3_20m/take_cpt"
        ]
        all_json = [
            "/nfs-nvme/home/share/checkpoints_profiles/spec06_rv64gcb_o2_20m/json/simpoint_summary.json",
            "/nfs-nvme/home/share/checkpoints_profiles/spec06_rv64gcb_o3_20m/simpoint_summary.json",
            "/nfs-nvme/home/share/checkpoints_profiles/spec06_rv64gc_o2_20m/simpoint_summary.json",
            "/nfs-nvme/home/share/checkpoints_profiles/spec06_rv64gc_o2_50m/simpoint_summary.json",
            "/nfs-nvme/home/share/checkpoints_profiles/spec17_rv64gcb_o2_20m/simpoint_summary.json",
            "/nfs-nvme/home/share/checkpoints_profiles/spec17_rv64gcb_o3_20m/simpoint_summary.json",
            "/nfs-nvme/home/share/checkpoints_profiles/spec17_rv64gc_o2_50m/simpoint_summary.json",
            "/nfs-nvme/home/share/checkpoints_profiles/spec17_speed_rv64gcb_o3_20m/simpoint_summary.json"
        ]
        assert(len(all_cpt) == len(all_json))
        cpt_path, json_path = random.choice(list(zip(all_cpt, all_json)))
        all_gcpt = load_all_gcpt(cpt_path, json_path)
        return [random.choice(all_gcpt)]

    def run_ci(self, test):
        all_tests = {
            "cputest": self.__get_ci_cputest,
            "riscv-tests": self.__get_ci_rvtest,
            "misc-tests": self.__get_ci_misc,
            "mc-tests": self.__get_ci_mc,
            "nodiff-tests": self.__get_ci_nodiff,
            "microbench": self.__am_apps_path,
            "coremark": self.__am_apps_path
        }
        for target in all_tests.get(test, self.__get_ci_workloads)(test):
            print(target)
            ret = self.run_emu(target)
            if ret:
                if self.args.default_wave_home != self.args.wave_home:
                    print("copy wave file to " + self.args.wave_home)
                    self.__exec_cmd(f"cp $NOOP_HOME/build/*.vcd $WAVE_HOME")
                    self.__exec_cmd(f"cp $NOOP_HOME/build/emu $WAVE_HOME")
                    self.__exec_cmd(f"cp $NOOP_HOME/build/SimTop.v $WAVE_HOME")
                return ret
        return 0

def get_free_cores(n):
    while True:
        # To avoid potential conflicts, we allow CI to use SMT.
        num_logical_core = psutil.cpu_count(logical=False)
        core_usage = psutil.cpu_percent(interval=1, percpu=True)
        num_window = num_logical_core // n
        for i in range(num_window):
            window_usage = core_usage[i * n : i * n + n]
            if sum(window_usage) < 0.3 * n and True not in map(lambda x: x > 0.5, window_usage):
                return (((i * n) % 128)// 64, i * n, i * n + n - 1)
        print(f"No free {n} cores found. CPU usage: {core_usage}\n")

if __name__ == "__main__":
    parser = argparse.ArgumentParser(description='Python wrapper for XiangShan')
    parser.add_argument('workload', nargs='?', type=str, default="",
                        help='input workload file in binary format')
    # actions
    parser.add_argument('--build', action='store_true', help='build XS emu')
    parser.add_argument('--generate', action='store_true', help='generate XS verilog')
    parser.add_argument('--ci', nargs='?', type=str, const="", help='run CI tests')
    parser.add_argument('--clean', action='store_true', help='clean up XiangShan CI workspace')
<<<<<<< HEAD
=======
    parser.add_argument('--timeout', nargs='?', type=int, default=None, help='timeout (in seconds)')
>>>>>>> dbf2ed8f
    # environment variables
    parser.add_argument('--nemu', nargs='?', type=str, help='path to nemu')
    parser.add_argument('--am', nargs='?', type=str, help='path to nexus-am')
    parser.add_argument('--dramsim3', nargs='?', type=str, help='path to dramsim3')
    parser.add_argument('--rvtest', nargs='?', type=str, help='path to riscv-tests')
    parser.add_argument('--wave-dump', nargs='?', type=str , help='path to dump wave')
    # chisel arguments
    parser.add_argument('--enable-log', action='store_true', help='enable log')
    parser.add_argument('--num-cores', type=int, help='number of cores')
    # makefile arguments
    parser.add_argument('--release', action='store_true', help='enable release')
    parser.add_argument('--spike', action='store_true', help='enable spike diff')
    parser.add_argument('--with-dramsim3', action='store_true', help='enable dramsim3')
    parser.add_argument('--threads', nargs='?', type=int, help='number of emu threads')
    parser.add_argument('--trace', action='store_true', help='enable waveform')
    parser.add_argument('--config', nargs='?', type=str, help='config')
    # emu arguments
    parser.add_argument('--numa', action='store_true', help='use numactl')
    parser.add_argument('--diff', nargs='?', default="./ready-to-run/riscv64-nemu-interpreter-so", type=str, help='nemu so')
    parser.add_argument('--max-instr', nargs='?', type=int, help='max instr')
    parser.add_argument('--disable-fork', action='store_true', help='disable lightSSS')
    parser.add_argument('--no-diff', action='store_true', help='disable difftest')
    parser.add_argument('--ram-size', nargs='?', type=str, help='manually set simulation memory size (8GB by default)')

    args = parser.parse_args()

    xs = XiangShan(args)
    ret = xs.run(args)

    sys.exit(ret)<|MERGE_RESOLUTION|>--- conflicted
+++ resolved
@@ -401,10 +401,7 @@
     parser.add_argument('--generate', action='store_true', help='generate XS verilog')
     parser.add_argument('--ci', nargs='?', type=str, const="", help='run CI tests')
     parser.add_argument('--clean', action='store_true', help='clean up XiangShan CI workspace')
-<<<<<<< HEAD
-=======
     parser.add_argument('--timeout', nargs='?', type=int, default=None, help='timeout (in seconds)')
->>>>>>> dbf2ed8f
     # environment variables
     parser.add_argument('--nemu', nargs='?', type=str, help='path to nemu')
     parser.add_argument('--am', nargs='?', type=str, help='path to nexus-am')
