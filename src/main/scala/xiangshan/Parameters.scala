--- conflicted
+++ resolved
@@ -173,10 +173,7 @@
   EnableAccurateLoadError: Boolean = true,
   EnableUncacheWriteOutstanding: Boolean = false,
   MMUAsidLen: Int = 16, // max is 16, 0 is not supported now
-<<<<<<< HEAD
   ReSelectLen: Int = 7, // load replay queue replay select counter len
-=======
-  ReSelectLen: Int = 6, // load replay queue replay select counter len
   iwpuParameters: WPUParameters = WPUParameters(
     enWPU = true,
     algoName = "mmru",
@@ -191,7 +188,6 @@
     isICache = false,
     portNum = 1
   ),
->>>>>>> e8e12d09
   itlbParameters: TLBParameters = TLBParameters(
     name = "itlb",
     fetchi = true,
