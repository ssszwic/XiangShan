--- conflicted
+++ resolved
@@ -289,13 +289,8 @@
   AlwaysBasicDiff: Boolean = true,
   EnableDebug: Boolean = false,
   EnablePerfDebug: Boolean = true,
-<<<<<<< HEAD
-  UseDRAMSim: Boolean = false
-=======
   UseDRAMSim: Boolean = false,
-  EnableConstantin: Boolean = false,
-  EnableTopDown: Boolean = false
->>>>>>> 282f71c4
+  EnableConstantin: Boolean = false
 )
 
 trait HasXSParameter {
