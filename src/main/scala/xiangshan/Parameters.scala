--- conflicted
+++ resolved
@@ -338,12 +338,8 @@
   val EnableFastForward = coreParams.EnableFastForward
   val EnableLdVioCheckAfterReset = coreParams.EnableLdVioCheckAfterReset
   val RefillSize = coreParams.RefillSize
-<<<<<<< HEAD
-  val BTLBWidth = coreParams.LoadPipelineWidth + coreParams.StorePipelineWidth + coreParams.L1DPrefetchPipelineWidth
-=======
   val asidLen = coreParams.MMUAsidLen
-  val BTLBWidth = coreParams.LoadPipelineWidth + coreParams.StorePipelineWidth
->>>>>>> 496c0adf
+  val BTLBWidth = coreParams.LoadPipelineWidth + coreParams.StorePipelineWidth + coreParams.L1DPrefetchPipelineWidth //tjz
   val refillBothTlb = coreParams.refillBothTlb
   val itlbParams = coreParams.itlbParameters
   val ldtlbParams = coreParams.ldtlbParameters
