--- conflicted
+++ resolved
@@ -372,10 +372,7 @@
   val cmd = Output(TlbCmd())
   val size = Output(UInt(log2Ceil(log2Ceil(XLEN/8)+1).W))
   val kill = Output(Bool()) // Use for blocked tlb that need sync with other module like icache
-<<<<<<< HEAD
-=======
   val memidx = Output(new MemBlockidxBundle)
->>>>>>> 8744445e
   // do not translate, but still do pmp/pma check
   val no_translate = Output(Bool()) 
   val debug = new Bundle {
