/***************************************************************************************
* Copyright (c) 2020-2021 Institute of Computing Technology, Chinese Academy of Sciences
* Copyright (c) 2020-2021 Peng Cheng Laboratory
*
* XiangShan is licensed under Mulan PSL v2.
* You can use this software according to the terms and conditions of the Mulan PSL v2.
* You may obtain a copy of Mulan PSL v2 at:
*          http://license.coscl.org.cn/MulanPSL2
*
* THIS SOFTWARE IS PROVIDED ON AN "AS IS" BASIS, WITHOUT WARRANTIES OF ANY KIND,
* EITHER EXPRESS OR IMPLIED, INCLUDING BUT NOT LIMITED TO NON-INFRINGEMENT,
* MERCHANTABILITY OR FIT FOR A PARTICULAR PURPOSE.
*
* See the Mulan PSL v2 for more details.
***************************************************************************************/

package xiangshan.cache.mmu

import chipsalliance.rocketchip.config.Parameters
import chisel3._
import chisel3.internal.naming.chiselName
import chisel3.util._
import freechips.rocketchip.util.SRAMAnnotation
import huancun.mbist.MBISTPipeline
import huancun.mbist.MBISTPipeline.placePipelines
import xiangshan._
import utils._
import xiangshan.backend.fu.{PMPChecker, PMPReqBundle}
import xiangshan.backend.rob.RobPtr
import xiangshan.backend.fu.util.HasCSRConst


@chiselName
<<<<<<< HEAD
class TLB(parentName:String = "Unknown",Width: Int, q: TLBParameters)(implicit p: Parameters) extends TlbModule with HasCSRConst with HasPerfEvents {
  val io = IO(new TlbIO(Width, q))
=======
class TLB(Width: Int, nRespDups: Int = 1, q: TLBParameters)(implicit p: Parameters) extends TlbModule with HasCSRConst with HasPerfEvents {
  val io = IO(new TlbIO(Width, nRespDups, q))
>>>>>>> c84e0fa4

  require(q.superAssociative == "fa")
  if (q.sameCycle || q.missSameCycle) {
    require(q.normalAssociative == "fa")
  }

  val req = io.requestor.map(_.req)
  val resp = io.requestor.map(_.resp)
  val ptw = io.ptw
  val pmp = io.pmp
  val ptw_resp = if (q.sameCycle) RegNext(ptw.resp.bits) else ptw.resp.bits
  val ptw_resp_v = if (q.sameCycle) RegNext(ptw.resp.valid, init = false.B) else ptw.resp.valid

  val sfence = io.sfence
  val csr = io.csr
  val satp = csr.satp
  val priv = csr.priv
  val ifecth = if (q.fetchi) true.B else false.B
  val mode = if (q.useDmode) priv.dmode else priv.imode
  // val vmEnable = satp.mode === 8.U // && (mode < ModeM) // FIXME: fix me when boot xv6/linux...
  val vmEnable = if (EnbaleTlbDebug) (satp.mode === 8.U)
  else (satp.mode === 8.U && (mode < ModeM))

  val reqAddr = req.map(_.bits.vaddr.asTypeOf(new VaBundle))
  val vpn = reqAddr.map(_.vpn)
  val cmd = req.map(_.bits.cmd)
  val valid = req.map(_.valid)

  def widthMapSeq[T <: Seq[Data]](f: Int => T) = (0 until Width).map(f)

  def widthMap[T <: Data](f: Int => T) = (0 until Width).map(f)

  // Normal page && Super page
  val normalPage = TlbStorage(
    name = "normal",
    associative = q.normalAssociative,
    sameCycle = q.sameCycle,
    ports = Width,
    nSets = q.normalNSets,
    nWays = q.normalNWays,
    nDups = nRespDups,
    saveLevel = q.saveLevel,
    normalPage = true,
    superPage = false
  )
  val superPage = TlbStorage(
    name = "super",
    associative = q.superAssociative,
    sameCycle = q.sameCycle,
    ports = Width,
    nSets = q.superNSets,
    nWays = q.superNWays,
    saveLevel = q.saveLevel,
    normalPage = q.normalAsVictim,
    superPage = true,
  )
  val (tlbMbistPipelineSram,tlbMbistPipelineRf,tlbMbistPipelineSramRepair,tlbMbistPipelineRfRepair) = placePipelines(level = 1,infoName = s"TLB_${this.hashCode()}")


  for (i <- 0 until Width) {
    normalPage.r_req_apply(
      valid = io.requestor(i).req.valid,
      vpn = vpn(i),
      asid = csr.satp.asid,
      i = i
    )
    superPage.r_req_apply(
      valid = io.requestor(i).req.valid,
      vpn = vpn(i),
      asid = csr.satp.asid,
      i = i
    )
  }

  normalPage.victim.in <> superPage.victim.out
  normalPage.victim.out <> superPage.victim.in
  normalPage.sfence <> io.sfence
  superPage.sfence <> io.sfence
  normalPage.csr <> io.csr
  superPage.csr <> io.csr

  val refill_now = ptw_resp_v
  def TLBNormalRead(i: Int) = {
    val (n_hit_sameCycle, normal_hit, normal_ppn, normal_perm) = normalPage.r_resp_apply(i)
    val (s_hit_sameCycle, super_hit, super_ppn, super_perm) = superPage.r_resp_apply(i)
    // assert(!(normal_hit && super_hit && vmEnable && RegNext(req(i).valid, init = false.B)))

    val hit = normal_hit || super_hit
    val hit_sameCycle = n_hit_sameCycle || s_hit_sameCycle
    val cmdReg = if (!q.sameCycle) RegNext(cmd(i)) else cmd(i)
    val validReg = if (!q.sameCycle) RegNext(valid(i)) else valid(i)
    val offReg = if (!q.sameCycle) RegNext(reqAddr(i).off) else reqAddr(i).off
    val sizeReg = if (!q.sameCycle) RegNext(req(i).bits.size) else req(i).bits.size

    /** *************** next cycle when two cycle is false******************* */
    val miss = !hit && vmEnable
    val fast_miss = !super_hit && vmEnable
    val miss_sameCycle = (!hit_sameCycle || refill_now) && vmEnable
    hit.suggestName(s"hit_${i}")
    miss.suggestName(s"miss_${i}")

    val vaddr = SignExt(req(i).bits.vaddr, PAddrBits)
    req(i).ready := resp(i).ready
    resp(i).valid := validReg
    resp(i).bits.miss := { if (q.missSameCycle) miss_sameCycle else miss }
    resp(i).bits.fast_miss := fast_miss
    resp(i).bits.ptwBack := ptw.resp.fire()

    // for timing optimization, pmp check is divided into dynamic and static
    // dynamic: superpage (or full-connected reg entries) -> check pmp when translation done
    // static: 4K pages (or sram entries) -> check pmp with pre-checked results
    val pmp_paddr = Mux(vmEnable, Cat(super_ppn(0), offReg), if (!q.sameCycle) RegNext(vaddr) else vaddr)
    pmp(i).valid := resp(i).valid
    pmp(i).bits.addr := pmp_paddr
    pmp(i).bits.size := sizeReg
    pmp(i).bits.cmd := cmdReg

    resp(i).bits.static_pm.valid := !super_hit && vmEnable && q.partialStaticPMP.B // ls/st unit should use this mmio, not the result from pmp
    resp(i).bits.static_pm.bits := !normal_perm(0).pm.c

    // duplicate resp part
    for (d <- 0 until nRespDups) {
      val ppn = Mux(super_hit, super_ppn(0), normal_ppn(d))
      val perm = Mux(super_hit, super_perm(0), normal_perm(d))

      val pf = perm.pf
      val af = perm.af
      val paddr = Cat(ppn, offReg)
      resp(i).bits.paddr(d) := Mux(vmEnable, paddr, if (!q.sameCycle) RegNext(vaddr) else vaddr)

      val ldUpdate = !perm.a && TlbCmd.isRead(cmdReg) && !TlbCmd.isAmo(cmdReg) // update A/D through exception
      val stUpdate = (!perm.a || !perm.d) && (TlbCmd.isWrite(cmdReg) || TlbCmd.isAmo(cmdReg)) // update A/D through exception
      val instrUpdate = !perm.a && TlbCmd.isExec(cmdReg) // update A/D through exception
      val modeCheck = !(mode === ModeU && !perm.u || mode === ModeS && perm.u && (!priv.sum || ifecth))
      val ldPermFail = !(modeCheck && (perm.r || priv.mxr && perm.x))
      val stPermFail = !(modeCheck && perm.w)
      val instrPermFail = !(modeCheck && perm.x)
      val ldPf = (ldPermFail || pf) && (TlbCmd.isRead(cmdReg) && !TlbCmd.isAmo(cmdReg))
      val stPf = (stPermFail || pf) && (TlbCmd.isWrite(cmdReg) || TlbCmd.isAmo(cmdReg))
      val instrPf = (instrPermFail || pf) && TlbCmd.isExec(cmdReg)
      val fault_valid = vmEnable
      resp(i).bits.excp(d).pf.ld := (ldPf || ldUpdate) && fault_valid && !af
      resp(i).bits.excp(d).pf.st := (stPf || stUpdate) && fault_valid && !af
      resp(i).bits.excp(d).pf.instr := (instrPf || instrUpdate) && fault_valid && !af
      // NOTE: pf need && with !af, page fault has higher priority than access fault
      // but ptw may also have access fault, then af happens, the translation is wrong.
      // In this case, pf has lower priority than af

      val spm = normal_perm(d).pm // static physical memory protection or attribute
      val spm_v = !super_hit && vmEnable && q.partialStaticPMP.B // static pm valid; do not use normal_hit, it's too long.
      // for tlb without sram, tlb will miss, pm should be ignored outsize
      resp(i).bits.excp(d).af.ld    := (af || (spm_v && !spm.r)) && TlbCmd.isRead(cmdReg) && fault_valid
      resp(i).bits.excp(d).af.st    := (af || (spm_v && !spm.w)) && TlbCmd.isWrite(cmdReg) && fault_valid
      resp(i).bits.excp(d).af.instr := (af || (spm_v && !spm.x)) && TlbCmd.isExec(cmdReg) && fault_valid
    }

    (hit, miss, validReg)
  }

  val readResult = (0 until Width).map(TLBNormalRead(_))
  val hitVec = readResult.map(_._1)
  val missVec = readResult.map(_._2)
  val validRegVec = readResult.map(_._3)

  // replacement
  def get_access(one_hot: UInt, valid: Bool): Valid[UInt] = {
    val res = Wire(Valid(UInt(log2Up(one_hot.getWidth).W)))
    res.valid := Cat(one_hot).orR && valid
    res.bits := OHToUInt(one_hot)
    res
  }

  val normal_refill_idx = if (q.outReplace) {
    io.replace.normalPage.access <> normalPage.access
    io.replace.normalPage.chosen_set := get_set_idx(ptw_resp.entry.tag, q.normalNSets)
    io.replace.normalPage.refillIdx
  } else if (q.normalAssociative == "fa") {
    val re = ReplacementPolicy.fromString(q.normalReplacer, q.normalNWays)
    re.access(normalPage.access.map(_.touch_ways)) // normalhitVecVec.zipWithIndex.map{ case (hv, i) => get_access(hv, validRegVec(i))})
    re.way
  } else { // set-acco && plru
    val re = ReplacementPolicy.fromString(q.normalReplacer, q.normalNSets, q.normalNWays)
    re.access(normalPage.access.map(_.sets), normalPage.access.map(_.touch_ways))
    re.way(get_set_idx(ptw_resp.entry.tag, q.normalNSets))
  }

  val super_refill_idx = if (q.outReplace) {
    io.replace.superPage.access <> superPage.access
    io.replace.superPage.chosen_set := DontCare
    io.replace.superPage.refillIdx
  } else {
    val re = ReplacementPolicy.fromString(q.superReplacer, q.superNWays)
    re.access(superPage.access.map(_.touch_ways))
    re.way
  }

  val refill = ptw_resp_v && !sfence.valid && !satp.changed
  normalPage.w_apply(
    valid = { if (q.normalAsVictim) false.B
    else refill && ptw_resp.entry.is_normalentry()},
    wayIdx = normal_refill_idx,
    data = ptw_resp,
    data_replenish = io.ptw_replenish
  )
  superPage.w_apply(
    valid = { if (q.normalAsVictim) refill
    else refill && !ptw_resp.entry.is_normalentry()},
    wayIdx = super_refill_idx,
    data = ptw_resp,
    data_replenish = io.ptw_replenish
  )

  // if sameCycle, just req.valid
  // if !sameCycle, add one more RegNext based on !sameCycle's RegNext
  // because sram is too slow and dtlb is too distant from dtlbRepeater
  for (i <- 0 until Width) {
    io.ptw.req(i).valid :=  need_RegNextInit(!q.sameCycle, validRegVec(i) && missVec(i), false.B) &&
      !RegNext(refill, init = false.B) &&
      param_choose(!q.sameCycle, !RegNext(RegNext(refill, init = false.B), init = false.B), true.B)
    io.ptw.req(i).bits.vpn := need_RegNext(!q.sameCycle, need_RegNext(!q.sameCycle, reqAddr(i).vpn))
  }
  io.ptw.resp.ready := true.B

  def need_RegNext[T <: Data](need: Boolean, data: T): T = {
    if (need) RegNext(data)
    else data
  }
  def need_RegNextInit[T <: Data](need: Boolean, data: T, init_value: T): T = {
    if (need) RegNext(data, init = init_value)
    else data
  }

  def param_choose[T <: Data](need: Boolean, truedata: T, falsedata: T): T = {
    if (need) truedata
    else falsedata
  }

  if (!q.shouldBlock) {
    for (i <- 0 until Width) {
      XSPerfAccumulate("first_access" + Integer.toString(i, 10), validRegVec(i) && vmEnable && RegNext(req(i).bits.debug.isFirstIssue))
      XSPerfAccumulate("access" + Integer.toString(i, 10), validRegVec(i) && vmEnable)
    }
    for (i <- 0 until Width) {
      XSPerfAccumulate("first_miss" + Integer.toString(i, 10), validRegVec(i) && vmEnable && missVec(i) && RegNext(req(i).bits.debug.isFirstIssue))
      XSPerfAccumulate("miss" + Integer.toString(i, 10), validRegVec(i) && vmEnable && missVec(i))
    }
  } else {
    // NOTE: ITLB is blocked, so every resp will be valid only when hit
    // every req will be ready only when hit
    for (i <- 0 until Width) {
      XSPerfAccumulate(s"access${i}", io.requestor(i).req.fire() && vmEnable)
      XSPerfAccumulate(s"miss${i}", ptw.req(i).fire())
    }

  }
  //val reqCycleCnt = Reg(UInt(16.W))
  //reqCycleCnt := reqCycleCnt + BoolStopWatch(ptw.req(0).fire(), ptw.resp.fire || sfence.valid)
  //XSPerfAccumulate("ptw_req_count", ptw.req.fire())
  //XSPerfAccumulate("ptw_req_cycle", Mux(ptw.resp.fire(), reqCycleCnt, 0.U))
  XSPerfAccumulate("ptw_resp_count", ptw.resp.fire())
  XSPerfAccumulate("ptw_resp_pf_count", ptw.resp.fire() && ptw.resp.bits.pf)

  // Log
  for(i <- 0 until Width) {
    XSDebug(req(i).valid, p"req(${i.U}): (${req(i).valid} ${req(i).ready}) ${req(i).bits}\n")
    XSDebug(resp(i).valid, p"resp(${i.U}): (${resp(i).valid} ${resp(i).ready}) ${resp(i).bits}\n")
  }

  XSDebug(sfence.valid, p"Sfence: ${sfence}\n")
  XSDebug(ParallelOR(valid)|| ptw.resp.valid, p"CSR: ${csr}\n")
  XSDebug(ParallelOR(valid) || ptw.resp.valid, p"vmEnable:${vmEnable} hit:${Binary(VecInit(hitVec).asUInt)} miss:${Binary(VecInit(missVec).asUInt)}\n")
  for (i <- ptw.req.indices) {
    XSDebug(ptw.req(i).fire(), p"PTW req:${ptw.req(i).bits}\n")
  }
  XSDebug(ptw.resp.valid, p"PTW resp:${ptw.resp.bits} (v:${ptw.resp.valid}r:${ptw.resp.ready}) \n")

  println(s"${q.name}: normal page: ${q.normalNWays} ${q.normalAssociative} ${q.normalReplacer.get} super page: ${q.superNWays} ${q.superAssociative} ${q.superReplacer.get}")

//   // NOTE: just for simple tlb debug, comment it after tlb's debug
  // assert(!io.ptw.resp.valid || io.ptw.resp.bits.entry.tag === io.ptw.resp.bits.entry.ppn, "Simple tlb debug requires vpn === ppn")

  val perfEvents = if(!q.shouldBlock) {
    Seq(
      ("access", PopCount((0 until Width).map(i => vmEnable && validRegVec(i)))              ),
      ("miss  ", PopCount((0 until Width).map(i => vmEnable && validRegVec(i) && missVec(i)))),
    )
  } else {
    Seq(
      ("access", PopCount((0 until Width).map(i => io.requestor(i).req.fire()))),
      ("miss  ", PopCount((0 until Width).map(i => ptw.req(i).fire()))         ),
    )
  }
  generatePerfEvent()
}

class TlbReplace(Width: Int, q: TLBParameters)(implicit p: Parameters) extends TlbModule {
  val io = IO(new TlbReplaceIO(Width, q))

  if (q.normalAssociative == "fa") {
    val re = ReplacementPolicy.fromString(q.normalReplacer, q.normalNWays)
    re.access(io.normalPage.access.map(_.touch_ways))
    io.normalPage.refillIdx := re.way
  } else { // set-acco && plru
    val re = ReplacementPolicy.fromString(q.normalReplacer, q.normalNSets, q.normalNWays)
    re.access(io.normalPage.access.map(_.sets), io.normalPage.access.map(_.touch_ways))
    io.normalPage.refillIdx := { if (q.normalNWays == 1) 0.U else re.way(io.normalPage.chosen_set) }
  }

  if (q.superAssociative == "fa") {
    val re = ReplacementPolicy.fromString(q.superReplacer, q.superNWays)
    re.access(io.superPage.access.map(_.touch_ways))
    io.superPage.refillIdx := re.way
  } else { // set-acco && plru
    val re = ReplacementPolicy.fromString(q.superReplacer, q.superNSets, q.superNWays)
    re.access(io.superPage.access.map(_.sets), io.superPage.access.map(_.touch_ways))
    io.superPage.refillIdx := { if (q.superNWays == 1) 0.U else re.way(io.superPage.chosen_set) }
  }
}

object TLB {
  def apply
  (
    in: Seq[BlockTlbRequestIO],
    sfence: SfenceBundle,
    csr: TlbCsrBundle,
    width: Int,
    nRespDups: Int = 1,
    shouldBlock: Boolean,
    q: TLBParameters,
    parentName:String = "Unknown"
  )(implicit p: Parameters) = {
    require(in.length == width)

<<<<<<< HEAD
    val tlb = Module(new TLB(parentName, width, q))
=======
    val tlb = Module(new TLB(width, nRespDups, q))
>>>>>>> c84e0fa4

    tlb.io.sfence <> sfence
    tlb.io.csr <> csr
    tlb.suggestName(s"tlb_${q.name}")

    if (!shouldBlock) { // dtlb
      for (i <- 0 until width) {
        tlb.io.requestor(i) <> in(i)
        // tlb.io.requestor(i).req.valid := in(i).req.valid
        // tlb.io.requestor(i).req.bits := in(i).req.bits
        // in(i).req.ready := tlb.io.requestor(i).req.ready

        // in(i).resp.valid := tlb.io.requestor(i).resp.valid
        // in(i).resp.bits := tlb.io.requestor(i).resp.bits
        // tlb.io.requestor(i).resp.ready := in(i).resp.ready
      }
    } else { // itlb
      //require(width == 1)
      (0 until width).map{ i =>
        tlb.io.requestor(i).req.valid := in(i).req.valid
        tlb.io.requestor(i).req.bits := in(i).req.bits
        in(i).req.ready := !tlb.io.requestor(i).resp.bits.miss && in(i).resp.ready && tlb.io.requestor(i).req.ready

        require(q.missSameCycle || q.sameCycle)
        // NOTE: the resp.valid seems to be useless, it must be true when need
        //       But don't know what happens when true but not need, so keep it correct value, not just true.B
        if (q.missSameCycle && !q.sameCycle) {
          in(i).resp.valid := tlb.io.requestor(i).resp.valid && !RegNext(tlb.io.requestor(i).resp.bits.miss)
        } else {
          in(i).resp.valid := tlb.io.requestor(i).resp.valid && !tlb.io.requestor(i).resp.bits.miss
        }
        in(i).resp.bits := tlb.io.requestor(i).resp.bits
        tlb.io.requestor(i).resp.ready := in(i).resp.ready
      }
      tlb.io.ptw_replenish <> DontCare // itlb only use reg, so no static pmp/pma
    }
    tlb.io.ptw
  }
}<|MERGE_RESOLUTION|>--- conflicted
+++ resolved
@@ -31,13 +31,8 @@
 
 
 @chiselName
-<<<<<<< HEAD
-class TLB(parentName:String = "Unknown",Width: Int, q: TLBParameters)(implicit p: Parameters) extends TlbModule with HasCSRConst with HasPerfEvents {
-  val io = IO(new TlbIO(Width, q))
-=======
-class TLB(Width: Int, nRespDups: Int = 1, q: TLBParameters)(implicit p: Parameters) extends TlbModule with HasCSRConst with HasPerfEvents {
+class TLB(parentName: String = "Unknown", Width: Int, nRespDups: Int = 1, q: TLBParameters)(implicit p: Parameters) extends TlbModule with HasCSRConst with HasPerfEvents {
   val io = IO(new TlbIO(Width, nRespDups, q))
->>>>>>> c84e0fa4
 
   require(q.superAssociative == "fa")
   if (q.sameCycle || q.missSameCycle) {
@@ -371,11 +366,7 @@
   )(implicit p: Parameters) = {
     require(in.length == width)
 
-<<<<<<< HEAD
-    val tlb = Module(new TLB(parentName, width, q))
-=======
-    val tlb = Module(new TLB(width, nRespDups, q))
->>>>>>> c84e0fa4
+    val tlb = Module(new TLB(parentName, width, nRespDups, q))
 
     tlb.io.sfence <> sfence
     tlb.io.csr <> csr
