package xiangshan.cache

import chisel3._
import chisel3.util._

import utils.{XSDebug, Code, RandomReplacement}
import bus.tilelink.{TLParameters, ClientMetadata}
import scala.math.max


// DCache specific parameters
// L1 DCache is 64set, 8way-associative, with 64byte block, a total of 32KB
// It's a virtually indexed, physically tagged cache.
case class DCacheParameters(
    nSets: Int = 64,
    nWays: Int = 8,
    rowBits: Int = 64,
    numDCacheBanks: Int = 2,
    nTLBEntries: Int = 32,
    tagECC: Option[String] = None,
    dataECC: Option[String] = None,
    dataECCBytes: Int = 1,
    nMissEntries: Int = 1,
    nLoadMissEntries: Int = 1,
    nStoreMissEntries: Int = 1,
    nMiscMissEntries: Int = 1,
    nMMIOEntries: Int = 1,
    nSDQ: Int = 17,
    nRPQ: Int = 16,
    nMMIOs: Int = 1,
    blockBytes: Int = 64,
    busParams: TLParameters) extends L1CacheParameters {

  def tagCode: Code = Code.fromString(tagECC)
  def dataCode: Code = Code.fromString(dataECC)

  def replacement = new RandomReplacement(nWays)
}

<<<<<<< HEAD
class DCacheLoadReq extends XSBundle
{
  val paddr  = UInt(PAddrBits.W)
  val vaddr  = UInt(VAddrBits.W)
  val miss = Bool()
  val user = new DcacheUserBundle
=======
trait HasDCacheParameters extends HasL1CacheParameters {
  val cacheParams = dcacheParameters
  val cfg = cacheParams

  val numDCacheBanks = cfg.numDCacheBanks
  // the width of inner CPU data interface
  def wordBits = DataBits
  def wordBytes = DataBytes
  def wordOffBits = log2Up(wordBytes)
  def beatBytes = cfg.blockBytes / cacheDataBeats
  def beatWords = beatBytes / wordBytes
  def beatOffBits = log2Up(beatBytes)
  def idxMSB = untagBits-1
  def idxLSB = blockOffBits
  def offsetmsb = idxLSB-1
  def offsetlsb = wordOffBits

  def get_beat(addr: UInt) = addr(blockOffBits - 1, beatOffBits)
  def get_tag(addr: UInt) = addr >> untagBits
  def get_idx(addr: UInt) = addr(untagBits-1, blockOffBits)
  def get_block_addr(addr: UInt) = (addr >> blockOffBits) << blockOffBits

  def rowWords = rowBits/wordBits
  def doNarrowRead = DataBits * nWays % rowBits == 0
  def eccBytes = cacheParams.dataECCBytes
  val eccBits = cacheParams.dataECCBytes * 8
  val encBits = cacheParams.dataCode.width(eccBits)
  val encWordBits = encBits * (wordBits / eccBits)
  def encDataBits = cacheParams.dataCode.width(wordBits) // NBDCache only
  def encRowBits = encDataBits*rowWords
  def lrscCycles = LRSCCycles // ISA requires 16-insn LRSC sequences to succeed
  def lrscBackoff = 3 // disallow LRSC reacquisition briefly
  def blockProbeAfterGrantCycles = 8 // give the processor some time to issue a request after a grant
  def nIOMSHRs = cacheParams.nMMIOs
  def maxUncachedInFlight = cacheParams.nMMIOs

  def missQueueEntryIdWidth = log2Up(cfg.nMissEntries)
  def loadMissQueueEntryIdWidth = log2Up(cfg.nLoadMissEntries)
  def storeMissQueueEntryIdWidth = log2Up(cfg.nStoreMissEntries)
  def miscMissQueueEntryIdWidth = log2Up(cfg.nMiscMissEntries)
  def clientMissQueueEntryIdWidth = max(
    max(loadMissQueueEntryIdWidth,
      storeMissQueueEntryIdWidth),
      miscMissQueueEntryIdWidth)

  def nClientMissQueues = 3
  def clientIdWidth = log2Up(nClientMissQueues)
  def missQueueClientIdWidth = clientIdWidth + clientMissQueueEntryIdWidth
  def clientIdMSB = missQueueClientIdWidth - 1
  def clientIdLSB = clientMissQueueEntryIdWidth
  def entryIdMSB = clientMissQueueEntryIdWidth - 1
  def entryIdLSB = 0
  def reqIdWidth = 64

  require(isPow2(nSets), s"nSets($nSets) must be pow2")
  // To make things easier, now we assume:
  // core_data_width(wordBits) == L1_basic_storage_unit_width(rowBits) ==
  // outer_tilelink_interface_width(cacheDataBits)
  require(rowBits == wordBits, s"rowBits($rowBits) != wordBits($wordBits)")
  require(rowBits == cacheDataBits, s"rowBits($rowBits) != cacheDataBits($cacheDataBits)")
  require(pgIdxBits >= untagBits, s"page aliasing problem: pgIdxBits($pgIdxBits) < untagBits($untagBits)")
>>>>>>> bec98d99
}

abstract class DCacheModule extends L1CacheModule
  with HasDCacheParameters

abstract class DCacheBundle extends L1CacheBundle
  with HasDCacheParameters

// basic building blocks for L1 DCache
class L1Metadata extends DCacheBundle {
  val coh = new ClientMetadata
  val tag = UInt(tagBits.W)
}

object L1Metadata {
  def apply(tag: Bits, coh: ClientMetadata) = {
    val meta = Wire(new L1Metadata)
    meta.tag := tag
    meta.coh := coh
    meta
  }
}

class L1MetaReadReq extends DCacheBundle {
  val idx    = UInt(idxBits.W)
  val way_en = UInt(nWays.W)
  val tag    = UInt(tagBits.W)
}

class L1MetaWriteReq extends L1MetaReadReq {
  val data = new L1Metadata
}

class L1DataReadReq extends DCacheBundle {
  // you can choose which beat to read to save power
  val rmask  = Bits(refillCycles.W)
  val way_en = Bits(nWays.W)
  val addr   = Bits(untagBits.W)
}

// Now, we can write a cache-block in a single cycle
class L1DataWriteReq extends L1DataReadReq {
  val wmask  = Vec(refillCycles, Bits(rowWords.W))
  val data   = Vec(refillCycles, Bits(encRowBits.W))
}

abstract class AbstractDataArray extends DCacheModule {
  val io = IO(new DCacheBundle {
    val read  = Vec(LoadPipelineWidth, Flipped(DecoupledIO(new L1DataReadReq)))
    val write = Flipped(DecoupledIO(new L1DataWriteReq))
    val resp  = Output(Vec(LoadPipelineWidth, Vec(nWays, Vec(refillCycles, Bits(encRowBits.W)))))
    val nacks = Output(Vec(LoadPipelineWidth, Bool()))
  })

  def pipeMap[T <: Data](f: Int => T) = VecInit((0 until LoadPipelineWidth).map(f))

  def dumpRead() = {
    (0 until LoadPipelineWidth) map { w =>
      when (io.read(w).valid) {
        XSDebug(s"DataArray Read channel: $w valid way_en: %x addr: %x\n",
          io.read(w).bits.way_en, io.read(w).bits.addr)
      }
    }
  }

  def dumpWrite() = {
    when (io.write.valid) {
      XSDebug(s"DataArray Write valid way_en: %x addr: %x\n",
        io.write.bits.way_en, io.write.bits.addr)

      (0 until refillCycles) map { r =>
        XSDebug(s"cycle: $r data: %x wmask: %x\n",
          io.write.bits.data(r), io.write.bits.wmask(r))
      }
    }
  }

  def dumpResp() = {
    (0 until LoadPipelineWidth) map { w =>
      XSDebug(s"DataArray ReadResp channel: $w\n")
      (0 until nWays) map { i =>
        (0 until refillCycles) map { r =>
          XSDebug(s"way: $i cycle: $r data: %x\n", io.resp(w)(i)(r))
        }
      }
    }
  }

  def dumpNack() = {
    (0 until LoadPipelineWidth) map { w =>
      when (io.nacks(w)) {
        XSDebug(s"DataArray NACK channel: $w\n")
      }
    }
  }

  def dump() = {
    dumpRead
    dumpWrite
    dumpNack
    dumpResp
  }
}

class DuplicatedDataArray extends AbstractDataArray
{
  // write is always ready
  io.write.ready := true.B
  val waddr = io.write.bits.addr >> blockOffBits
  for (j <- 0 until LoadPipelineWidth) {
    val raddr = io.read(j).bits.addr >> blockOffBits
    // raddr === waddr is undefined behavior!
    // block read in this case
    io.read(j).ready := !io.write.valid || raddr =/= waddr
    for (w <- 0 until nWays) {
      for (r <- 0 until refillCycles) {
        val array = SyncReadMem(nSets, Vec(rowWords, Bits(encDataBits.W)))
        // data write
        when (io.write.bits.way_en(w) && io.write.valid) {
          val data = VecInit((0 until rowWords) map (i => io.write.bits.data(r)(encDataBits*(i+1)-1,encDataBits*i)))
          array.write(waddr, data, io.write.bits.wmask(r).asBools)
        }
        // data read
        io.resp(j)(w)(r) := RegNext(array.read(raddr, io.read(j).bits.way_en(w)
          && io.read(j).bits.rmask(r) && io.read(j).valid).asUInt)
      }
    }
    io.nacks(j) := false.B
  }
}

class L1MetadataArray(onReset: () => L1Metadata) extends DCacheModule {
  val rstVal = onReset()
  val io = IO(new Bundle {
    val read = Flipped(Decoupled(new L1MetaReadReq))
    val write = Flipped(Decoupled(new L1MetaWriteReq))
    val resp = Output(Vec(nWays, new L1Metadata))
  })
  val rst_cnt = RegInit(0.U(log2Up(nSets+1).W))
  val rst = rst_cnt < nSets.U
  val waddr = Mux(rst, rst_cnt, io.write.bits.idx)
  val wdata = Mux(rst, rstVal, io.write.bits.data).asUInt
  val wmask = Mux(rst || (nWays == 1).B, (-1).asSInt, io.write.bits.way_en.asSInt).asBools
  val rmask = Mux(rst || (nWays == 1).B, (-1).asSInt, io.read.bits.way_en.asSInt).asBools
  when (rst) { rst_cnt := rst_cnt + 1.U }

  val metabits = rstVal.getWidth
  val tag_array = SyncReadMem(nSets, Vec(nWays, UInt(metabits.W)))
  val wen = rst || io.write.valid
  when (wen) {
    tag_array.write(waddr, VecInit(Array.fill(nWays)(wdata)), wmask)
  }
  io.resp := tag_array.read(io.read.bits.idx, io.read.fire()).map(_.asTypeOf(rstVal))

  io.read.ready := !wen
  io.write.ready := !rst

  def dumpRead() = {
    when (io.read.fire()) {
      XSDebug("MetaArray Read: idx: %d way_en: %x tag: %x\n",
        io.read.bits.idx, io.read.bits.way_en, io.read.bits.tag)
    }
  }

<<<<<<< HEAD
  ldResp.valid := dmem.resp.fire() && dmem.resp.bits.user.get.asTypeOf(new DcacheUserBundle).id === 0.U && !kill_out
  ldResp.bits.paddr := dmem.resp.bits.user.get.asTypeOf(new DcacheUserBundle).paddr
  ldResp.bits.data := dmem.resp.bits.rdata
  ldResp.bits.user := dmem.resp.bits.user.get.asTypeOf(new DcacheUserBundle)

  stResp.valid := dmem.resp.fire() && dmem.resp.bits.user.get.asTypeOf(new DcacheUserBundle).id === 1.U
  stResp.bits.paddr := dmem.resp.bits.user.get.asTypeOf(new DcacheUserBundle).paddr
  stResp.bits.data := dmem.resp.bits.rdata
  stResp.bits.user := dmem.resp.bits.user.get.asTypeOf(new DcacheUserBundle)

  XSDebug(io.lsu.load(0).kill, "[DMEM KILL]\n")
  XSInfo(io.dmem.req.fire() && io.dmem.req.bits.cmd =/= SimpleBusCmd.write, "[DMEM LOAD  REQ] addr 0x%x wdata 0x%x size %d\n", dmem.req.bits.addr, dmem.req.bits.wdata, dmem.req.bits.size)
  XSInfo(io.dmem.req.fire() && io.dmem.req.bits.cmd === SimpleBusCmd.write, "[DMEM STORE REQ] addr 0x%x wdata 0x%x size %d mask %b\n", dmem.req.bits.addr, dmem.req.bits.wdata, dmem.req.bits.size, dmem.req.bits.wmask(7,0))
  XSInfo(io.dmem.resp.fire() && io.dmem.resp.bits.user.get.asTypeOf(new DcacheUserBundle).id === 0.U, "[DMEM LOAD  RESP] data %x\n", io.dmem.resp.bits.rdata)
  XSInfo(io.dmem.resp.fire() && io.dmem.resp.bits.user.get.asTypeOf(new DcacheUserBundle).id === 1.U, "[DMEM STORE RESP] data %x\n", io.dmem.resp.bits.rdata)
  XSInfo(io.dmem.resp.fire() && kill_out, p"[DMEM KILL DONE(ld)] pc:0x${Hexadecimal(ldResp.bits.user.uop.cf.pc)} roqIdx:${ldResp.bits.user.uop.roqIdx}\n") 
=======
  def dumpWrite() = {
    when (io.write.fire()) {
      XSDebug("MetaArray Write: idx: %d way_en: %x tag: %x new_tag: %x new_coh: %x\n",
        io.write.bits.idx, io.write.bits.way_en, io.write.bits.tag, io.write.bits.data.tag, io.write.bits.data.coh.state)
    }
  }

  def dumpResp() = {
    (0 until nWays) map { i =>
      XSDebug(s"MetaArray Resp: way: $i tag: %x coh: %x\n",
        io.resp(i).tag, io.resp(i).coh.state)
    }
  }

  def dump() = {
    dumpRead
    dumpWrite
    dumpResp
  }
}

class DuplicatedMetaArray extends DCacheModule {
  val io = IO(new DCacheBundle {
    val read  = Vec(LoadPipelineWidth, Flipped(DecoupledIO(new L1MetaReadReq)))
    val write = Flipped(DecoupledIO(new L1MetaWriteReq))
    val resp  = Output(Vec(LoadPipelineWidth, Vec(nWays, new L1Metadata)))
  })

  def onReset = L1Metadata(0.U, ClientMetadata.onReset)
  val meta = Seq.fill(LoadPipelineWidth) { Module(new L1MetadataArray(onReset _)) }

  for (w <- 0 until LoadPipelineWidth) {
    meta(w).io.write <> io.write
    meta(w).io.read  <> io.read(w)
    meta(w).io.resp  <> io.resp(w)
  }

  def dump() = {
    (0 until LoadPipelineWidth) map { w =>
      XSDebug(s"MetaArray $w\n")
      meta(w).dump
    }
  }
>>>>>>> bec98d99
}<|MERGE_RESOLUTION|>--- conflicted
+++ resolved
@@ -37,14 +37,6 @@
   def replacement = new RandomReplacement(nWays)
 }
 
-<<<<<<< HEAD
-class DCacheLoadReq extends XSBundle
-{
-  val paddr  = UInt(PAddrBits.W)
-  val vaddr  = UInt(VAddrBits.W)
-  val miss = Bool()
-  val user = new DcacheUserBundle
-=======
 trait HasDCacheParameters extends HasL1CacheParameters {
   val cacheParams = dcacheParameters
   val cfg = cacheParams
@@ -106,7 +98,6 @@
   require(rowBits == wordBits, s"rowBits($rowBits) != wordBits($wordBits)")
   require(rowBits == cacheDataBits, s"rowBits($rowBits) != cacheDataBits($cacheDataBits)")
   require(pgIdxBits >= untagBits, s"page aliasing problem: pgIdxBits($pgIdxBits) < untagBits($untagBits)")
->>>>>>> bec98d99
 }
 
 abstract class DCacheModule extends L1CacheModule
@@ -271,24 +262,6 @@
     }
   }
 
-<<<<<<< HEAD
-  ldResp.valid := dmem.resp.fire() && dmem.resp.bits.user.get.asTypeOf(new DcacheUserBundle).id === 0.U && !kill_out
-  ldResp.bits.paddr := dmem.resp.bits.user.get.asTypeOf(new DcacheUserBundle).paddr
-  ldResp.bits.data := dmem.resp.bits.rdata
-  ldResp.bits.user := dmem.resp.bits.user.get.asTypeOf(new DcacheUserBundle)
-
-  stResp.valid := dmem.resp.fire() && dmem.resp.bits.user.get.asTypeOf(new DcacheUserBundle).id === 1.U
-  stResp.bits.paddr := dmem.resp.bits.user.get.asTypeOf(new DcacheUserBundle).paddr
-  stResp.bits.data := dmem.resp.bits.rdata
-  stResp.bits.user := dmem.resp.bits.user.get.asTypeOf(new DcacheUserBundle)
-
-  XSDebug(io.lsu.load(0).kill, "[DMEM KILL]\n")
-  XSInfo(io.dmem.req.fire() && io.dmem.req.bits.cmd =/= SimpleBusCmd.write, "[DMEM LOAD  REQ] addr 0x%x wdata 0x%x size %d\n", dmem.req.bits.addr, dmem.req.bits.wdata, dmem.req.bits.size)
-  XSInfo(io.dmem.req.fire() && io.dmem.req.bits.cmd === SimpleBusCmd.write, "[DMEM STORE REQ] addr 0x%x wdata 0x%x size %d mask %b\n", dmem.req.bits.addr, dmem.req.bits.wdata, dmem.req.bits.size, dmem.req.bits.wmask(7,0))
-  XSInfo(io.dmem.resp.fire() && io.dmem.resp.bits.user.get.asTypeOf(new DcacheUserBundle).id === 0.U, "[DMEM LOAD  RESP] data %x\n", io.dmem.resp.bits.rdata)
-  XSInfo(io.dmem.resp.fire() && io.dmem.resp.bits.user.get.asTypeOf(new DcacheUserBundle).id === 1.U, "[DMEM STORE RESP] data %x\n", io.dmem.resp.bits.rdata)
-  XSInfo(io.dmem.resp.fire() && kill_out, p"[DMEM KILL DONE(ld)] pc:0x${Hexadecimal(ldResp.bits.user.uop.cf.pc)} roqIdx:${ldResp.bits.user.uop.roqIdx}\n") 
-=======
   def dumpWrite() = {
     when (io.write.fire()) {
       XSDebug("MetaArray Write: idx: %d way_en: %x tag: %x new_tag: %x new_coh: %x\n",
@@ -332,5 +305,4 @@
       meta(w).dump
     }
   }
->>>>>>> bec98d99
 }