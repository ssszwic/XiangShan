/***************************************************************************************
* Copyright (c) 2020-2021 Institute of Computing Technology, Chinese Academy of Sciences
* Copyright (c) 2020-2021 Peng Cheng Laboratory
*
* XiangShan is licensed under Mulan PSL v2.
* You can use this software according to the terms and conditions of the Mulan PSL v2.
* You may obtain a copy of Mulan PSL v2 at:
*          http://license.coscl.org.cn/MulanPSL2
*
* THIS SOFTWARE IS PROVIDED ON AN "AS IS" BASIS, WITHOUT WARRANTIES OF ANY KIND,
* EITHER EXPRESS OR IMPLIED, INCLUDING BUT NOT LIMITED TO NON-INFRINGEMENT,
* MERCHANTABILITY OR FIT FOR A PARTICULAR PURPOSE.
*
* See the Mulan PSL v2 for more details.
***************************************************************************************/

package xiangshan.cache

import chipsalliance.rocketchip.config.Parameters
import chisel3._
import chisel3.util._
import freechips.rocketchip.tilelink.ClientMetadata
import utils.{HasPerfEvents, XSDebug, XSPerfAccumulate}
import xiangshan.L1CacheErrorInfo
import xiangshan.cache.dcache.IdealWPU

class LoadPipe(id: Int)(implicit p: Parameters) extends DCacheModule with HasPerfEvents {
  val io = IO(new DCacheBundle {
    // incoming requests
    val lsu = Flipped(new DCacheLoadIO)
    // req got nacked in stage 0?
    val nack      = Input(Bool())

    // meta and data array read port
    val meta_read = DecoupledIO(new MetaReadReq)
    val meta_resp = Input(Vec(nWays, new Meta))
    val error_flag_resp = Input(Vec(nWays, Bool()))

    val tag_read = DecoupledIO(new TagReadReq)
    val tag_resp = Input(Vec(nWays, UInt(encTagBits.W)))

    val banked_data_read = DecoupledIO(new L1BankedDataReadReq)
    val banked_data_resp = Input(new L1BankedDataReadResult())
    val read_error_delayed = Input(Bool())

    // banked data read conflict
    val bank_conflict_slow = Input(Bool())
    val bank_conflict_fast = Input(Bool())

    // send miss request to miss queue
    val miss_req    = DecoupledIO(new MissReq)

    // update state vec in replacement algo
    val replace_access = ValidIO(new ReplacementAccessBundle)
    // find the way to be replaced
    val replace_way = new ReplacementWayReqIO

    // load fast wakeup should be disabled when data read is not ready
    val disable_ld_fast_wakeup = Input(Bool())

    // ecc error
    val error = Output(new L1CacheErrorInfo())
  })

  assert(RegNext(io.meta_read.ready))

  val s1_ready = Wire(Bool())
  val s2_ready = Wire(Bool())
  // LSU requests
  // it you got nacked, you can directly passdown
  val not_nacked_ready = io.meta_read.ready && io.tag_read.ready && s1_ready
  val nacked_ready     = true.B

  // ready can wait for valid
  io.lsu.req.ready := (!io.nack && not_nacked_ready) || (io.nack && nacked_ready)
  io.meta_read.valid := io.lsu.req.fire() && !io.nack
  io.tag_read.valid := io.lsu.req.fire() && !io.nack

  val meta_read = io.meta_read.bits
  val tag_read = io.tag_read.bits

  // Tag read for new requests
  meta_read.idx := get_idx(io.lsu.req.bits.addr)
  meta_read.way_en := ~0.U(nWays.W)
  // meta_read.tag := DontCare

  tag_read.idx := get_idx(io.lsu.req.bits.addr)
  tag_read.way_en := ~0.U(nWays.W)

  // Pipeline
  // --------------------------------------------------------------------------------
  // stage 0
  // --------------------------------------------------------------------------------
  // read tag

  val s0_valid = io.lsu.req.fire()
  val s0_req = io.lsu.req.bits
  val s0_fire = s0_valid && s1_ready

  assert(RegNext(!(s0_valid && (s0_req.cmd =/= MemoryOpConstants.M_XRD && s0_req.cmd =/= MemoryOpConstants.M_PFR && s0_req.cmd =/= MemoryOpConstants.M_PFW))), "LoadPipe only accepts load req / softprefetch read or write!")
  dump_pipeline_reqs("LoadPipe s0", s0_valid, s0_req)

  // --------------------------------------------------------------------------------
  // stage 1
  // --------------------------------------------------------------------------------
  // tag match, read data

  val s1_valid = RegInit(false.B)
  val s1_req = RegEnable(s0_req, s0_fire)
  // in stage 1, load unit gets the physical address
  val s1_paddr_dup_lsu = io.lsu.s1_paddr_dup_lsu
  val s1_paddr_dup_dcache = io.lsu.s1_paddr_dup_dcache
  // LSU may update the address from io.lsu.s1_paddr, which affects the bank read enable only.
  val s1_vaddr = Cat(s1_req.addr(PAddrBits - 1, blockOffBits), io.lsu.s1_paddr_dup_lsu(blockOffBits - 1, 0))
  val s1_bank_oh = UIntToOH(addr_to_dcache_bank(s1_vaddr))
  val s1_nack = RegNext(io.nack)
  val s1_nack_data = !io.banked_data_read.ready
  val s1_fire = s1_valid && s2_ready
  s1_ready := !s1_valid || s1_fire

  when (s0_fire) { s1_valid := true.B }
  .elsewhen (s1_fire) { s1_valid := false.B }

  dump_pipeline_reqs("LoadPipe s1", s1_valid, s1_req)

  // tag check
  val meta_resp = io.meta_resp
  val tag_resp = io.tag_resp.map(r => r(tagBits - 1, 0))
  def wayMap[T <: Data](f: Int => T) = VecInit((0 until nWays).map(f))

  // dcache side tag match
<<<<<<< HEAD
  val idealWPU = Module(new IdealWPU)
  val s1_vaddr_dup_dcache = 0.U(PAddrBits.W)    // TODO: vaddr set idx
  idealWPU.io.req.bits.idx := addr_to_dcache_set(s1_vaddr_dup_dcache)
  idealWPU.io.req.valid := true.B
  idealWPU.io.idealIf.all_tags <> tag_resp
  idealWPU.io.idealIf.all_metas <> meta_resp
  idealWPU.io.idealIf.real_tag := get_tag(s1_paddr_dup_dcache)
  val predict_way = idealWPU.io.resp.bits.predict_way
  val s1_tag_match_way = idealWPU.io.resp.bits.predict_way_oh
  val s1_tag_match = idealWPU.io.resp.valid

  assert(RegNext(!s1_valid || PopCount(s1_tag_match_way) <= 1.U), "tag should not match with more than 1 way")
=======
  val s1_tag_eq_way_dup_dc = wayMap((w: Int) => tag_resp(w) === (get_tag(s1_paddr_dup_dcache))).asUInt
  val s1_tag_match_way_dup_dc = wayMap((w: Int) => s1_tag_eq_way_dup_dc(w) && meta_resp(w).coh.isValid()).asUInt
  val s1_tag_match_dup_dc = s1_tag_match_way_dup_dc.orR
  assert(RegNext(!s1_valid || PopCount(s1_tag_match_way_dup_dc) <= 1.U), "tag should not match with more than 1 way")

  // lsu side tag match
  val s1_tag_eq_way_dup_lsu = wayMap((w: Int) => tag_resp(w) === (get_tag(s1_paddr_dup_lsu))).asUInt
  val s1_tag_match_way_dup_lsu = wayMap((w: Int) => s1_tag_eq_way_dup_lsu(w) && meta_resp(w).coh.isValid()).asUInt
  val s1_tag_match_dup_lsu = s1_tag_match_way_dup_lsu.orR
>>>>>>> 5da19fb3

  val s1_fake_meta = Wire(new Meta)
//  s1_fake_meta.tag := get_tag(s1_paddr_dup_dcache)
  s1_fake_meta.coh := ClientMetadata.onReset
  val s1_fake_tag = get_tag(s1_paddr_dup_dcache)

  // when there are no tag match, we give it a Fake Meta
  // this simplifies our logic in s2 stage
<<<<<<< HEAD
  val s1_hit_meta = Mux(s1_tag_match, meta_resp(predict_way), s1_fake_meta)
  val s1_hit_coh = s1_hit_meta.coh
  val s1_hit_error = Mux(s1_tag_match, io.error_flag_resp(predict_way), false.B)
=======
  val s1_hit_meta = Mux(s1_tag_match_dup_dc, Mux1H(s1_tag_match_way_dup_dc, wayMap((w: Int) => meta_resp(w))), s1_fake_meta)
  val s1_hit_coh = s1_hit_meta.coh
  val s1_hit_error = Mux(s1_tag_match_dup_dc, Mux1H(s1_tag_match_way_dup_dc, wayMap((w: Int) => io.error_flag_resp(w))), false.B)
>>>>>>> 5da19fb3

  io.replace_way.set.valid := RegNext(s0_fire)
  io.replace_way.set.bits := get_idx(s1_vaddr)
  val s1_repl_way_en = UIntToOH(io.replace_way.way)
  val s1_repl_tag = Mux1H(s1_repl_way_en, wayMap(w => tag_resp(w)))
  val s1_repl_coh = Mux1H(s1_repl_way_en, wayMap(w => meta_resp(w).coh))

  val s1_need_replacement = !s1_tag_match_dup_dc
  val s1_way_en = Mux(s1_need_replacement, s1_repl_way_en, s1_tag_match_way_dup_dc)
  val s1_coh = Mux(s1_need_replacement, s1_repl_coh, s1_hit_coh)
  val s1_tag = Mux(s1_need_replacement, s1_repl_tag, get_tag(s1_paddr_dup_dcache))

  // data read
  io.banked_data_read.valid := s1_fire && !s1_nack
  io.banked_data_read.bits.addr := s1_vaddr
  io.banked_data_read.bits.way_en := s1_tag_match_way_dup_dc

  // get s1_will_send_miss_req in lpad_s1
  val s1_has_permission = s1_hit_coh.onAccess(s1_req.cmd)._1
  val s1_new_hit_coh = s1_hit_coh.onAccess(s1_req.cmd)._3
  val s1_hit = s1_tag_match_dup_dc && s1_has_permission && s1_hit_coh === s1_new_hit_coh
  val s1_will_send_miss_req = s1_valid && !s1_nack && !s1_nack_data && !s1_hit

  // check ecc error
  val s1_encTag = Mux1H(s1_tag_match_way_dup_dc, wayMap((w: Int) => io.tag_resp(w)))
  val s1_flag_error = Mux(s1_need_replacement, false.B, s1_hit_error) // error reported by exist dcache error bit

  // --------------------------------------------------------------------------------
  // stage 2
  // --------------------------------------------------------------------------------
  // return data

  // val s2_valid = RegEnable(next = s1_valid && !io.lsu.s1_kill, init = false.B, enable = s1_fire)
  val s2_valid = RegInit(false.B)
  val s2_req = RegEnable(s1_req, s1_fire)
  val s2_paddr = RegEnable(s1_paddr_dup_dcache, s1_fire)
  val s2_vaddr = RegEnable(s1_vaddr, s1_fire)
  val s2_bank_oh = RegEnable(s1_bank_oh, s1_fire)
  val s2_bank_oh_dup_0 = RegEnable(s1_bank_oh, s1_fire)
  s2_ready := true.B

  val s2_fire = s2_valid

  when (s1_fire) { s2_valid := !io.lsu.s1_kill }
  .elsewhen(io.lsu.resp.fire()) { s2_valid := false.B }

  dump_pipeline_reqs("LoadPipe s2", s2_valid, s2_req)

  // hit, miss, nack, permission checking
  // dcache side tag match
  val s2_tag_match_way = RegEnable(s1_tag_match_way_dup_dc, s1_fire)
  val s2_tag_match = RegEnable(s1_tag_match_dup_dc, s1_fire)

  // lsu side tag match
  val s2_hit_dup_lsu = RegNext(s1_tag_match_dup_lsu)

  io.lsu.s2_hit := s2_hit_dup_lsu

  val s2_hit_meta = RegEnable(s1_hit_meta, s1_fire)
  val s2_hit_coh = RegEnable(s1_hit_coh, s1_fire)
  val s2_has_permission = s2_hit_coh.onAccess(s2_req.cmd)._1 // redundant
  val s2_new_hit_coh = s2_hit_coh.onAccess(s2_req.cmd)._3 // redundant

  val s2_way_en = RegEnable(s1_way_en, s1_fire)
  val s2_repl_coh = RegEnable(s1_repl_coh, s1_fire)
  val s2_repl_tag = RegEnable(s1_repl_tag, s1_fire)
  val s2_encTag = RegEnable(s1_encTag, s1_fire)

  // when req got nacked, upper levels should replay this request
  // nacked or not
  val s2_nack_hit = RegEnable(s1_nack, s1_fire)
  // can no allocate mshr for load miss
  val s2_nack_no_mshr = io.miss_req.valid && !io.miss_req.ready
  // Bank conflict on data arrays
  val s2_nack_data = RegEnable(!io.banked_data_read.ready, s1_fire)
  val s2_nack = s2_nack_hit || s2_nack_no_mshr || s2_nack_data

  val s2_bank_addr = addr_to_dcache_bank(s2_paddr)
<<<<<<< HEAD
  val banked_data_resp_word = io.banked_data_resp
=======
>>>>>>> 5da19fb3
  dontTouch(s2_bank_addr)

  val s2_instrtype = s2_req.instrtype

  val s2_tag_error = dcacheParameters.tagCode.decode(s2_encTag).error // error reported by tag ecc check
  val s2_flag_error = RegEnable(s1_flag_error, s1_fire)

  val s2_hit = s2_tag_match && s2_has_permission && s2_hit_coh === s2_new_hit_coh
  assert(!RegNext(s2_valid && (s2_tag_match && !s2_hit)))
  assert(!RegNext(s2_valid && (s2_hit_dup_lsu =/= s2_hit)))

  // only dump these signals when they are actually valid
  dump_pipeline_valids("LoadPipe s2", "s2_hit", s2_valid && s2_hit)
  dump_pipeline_valids("LoadPipe s2", "s2_nack", s2_valid && s2_nack)
  dump_pipeline_valids("LoadPipe s2", "s2_nack_hit", s2_valid && s2_nack_hit)
  dump_pipeline_valids("LoadPipe s2", "s2_nack_no_mshr", s2_valid && s2_nack_no_mshr)

  val s2_can_send_miss_req = RegEnable(s1_will_send_miss_req, s1_fire)

  // send load miss to miss queue
  io.miss_req.valid := s2_valid && s2_can_send_miss_req
  io.miss_req.bits := DontCare
  io.miss_req.bits.source := s2_instrtype
  io.miss_req.bits.cmd := s2_req.cmd
  io.miss_req.bits.addr := get_block_addr(s2_paddr)
  io.miss_req.bits.vaddr := s2_vaddr
  io.miss_req.bits.way_en := s2_way_en
  io.miss_req.bits.req_coh := s2_hit_coh
  io.miss_req.bits.replace_coh := s2_repl_coh
  io.miss_req.bits.replace_tag := s2_repl_tag
  io.miss_req.bits.cancel := io.lsu.s2_kill || s2_tag_error

  // send back response
  val resp = Wire(ValidIO(new BankedDCacheWordResp))
  resp.valid := s2_valid
  resp.bits := DontCare
  resp.bits.bank_data := VecInit(banked_data_resp.map(i => i.raw_data))
  resp.bits.bank_oh := s2_bank_oh
  // * on miss or nack, upper level should replay request
  // but if we successfully sent the request to miss queue
  // upper level does not need to replay request
  // they can sit in load queue and wait for refill
  //
  // * report a miss if bank conflict is detected
  val real_miss = !s2_hit_dup_lsu
  resp.bits.miss := real_miss || io.bank_conflict_slow
  // load pipe need replay when there is a bank conflict
  resp.bits.replay := resp.bits.miss && (!io.miss_req.fire() || s2_nack) || io.bank_conflict_slow
  resp.bits.tag_error := s2_tag_error // report tag_error in load s2

  XSPerfAccumulate("dcache_read_bank_conflict", io.bank_conflict_slow && s2_valid)

  io.lsu.resp.valid := resp.valid
  io.lsu.resp.bits := resp.bits
  assert(RegNext(!(resp.valid && !io.lsu.resp.ready)), "lsu should be ready in s2")

  when (resp.valid) {
    resp.bits.dump()
  }

  io.lsu.debug_s1_hit_way := s1_tag_match_way_dup_dc
  io.lsu.s1_disable_fast_wakeup := io.disable_ld_fast_wakeup
  io.lsu.s1_bank_conflict := io.bank_conflict_fast
  assert(RegNext(s1_ready && s2_ready), "load pipeline should never be blocked")

  // --------------------------------------------------------------------------------
  // stage 3
  // --------------------------------------------------------------------------------
  // report ecc error

  val s3_valid = RegNext(s2_valid)
  val s3_paddr = RegEnable(s2_paddr, s2_fire)
  val s3_hit = RegEnable(s2_hit, s2_fire)

  val s3_data_error = io.read_error_delayed // banked_data_resp_word.error && !bank_conflict
  val s3_tag_error = RegEnable(s2_tag_error, s2_fire)
  val s3_flag_error = RegEnable(s2_flag_error, s2_fire)
  val s3_error = s3_tag_error || s3_flag_error || s3_data_error

  // error_delayed signal will be used to update uop.exception 1 cycle after load writeback
  resp.bits.error_delayed := s3_error && (s3_hit || s3_tag_error) && s3_valid
  
  // report tag / data / l2 error (with paddr) to bus error unit
  io.error := 0.U.asTypeOf(new L1CacheErrorInfo())
  io.error.report_to_beu := (s3_tag_error || s3_data_error) && s3_valid
  io.error.paddr := s3_paddr
  io.error.source.tag := s3_tag_error
  io.error.source.data := s3_data_error
  io.error.source.l2 := s3_flag_error
  io.error.opType.load := true.B
  // report tag error / l2 corrupted to CACHE_ERROR csr
  io.error.valid := s3_error && s3_valid

  // update plru, report error in s3

  io.replace_access.valid := RegNext(RegNext(RegNext(io.meta_read.fire()) && s1_valid && !io.lsu.s1_kill) && !s2_nack_no_mshr)
  io.replace_access.bits.set := RegNext(RegNext(get_idx(s1_req.addr)))
  io.replace_access.bits.way := RegNext(RegNext(Mux(s1_tag_match_dup_dc, OHToUInt(s1_tag_match_way_dup_dc), io.replace_way.way)))

  // --------------------------------------------------------------------------------
  // Debug logging functions
  def dump_pipeline_reqs(pipeline_stage_name: String, valid: Bool,
    req: DCacheWordReq ) = {
      when (valid) {
        XSDebug(s"$pipeline_stage_name: ")
        req.dump()
      }
  }

  def dump_pipeline_valids(pipeline_stage_name: String, signal_name: String, valid: Bool) = {
    when (valid) {
      XSDebug(s"$pipeline_stage_name $signal_name\n")
    }
  }

  // performance counters
  XSPerfAccumulate("load_req", io.lsu.req.fire())
  XSPerfAccumulate("load_s1_kill", s1_fire && io.lsu.s1_kill)
  XSPerfAccumulate("load_hit_way", s1_fire && s1_tag_match_dup_dc)
  XSPerfAccumulate("load_replay", io.lsu.resp.fire() && resp.bits.replay)
  XSPerfAccumulate("load_replay_for_data_nack", io.lsu.resp.fire() && resp.bits.replay && s2_nack_data)
  XSPerfAccumulate("load_replay_for_no_mshr", io.lsu.resp.fire() && resp.bits.replay && s2_nack_no_mshr)
  XSPerfAccumulate("load_replay_for_conflict", io.lsu.resp.fire() && resp.bits.replay && io.bank_conflict_slow)
  XSPerfAccumulate("load_hit", io.lsu.resp.fire() && !real_miss)
  XSPerfAccumulate("load_miss", io.lsu.resp.fire() && real_miss)
  XSPerfAccumulate("load_succeed", io.lsu.resp.fire() && !resp.bits.miss && !resp.bits.replay)
  XSPerfAccumulate("load_miss_or_conflict", io.lsu.resp.fire() && resp.bits.miss)
  XSPerfAccumulate("actual_ld_fast_wakeup", s1_fire && s1_tag_match_dup_dc && !io.disable_ld_fast_wakeup)
  XSPerfAccumulate("ideal_ld_fast_wakeup", io.banked_data_read.fire() && s1_tag_match_dup_dc)

  val perfEvents = Seq(
    ("load_req                 ", io.lsu.req.fire()                                               ),
    ("load_replay              ", io.lsu.resp.fire() && resp.bits.replay                          ),
    ("load_replay_for_data_nack", io.lsu.resp.fire() && resp.bits.replay && s2_nack_data          ),
    ("load_replay_for_no_mshr  ", io.lsu.resp.fire() && resp.bits.replay && s2_nack_no_mshr       ),
    ("load_replay_for_conflict ", io.lsu.resp.fire() && resp.bits.replay && io.bank_conflict_slow ),
  )
  generatePerfEvent()
}<|MERGE_RESOLUTION|>--- conflicted
+++ resolved
@@ -129,7 +129,6 @@
   def wayMap[T <: Data](f: Int => T) = VecInit((0 until nWays).map(f))
 
   // dcache side tag match
-<<<<<<< HEAD
   val idealWPU = Module(new IdealWPU)
   val s1_vaddr_dup_dcache = 0.U(PAddrBits.W)    // TODO: vaddr set idx
   idealWPU.io.req.bits.idx := addr_to_dcache_set(s1_vaddr_dup_dcache)
@@ -138,21 +137,14 @@
   idealWPU.io.idealIf.all_metas <> meta_resp
   idealWPU.io.idealIf.real_tag := get_tag(s1_paddr_dup_dcache)
   val predict_way = idealWPU.io.resp.bits.predict_way
-  val s1_tag_match_way = idealWPU.io.resp.bits.predict_way_oh
-  val s1_tag_match = idealWPU.io.resp.valid
-
-  assert(RegNext(!s1_valid || PopCount(s1_tag_match_way) <= 1.U), "tag should not match with more than 1 way")
-=======
-  val s1_tag_eq_way_dup_dc = wayMap((w: Int) => tag_resp(w) === (get_tag(s1_paddr_dup_dcache))).asUInt
-  val s1_tag_match_way_dup_dc = wayMap((w: Int) => s1_tag_eq_way_dup_dc(w) && meta_resp(w).coh.isValid()).asUInt
-  val s1_tag_match_dup_dc = s1_tag_match_way_dup_dc.orR
+  val s1_tag_match_way_dup_dc = idealWPU.io.resp.bits.predict_way_oh
+  val s1_tag_match_dup_dc = idealWPU.io.resp.valid
   assert(RegNext(!s1_valid || PopCount(s1_tag_match_way_dup_dc) <= 1.U), "tag should not match with more than 1 way")
 
   // lsu side tag match
   val s1_tag_eq_way_dup_lsu = wayMap((w: Int) => tag_resp(w) === (get_tag(s1_paddr_dup_lsu))).asUInt
   val s1_tag_match_way_dup_lsu = wayMap((w: Int) => s1_tag_eq_way_dup_lsu(w) && meta_resp(w).coh.isValid()).asUInt
   val s1_tag_match_dup_lsu = s1_tag_match_way_dup_lsu.orR
->>>>>>> 5da19fb3
 
   val s1_fake_meta = Wire(new Meta)
 //  s1_fake_meta.tag := get_tag(s1_paddr_dup_dcache)
@@ -161,15 +153,9 @@
 
   // when there are no tag match, we give it a Fake Meta
   // this simplifies our logic in s2 stage
-<<<<<<< HEAD
-  val s1_hit_meta = Mux(s1_tag_match, meta_resp(predict_way), s1_fake_meta)
+  val s1_hit_meta = Mux(s1_tag_match_dup_dc, meta_resp(predict_way), s1_fake_meta)
   val s1_hit_coh = s1_hit_meta.coh
-  val s1_hit_error = Mux(s1_tag_match, io.error_flag_resp(predict_way), false.B)
-=======
-  val s1_hit_meta = Mux(s1_tag_match_dup_dc, Mux1H(s1_tag_match_way_dup_dc, wayMap((w: Int) => meta_resp(w))), s1_fake_meta)
-  val s1_hit_coh = s1_hit_meta.coh
-  val s1_hit_error = Mux(s1_tag_match_dup_dc, Mux1H(s1_tag_match_way_dup_dc, wayMap((w: Int) => io.error_flag_resp(w))), false.B)
->>>>>>> 5da19fb3
+  val s1_hit_error = Mux(s1_tag_match_dup_dc, io.error_flag_resp(predict_way), false.B)
 
   io.replace_way.set.valid := RegNext(s0_fire)
   io.replace_way.set.bits := get_idx(s1_vaddr)
@@ -248,10 +234,7 @@
   val s2_nack = s2_nack_hit || s2_nack_no_mshr || s2_nack_data
 
   val s2_bank_addr = addr_to_dcache_bank(s2_paddr)
-<<<<<<< HEAD
   val banked_data_resp_word = io.banked_data_resp
-=======
->>>>>>> 5da19fb3
   dontTouch(s2_bank_addr)
 
   val s2_instrtype = s2_req.instrtype
@@ -285,11 +268,11 @@
   io.miss_req.bits.cancel := io.lsu.s2_kill || s2_tag_error
 
   // send back response
-  val resp = Wire(ValidIO(new BankedDCacheWordResp))
+  val resp = Wire(ValidIO(new DCacheWordResp))
   resp.valid := s2_valid
   resp.bits := DontCare
-  resp.bits.bank_data := VecInit(banked_data_resp.map(i => i.raw_data))
-  resp.bits.bank_oh := s2_bank_oh
+  // resp.bits.data := s2_word_decoded
+  resp.bits.data := banked_data_resp_word.raw_data
   // * on miss or nack, upper level should replay request
   // but if we successfully sent the request to miss queue
   // upper level does not need to replay request
