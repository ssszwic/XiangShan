--- conflicted
+++ resolved
@@ -374,16 +374,12 @@
   // report ecc error and get selected dcache data
 
   val s3_valid = RegNext(s2_valid)
-<<<<<<< HEAD
   val s3_load128Req = RegEnable(s2_load128Req , s2_fire)//TODO:when have load128Req
-=======
->>>>>>> 8744445e
   val s3_vaddr = RegEnable(s2_vaddr, s2_fire)
   val s3_paddr = RegEnable(s2_paddr, s2_fire)
   val s3_hit = RegEnable(s2_hit, s2_fire)
   val s3_tag_match_way = RegEnable(s2_tag_match_way, s2_fire)
 
-<<<<<<< HEAD
   //val s3_banked_data_resp_word = io.banked_data_resp.raw_data
   //val s3_banked_data_resp_word = Mux(s3_paddr(3),io.banked_data_resp.raw_data<<64,io.banked_data_resp.raw_data)
   val data128bit = Cat(io.banked_data_resp(1).raw_data,io.banked_data_resp(0).raw_data) //TODO:when have load128Req
@@ -391,10 +387,6 @@
   val s3_banked_data_resp_word = Mux(s3_load128Req,data128bit,data64bit)
   //val s3_data_error = io.read_error_delayed // banked_data_resp_word.error && !bank_conflict
   val s3_data_error = Mux(s3_load128Req,io.read_error_delayed.asUInt.orR,io.read_error_delayed(0)) // banked_data_resp_word.error && !bank_conflict//TODO:when have load128Req
-=======
-  val s3_banked_data_resp_word = io.banked_data_resp.raw_data
-  val s3_data_error = io.read_error_delayed && s3_hit // banked_data_resp_word.error && !bank_conflict
->>>>>>> 8744445e
   val s3_tag_error = RegEnable(s2_tag_error, s2_fire)
   val s3_flag_error = RegEnable(s2_flag_error, s2_fire)
   val s3_error = s3_tag_error || s3_flag_error || s3_data_error
