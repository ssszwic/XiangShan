/***************************************************************************************
* Copyright (c) 2020-2021 Institute of Computing Technology, Chinese Academy of Sciences
* Copyright (c) 2020-2021 Peng Cheng Laboratory
*
* XiangShan is licensed under Mulan PSL v2.
* You can use this software according to the terms and conditions of the Mulan PSL v2.
* You may obtain a copy of Mulan PSL v2 at:
*          http://license.coscl.org.cn/MulanPSL2
*
* THIS SOFTWARE IS PROVIDED ON AN "AS IS" BASIS, WITHOUT WARRANTIES OF ANY KIND,
* EITHER EXPRESS OR IMPLIED, INCLUDING BUT NOT LIMITED TO NON-INFRINGEMENT,
* MERCHANTABILITY OR FIT FOR A PARTICULAR PURPOSE.
*
* See the Mulan PSL v2 for more details.
***************************************************************************************/

package xiangshan.cache

import chipsalliance.rocketchip.config.Parameters
import chisel3._
import chisel3.util._
import freechips.rocketchip.tilelink.ClientStates._
import freechips.rocketchip.tilelink.MemoryOpCategories._
import freechips.rocketchip.tilelink.TLPermissions._
import freechips.rocketchip.tilelink.{ClientMetadata, ClientStates, TLPermissions}
import utils._
import xiangshan.L1CacheErrorInfo

class MainPipeReq(implicit p: Parameters) extends DCacheBundle {
  val miss = Bool() // only amo miss will refill in main pipe
  val miss_id = UInt(log2Up(cfg.nMissEntries).W)
  val miss_param = UInt(TLPermissions.bdWidth.W)
  val miss_dirty = Bool()
  val miss_way_en = UInt(DCacheWays.W)

  val probe = Bool()
  val probe_param = UInt(TLPermissions.bdWidth.W)
  val probe_need_data = Bool()

  // request info
  // reqs from Store, AMO use this
  // probe does not use this
  val source = UInt(sourceTypeWidth.W)
  val cmd = UInt(M_SZ.W)
  // if dcache size > 32KB, vaddr is also needed for store
  // vaddr is used to get extra index bits
  val vaddr  = UInt(VAddrBits.W)
  // must be aligned to block
  val addr   = UInt(PAddrBits.W)

  // store
  val store_data = UInt((cfg.blockBytes * 8).W)
  val store_mask = UInt(cfg.blockBytes.W)

  // which word does amo work on?
  val word_idx = UInt(log2Up(cfg.blockBytes * 8 / DataBits).W)
  val amo_data   = UInt(DataBits.W)
  val amo_mask   = UInt((DataBits / 8).W)

  // error
  val error = Bool()

  // replace
  val replace = Bool()
  val replace_way_en = UInt(DCacheWays.W)

  val id = UInt(reqIdWidth.W)

  def isLoad: Bool = source === LOAD_SOURCE.U
  def isStore: Bool = source === STORE_SOURCE.U
  def isAMO: Bool = source === AMO_SOURCE.U

  def convertStoreReq(store: DCacheLineReq): MainPipeReq = {
    val req = Wire(new MainPipeReq)
    req := DontCare
    req.miss := false.B
    req.miss_dirty := false.B
    req.probe := false.B
    req.probe_need_data := false.B
    req.source := STORE_SOURCE.U
    req.cmd := store.cmd
    req.addr := store.addr
    req.vaddr := store.vaddr
    req.store_data := store.data
    req.store_mask := store.mask
    req.replace := false.B
    req.error := false.B
    req.id := store.id
    req
  }
}

class MainPipe(implicit p: Parameters) extends DCacheModule with HasPerfEvents {
  val io = IO(new Bundle() {
    // probe queue
    val probe_req = Flipped(DecoupledIO(new MainPipeReq))
    // store miss go to miss queue
    val miss_req = DecoupledIO(new MissReq)
    // store buffer
    val store_req = Flipped(DecoupledIO(new DCacheLineReq))
    val store_replay_resp = ValidIO(new DCacheLineResp)
    val store_hit_resp = ValidIO(new DCacheLineResp)
    val release_update = ValidIO(new ReleaseUpdate)
    // atmoics
    val atomic_req = Flipped(DecoupledIO(new MainPipeReq))
    val atomic_resp = ValidIO(new AtomicsResp)
    // replace
    val replace_req = Flipped(DecoupledIO(new MainPipeReq))
    val replace_resp = ValidIO(UInt(log2Up(cfg.nMissEntries).W))
    // write-back queue
    val wb = DecoupledIO(new WritebackReq)

    val data_read = DecoupledIO(new L1BankedDataReadLineReq)
    val data_resp = Input(Vec(DCacheBanks, new L1BankedDataReadResult()))
    val readline_error = Input(Bool())
    val data_write = DecoupledIO(new L1BankedDataWriteReq)

    val meta_read = DecoupledIO(new MetaReadReq)
    val meta_resp = Input(Vec(nWays, new Meta))
    val meta_write = DecoupledIO(new MetaWriteReq)
    val error_flag_resp = Input(Vec(nWays, Bool()))
    val error_flag_write = DecoupledIO(new ErrorWriteReq)

    val tag_read = DecoupledIO(new TagReadReq)
    val tag_resp = Input(Vec(nWays, UInt(encTagBits.W)))
    val tag_write = DecoupledIO(new TagWriteReq)

    val prefDebug_read  = DecoupledIO(new PrefDebugReadReq)
    val prefDebug_resp  = Input(Vec(nWays, new PrefDebugdata))
    val prefDebug_write = DecoupledIO(new PrefDebugWriteReq)

    // update state vec in replacement algo
    val replace_access = ValidIO(new ReplacementAccessBundle)
    // find the way to be replaced
    val replace_way = new ReplacementWayReqIO

    val status = new Bundle() {
      val s0_set = ValidIO(UInt(idxBits.W))
      val s1, s2, s3 = ValidIO(new Bundle() {
        val set = UInt(idxBits.W)
        val way_en = UInt(nWays.W)
      })
    }

    // lrsc locked block should block probe
    val lrsc_locked_block = Output(Valid(UInt(PAddrBits.W)))
    val invalid_resv_set = Input(Bool())
    val update_resv_set = Output(Bool())
    val block_lr = Output(Bool())

    // ecc error
    val error = Output(new L1CacheErrorInfo())
  })

  // meta array is made of regs, so meta write or read should always be ready
  assert(RegNext(io.meta_read.ready))
  assert(RegNext(io.meta_write.ready))

  val s1_s0_set_conflict, s2_s0_set_conlict, s3_s0_set_conflict = Wire(Bool())
  val set_conflict = s1_s0_set_conflict || s2_s0_set_conlict || s3_s0_set_conflict
  // check sbuffer store req set_conflict in parallel with req arbiter
  // it will speed up the generation of store_req.ready, which is in crit. path
  val s1_s0_set_conflict_store, s2_s0_set_conlict_store, s3_s0_set_conflict_store = Wire(Bool())
  val store_set_conflict = s1_s0_set_conflict_store || s2_s0_set_conlict_store || s3_s0_set_conflict_store
  val s1_ready, s2_ready, s3_ready = Wire(Bool())

  // convert store req to main pipe req, and select a req from store and probe
  val store_req = Wire(DecoupledIO(new MainPipeReq))
  store_req.bits := (new MainPipeReq).convertStoreReq(io.store_req.bits)
  store_req.valid := io.store_req.valid
  io.store_req.ready := store_req.ready

  // s0: read meta and tag
  val req = Wire(DecoupledIO(new MainPipeReq))
  arbiter(
    in = Seq(
      io.probe_req,
      io.replace_req,
      store_req, // Note: store_req.ready is now manually assigned for better timing
      io.atomic_req
    ),
    out = req,
    name = Some("main_pipe_req")
  )

  val store_idx = get_idx(io.store_req.bits.vaddr)
  // manually assign store_req.ready for better timing
  // now store_req set conflict check is done in parallel with req arbiter
  store_req.ready := io.meta_read.ready && io.tag_read.ready && s1_ready && !store_set_conflict &&
    !io.probe_req.valid && !io.replace_req.valid
  val s0_req = req.bits
  val s0_idx = get_idx(s0_req.vaddr)
  val s0_need_tag = io.tag_read.valid
  val s0_can_go = io.meta_read.ready && io.tag_read.ready && s1_ready && !set_conflict
  val s0_fire = req.valid && s0_can_go

  val bank_write = VecInit((0 until DCacheBanks).map(i => get_mask_of_bank(i, s0_req.store_mask).orR)).asUInt
  val bank_full_write = VecInit((0 until DCacheBanks).map(i => get_mask_of_bank(i, s0_req.store_mask).andR)).asUInt
  val banks_full_overwrite = bank_full_write.andR

  val banked_store_rmask = bank_write & ~bank_full_write
  val banked_full_rmask = ~0.U(DCacheBanks.W)
  val banked_none_rmask = 0.U(DCacheBanks.W)

  val store_need_data = !s0_req.probe && s0_req.isStore && banked_store_rmask.orR
  val probe_need_data = s0_req.probe
  val amo_need_data = !s0_req.probe && s0_req.isAMO
  val miss_need_data = s0_req.miss
  val replace_need_data = s0_req.replace

  val banked_need_data = store_need_data || probe_need_data || amo_need_data || miss_need_data || replace_need_data

  val s0_banked_rmask = Mux(store_need_data, banked_store_rmask,
    Mux(probe_need_data || amo_need_data || miss_need_data || replace_need_data,
      banked_full_rmask,
      banked_none_rmask
    ))

  // generate wmask here and use it in stage 2
  val banked_store_wmask = bank_write
  val banked_full_wmask = ~0.U(DCacheBanks.W)
  val banked_none_wmask = 0.U(DCacheBanks.W)

  // s1: read data
  val s1_valid = RegInit(false.B)
  val s1_need_data = RegEnable(banked_need_data, s0_fire)
  val s1_req = RegEnable(s0_req, s0_fire)
  val s1_banked_rmask = RegEnable(s0_banked_rmask, s0_fire)
  val s1_banked_store_wmask = RegEnable(banked_store_wmask, s0_fire)
  val s1_need_tag = RegEnable(s0_need_tag, s0_fire)
  val s1_can_go = s2_ready && (io.data_read.ready || !s1_need_data)
  val s1_fire = s1_valid && s1_can_go
  val s1_idx = get_idx(s1_req.vaddr)
  when (s0_fire) {
    s1_valid := true.B
  }.elsewhen (s1_fire) {
    s1_valid := false.B
  }
  s1_ready := !s1_valid || s1_can_go
  s1_s0_set_conflict := s1_valid && s0_idx === s1_idx
  s1_s0_set_conflict_store := s1_valid && store_idx === s1_idx

  val meta_resp = Wire(Vec(nWays, (new Meta).asUInt()))
  val tag_resp = Wire(Vec(nWays, UInt(tagBits.W)))
  val ecc_resp = Wire(Vec(nWays, UInt(eccTagBits.W)))
  meta_resp := Mux(RegNext(s0_fire), VecInit(io.meta_resp.map(_.asUInt)), RegNext(meta_resp))
  tag_resp := Mux(RegNext(s0_fire), VecInit(io.tag_resp.map(r => r(tagBits - 1, 0))), RegNext(tag_resp))
  ecc_resp := Mux(RegNext(s0_fire), VecInit(io.tag_resp.map(r => r(encTagBits - 1, tagBits))), RegNext(ecc_resp))
  val enc_tag_resp = Wire(io.tag_resp.cloneType)
  enc_tag_resp := Mux(RegNext(s0_fire), io.tag_resp, RegNext(enc_tag_resp))

  def wayMap[T <: Data](f: Int => T) = VecInit((0 until nWays).map(f))
  val s1_tag_eq_way = wayMap((w: Int) => tag_resp(w) === get_tag(s1_req.addr)).asUInt
  val s1_tag_match_way = wayMap((w: Int) => s1_tag_eq_way(w) && Meta(meta_resp(w)).coh.isValid()).asUInt
  val s1_tag_match = s1_tag_match_way.orR

  val s1_hit_tag = Mux(s1_tag_match, Mux1H(s1_tag_match_way, wayMap(w => tag_resp(w))), get_tag(s1_req.addr))
  val s1_hit_coh = ClientMetadata(Mux(s1_tag_match, Mux1H(s1_tag_match_way, wayMap(w => meta_resp(w))), 0.U))
  val s1_encTag = Mux1H(s1_tag_match_way, wayMap((w: Int) => enc_tag_resp(w)))
  val s1_flag_error = Mux(s1_tag_match, Mux1H(s1_tag_match_way, wayMap(w => io.error_flag_resp(w))), false.B)
  val s1_tag_error = dcacheParameters.tagCode.decode(s1_encTag).error && s1_need_tag
  val s1_l2_error = s1_req.error

  // replacement policy
  val s1_repl_way_en = WireInit(0.U(nWays.W))
  s1_repl_way_en := Mux(RegNext(s0_fire), UIntToOH(io.replace_way.way), RegNext(s1_repl_way_en))
  val s1_repl_tag = Mux1H(s1_repl_way_en, wayMap(w => tag_resp(w)))
  val s1_repl_coh = Mux1H(s1_repl_way_en, wayMap(w => meta_resp(w))).asTypeOf(new ClientMetadata)
  val s1_miss_tag = Mux1H(s1_req.miss_way_en, wayMap(w => tag_resp(w)))
  val s1_miss_coh = Mux1H(s1_req.miss_way_en, wayMap(w => meta_resp(w))).asTypeOf(new ClientMetadata)

  val s1_repl_way_raw = WireInit(0.U(log2Up(nWays).W))
  s1_repl_way_raw := Mux(RegNext(s0_fire), io.replace_way.way, RegNext(s1_repl_way_raw))

  val s1_need_replacement = (s1_req.miss || s1_req.isStore && !s1_req.probe) && !s1_tag_match
  val s1_way_en = Mux(
    s1_req.replace,
    s1_req.replace_way_en,
    Mux(
      s1_req.miss,
      s1_req.miss_way_en,
      Mux(
        s1_need_replacement,
        s1_repl_way_en,
        s1_tag_match_way
      )
    )
  )
  assert(!RegNext(s1_fire && PopCount(s1_way_en) > 1.U))
  val s1_tag = Mux(
    s1_req.replace,
    get_tag(s1_req.addr),
    Mux(
      s1_req.miss,
      s1_miss_tag,
      Mux(s1_need_replacement, s1_repl_tag, s1_hit_tag)
    )
  )
  val s1_coh = Mux(
    s1_req.replace,
    Mux1H(s1_req.replace_way_en, meta_resp.map(ClientMetadata(_))),
    Mux(
      s1_req.miss,
      s1_miss_coh,
      Mux(s1_need_replacement, s1_repl_coh, s1_hit_coh)
    )
  )

  val s1_has_permission = s1_hit_coh.onAccess(s1_req.cmd)._1
  val s1_hit = s1_tag_match && s1_has_permission
  val s1_pregen_can_go_to_mq = !s1_req.replace && !s1_req.probe && !s1_req.miss && (s1_req.isStore || s1_req.isAMO) && !s1_hit

  // s2: select data, return resp if this is a store miss
  val s2_valid = RegInit(false.B)
  val s2_req = RegEnable(s1_req, s1_fire)
  val s2_tag_match = RegEnable(s1_tag_match, s1_fire)
  val s2_tag_match_way = RegEnable(s1_tag_match_way, s1_fire)
  val s2_hit_coh = RegEnable(s1_hit_coh, s1_fire)
  val (s2_has_permission, _, s2_new_hit_coh) = s2_hit_coh.onAccess(s2_req.cmd)

  val s2_repl_tag = RegEnable(s1_repl_tag, s1_fire)
  val s2_repl_coh = RegEnable(s1_repl_coh, s1_fire)
  val s2_repl_way_en = RegEnable(s1_repl_way_en, s1_fire)
  val s2_need_replacement = RegEnable(s1_need_replacement, s1_fire)
  val s2_need_data = RegEnable(s1_need_data, s1_fire)
  val s2_idx = get_idx(s2_req.vaddr)
  val s2_way_en = RegEnable(s1_way_en, s1_fire)
  val s2_tag = RegEnable(s1_tag, s1_fire)
  val s2_coh = RegEnable(s1_coh, s1_fire)
  val s2_banked_store_wmask = RegEnable(s1_banked_store_wmask, s1_fire)
  val s2_flag_error = RegEnable(s1_flag_error, s1_fire)
  val s2_tag_error = RegEnable(s1_tag_error, s1_fire)
  val s2_l2_error = s2_req.error
  // s2_data_error will be reported by data array
  val s2_data_error = io.readline_error && s2_need_data && s2_coh.state =/= ClientStates.Nothing
  val s2_error = s2_flag_error || s2_tag_error || s2_data_error || s2_l2_error

  val s2_hit = s2_tag_match && s2_has_permission
  val s2_amo_hit = s2_hit && !s2_req.probe && !s2_req.miss && s2_req.isAMO
  val s2_store_hit = s2_hit && !s2_req.probe && !s2_req.miss && s2_req.isStore

  s2_s0_set_conlict := s2_valid && s0_idx === s2_idx
  s2_s0_set_conlict_store := s2_valid && store_idx === s2_idx

  // For a store req, it either hits and goes to s3, or miss and enter miss queue immediately
  val s2_can_go_to_s3 = (s2_req.replace || s2_req.probe || s2_req.miss || (s2_req.isStore || s2_req.isAMO) && s2_hit) && s3_ready
  val s2_can_go_to_mq = RegEnable(s1_pregen_can_go_to_mq, s1_fire)
  assert(RegNext(!(s2_valid && s2_can_go_to_s3 && s2_can_go_to_mq)))
  val s2_can_go = s2_can_go_to_s3 || s2_can_go_to_mq
  val s2_fire = s2_valid && s2_can_go
  val s2_fire_to_s3 = s2_valid && s2_can_go_to_s3
  when (s1_fire) {
    s2_valid := true.B
  }.elsewhen (s2_fire) {
    s2_valid := false.B
  }
  s2_ready := !s2_valid || s2_can_go
  val replay = !io.miss_req.ready

  val data_resp = Wire(io.data_resp.cloneType)
  data_resp := Mux(RegNext(s1_fire), io.data_resp, RegNext(data_resp))
  val s2_store_data_merged = Wire(Vec(DCacheBanks, UInt(DCacheSRAMRowBits.W)))

  def mergePutData(old_data: UInt, new_data: UInt, wmask: UInt): UInt = {
    val full_wmask = FillInterleaved(8, wmask)
    ((~full_wmask & old_data) | (full_wmask & new_data))
  }

  val s2_data = WireInit(VecInit((0 until DCacheBanks).map(i => {
    data_resp(i).raw_data
  })))

  for (i <- 0 until DCacheBanks) {
    val old_data = s2_data(i)
    val new_data = get_data_of_bank(i, s2_req.store_data)
    // for amo hit, we should use read out SRAM data
    // do not merge with store data
    val wmask = Mux(s2_amo_hit, 0.U(wordBytes.W), get_mask_of_bank(i, s2_req.store_mask))
    s2_store_data_merged(i) := mergePutData(old_data, new_data, wmask)
  }

  val s2_data_word = s2_store_data_merged(s2_req.word_idx)

  // s3: write data, meta and tag
  val s3_valid = RegInit(false.B)
  val s3_req = RegEnable(s2_req, s2_fire_to_s3)
  val s3_idx = get_idx(s3_req.vaddr)
  val s3_tag = RegEnable(s2_tag, s2_fire_to_s3)
  val s3_tag_match = RegEnable(s2_tag_match, s2_fire_to_s3)
  val s3_coh = RegEnable(s2_coh, s2_fire_to_s3)
  val s3_hit = RegEnable(s2_hit, s2_fire_to_s3)
  val s3_amo_hit = RegEnable(s2_amo_hit, s2_fire_to_s3)
  val s3_store_hit = RegEnable(s2_store_hit, s2_fire_to_s3)
  val s3_hit_coh = RegEnable(s2_hit_coh, s2_fire_to_s3)
  val s3_new_hit_coh = RegEnable(s2_new_hit_coh, s2_fire_to_s3)
  val s3_way_en = RegEnable(s2_way_en, s2_fire_to_s3)
  val s3_banked_store_wmask = RegEnable(s2_banked_store_wmask, s2_fire_to_s3)
  val s3_store_data_merged = RegEnable(s2_store_data_merged, s2_fire_to_s3)
  val s3_data_word = RegEnable(s2_data_word, s2_fire_to_s3)
  val s3_data = RegEnable(s2_data, s2_fire_to_s3)
  val s3_l2_error = s3_req.error
  val s3_error = RegEnable(s2_error, s2_fire_to_s3)
  val (probe_has_dirty_data, probe_shrink_param, probe_new_coh) = s3_coh.onProbe(s3_req.probe_param)
  val s3_need_replacement = RegEnable(s2_need_replacement, s2_fire_to_s3)

  val miss_update_meta = s3_req.miss
  val probe_update_meta = s3_req.probe && s3_tag_match && s3_coh =/= probe_new_coh
  val store_update_meta = s3_req.isStore && !s3_req.probe && s3_hit_coh =/= s3_new_hit_coh
  val amo_update_meta = s3_req.isAMO && !s3_req.probe && s3_hit_coh =/= s3_new_hit_coh
  val amo_wait_amoalu = s3_req.isAMO && s3_req.cmd =/= M_XLR && s3_req.cmd =/= M_XSC
  val update_meta = (miss_update_meta || probe_update_meta || store_update_meta || amo_update_meta) && !s3_req.replace

  def missCohGen(cmd: UInt, param: UInt, dirty: Bool) = {
    val c = categorize(cmd)
    MuxLookup(Cat(c, param, dirty), Nothing, Seq(
      //(effect param) -> (next)
      Cat(rd, toB, false.B)  -> Branch,
      Cat(rd, toB, true.B)   -> Branch,
      Cat(rd, toT, false.B)  -> Trunk,
      Cat(rd, toT, true.B)   -> Dirty,
      Cat(wi, toT, false.B)  -> Trunk,
      Cat(wi, toT, true.B)   -> Dirty,
      Cat(wr, toT, false.B)  -> Dirty,
      Cat(wr, toT, true.B)   -> Dirty))
  }
  val miss_new_coh = ClientMetadata(missCohGen(s3_req.cmd, s3_req.miss_param, s3_req.miss_dirty))

  val new_coh = Mux(
    miss_update_meta,
    miss_new_coh,
    Mux(
      probe_update_meta,
      probe_new_coh,
      Mux(
        store_update_meta || amo_update_meta,
        s3_new_hit_coh,
        ClientMetadata.onReset
      )
    )
  )

  // LR, SC and AMO
  val debug_sc_fail_addr = RegInit(0.U)
  val debug_sc_fail_cnt  = RegInit(0.U(8.W))

  val lrsc_count = RegInit(0.U(log2Ceil(LRSCCycles).W))
  val lrsc_valid = lrsc_count > LRSCBackOff.U
  val lrsc_addr  = Reg(UInt())
  val s3_lr = !s3_req.probe && s3_req.isAMO && s3_req.cmd === M_XLR
  val s3_sc = !s3_req.probe && s3_req.isAMO && s3_req.cmd === M_XSC
  val s3_lrsc_addr_match = lrsc_valid && lrsc_addr === get_block_addr(s3_req.addr)
  val s3_sc_fail = s3_sc && !s3_lrsc_addr_match
  val s3_sc_resp = Mux(s3_sc_fail, 1.U, 0.U)

  val s3_can_do_amo = (s3_req.miss && !s3_req.probe && s3_req.source === AMO_SOURCE.U) || s3_amo_hit
  val s3_can_do_amo_write = s3_can_do_amo && isWrite(s3_req.cmd) && !s3_sc_fail

  when (s3_valid && (s3_lr || s3_sc)) {
    when (s3_can_do_amo && s3_lr) {
      lrsc_count := (LRSCCycles - 1).U
      lrsc_addr := get_block_addr(s3_req.addr)
    } .otherwise {
      lrsc_count := 0.U
    }
  } .elsewhen (lrsc_count > 0.U) {
    lrsc_count := lrsc_count - 1.U
  }

  io.lrsc_locked_block.valid := lrsc_valid
  io.lrsc_locked_block.bits  := lrsc_addr
  io.block_lr := RegNext(lrsc_count > 0.U)

  // When we update update_resv_set, block all probe req in the next cycle
  // It should give Probe reservation set addr compare an independent cycle,
  // which will lead to better timing
  io.update_resv_set := s3_valid && s3_lr && s3_can_do_amo

  // when we release this block,
  // we invalidate this reservation set
  when (io.invalid_resv_set) {
    lrsc_count := 0.U
  }

  when (s3_valid) {
    when (s3_req.addr === debug_sc_fail_addr) {
      when (s3_sc_fail) {
        debug_sc_fail_cnt := debug_sc_fail_cnt + 1.U
      } .elsewhen (s3_sc) {
        debug_sc_fail_cnt := 0.U
      }
    } .otherwise {
      when (s3_sc_fail) {
        debug_sc_fail_addr := s3_req.addr
        debug_sc_fail_cnt  := 1.U
        XSWarn(s3_sc_fail === 100.U, p"L1DCache failed too many SCs in a row 0x${Hexadecimal(debug_sc_fail_addr)}, check if sth went wrong\n")
      }
    }
  }
  // assert(debug_sc_fail_cnt < 100.U, "L1DCache failed too many SCs in a row")

  val banked_amo_wmask = UIntToOH(s3_req.word_idx)
//  val banked_wmask = s3_banked_store_wmask
  val banked_wmask = Mux(
    s3_req.miss,
    banked_full_wmask,
    Mux(
      s3_store_hit,
      s3_banked_store_wmask,
      Mux(
        s3_can_do_amo_write,
        banked_amo_wmask,
        banked_none_wmask
      )
    )
  )
  val update_data = s3_req.miss || s3_store_hit || s3_can_do_amo_write
  assert(!(banked_wmask.orR && !update_data))

  // generate write data
  // AMO hits
  val s3_s_amoalu = RegInit(false.B)
  val do_amoalu = amo_wait_amoalu && s3_valid && !s3_s_amoalu
  val amoalu   = Module(new AMOALU(wordBits))
  amoalu.io.mask := s3_req.amo_mask
  amoalu.io.cmd  := s3_req.cmd
  amoalu.io.lhs  := s3_data_word
  amoalu.io.rhs  := s3_req.amo_data

  // merge amo write data
//  val amo_bitmask = FillInterleaved(8, s3_req.amo_mask)
  val s3_amo_data_merged = Wire(Vec(DCacheBanks, UInt(DCacheSRAMRowBits.W)))
  val s3_sc_data_merged = Wire(Vec(DCacheBanks, UInt(DCacheSRAMRowBits.W)))
  for (i <- 0 until DCacheBanks) {
    val old_data = s3_store_data_merged(i)
    val new_data = amoalu.io.out
    val wmask = Mux(
      s3_req.word_idx === i.U,
      ~0.U(wordBytes.W),
      0.U(wordBytes.W)
    )
    s3_amo_data_merged(i) := mergePutData(old_data, new_data, wmask)
//    s3_sc_data_merged(i) := amo_bitmask & s3_req.amo_data | ~amo_bitmask & old_data
    s3_sc_data_merged(i) := mergePutData(old_data, s3_req.amo_data,
      Mux(s3_req.word_idx === i.U && !s3_sc_fail, s3_req.amo_mask, 0.U(wordBytes.W))
    )
  }
  val s3_amo_data_merged_reg = RegEnable(s3_amo_data_merged, do_amoalu)
  when(do_amoalu){
    s3_s_amoalu := true.B
  }

  val miss_wb = s3_req.miss && s3_need_replacement && s3_coh.state =/= ClientStates.Nothing
  val probe_wb = s3_req.probe
  val replace_wb = s3_req.replace
  val need_wb = miss_wb || probe_wb || replace_wb

  val (_, miss_shrink_param, _) = s3_coh.onCacheControl(M_FLUSH)
  val writeback_param = Mux(probe_wb, probe_shrink_param, miss_shrink_param)
  val writeback_data = if (dcacheParameters.alwaysReleaseData) {
    s3_tag_match && s3_req.probe && s3_req.probe_need_data ||
      s3_coh === ClientStates.Dirty || (miss_wb || replace_wb) && s3_coh.state =/= ClientStates.Nothing
  } else {
    s3_tag_match && s3_req.probe && s3_req.probe_need_data || s3_coh === ClientStates.Dirty
  }

  val s3_probe_can_go = s3_req.probe && io.wb.ready && (io.meta_write.ready || !probe_update_meta)
  val s3_store_can_go = s3_req.isStore && !s3_req.probe && (io.meta_write.ready || !store_update_meta) && (io.data_write.ready || !update_data)
  val s3_amo_can_go = s3_amo_hit && (io.meta_write.ready || !amo_update_meta) && (io.data_write.ready || !update_data) && (s3_s_amoalu || !amo_wait_amoalu)
  val s3_miss_can_go = s3_req.miss &&
    (io.meta_write.ready || !amo_update_meta) &&
    (io.data_write.ready || !update_data) &&
    (s3_s_amoalu || !amo_wait_amoalu) &&
    io.tag_write.ready &&
    io.wb.ready
  val s3_replace_nothing = s3_req.replace && s3_coh.state === ClientStates.Nothing
  val s3_replace_can_go = s3_req.replace && (s3_replace_nothing || io.wb.ready)
  val s3_can_go = s3_probe_can_go || s3_store_can_go || s3_amo_can_go || s3_miss_can_go || s3_replace_can_go
  val s3_update_data_cango = s3_store_can_go || s3_amo_can_go || s3_miss_can_go // used to speed up data_write gen
  val s3_fire = s3_valid && s3_can_go
  when (s2_fire_to_s3) {
    s3_valid := true.B
  }.elsewhen (s3_fire) {
    s3_valid := false.B
  }
  s3_ready := !s3_valid || s3_can_go
  s3_s0_set_conflict := s3_valid && s3_idx === s0_idx
  s3_s0_set_conflict_store := s3_valid && s3_idx === store_idx
  assert(RegNext(!s3_valid || !(s3_req.isStore && !s3_req.probe) || s3_hit)) // miss store should never come to s3

  when(s3_fire) {
    s3_s_amoalu := false.B
  }

  req.ready := s0_can_go

  io.meta_read.valid := req.valid && s1_ready && !set_conflict
  io.meta_read.bits.idx := get_idx(s0_req.vaddr)
  io.meta_read.bits.way_en := Mux(s0_req.replace, s0_req.replace_way_en, ~0.U(nWays.W))

  io.tag_read.valid := req.valid && s1_ready && !set_conflict && !s0_req.replace
  io.tag_read.bits.idx := get_idx(s0_req.vaddr)
  io.tag_read.bits.way_en := ~0.U(nWays.W)

  io.data_read.valid := s1_valid && s1_need_data && s2_ready
  io.data_read.bits.rmask := s1_banked_rmask
  io.data_read.bits.way_en := s1_way_en
  io.data_read.bits.addr := s1_req.vaddr

  io.miss_req.valid := s2_valid && s2_can_go_to_mq
  val miss_req = io.miss_req.bits
  miss_req := DontCare
  miss_req.source := s2_req.source
  miss_req.cmd := s2_req.cmd
  miss_req.addr := s2_req.addr
  miss_req.vaddr := s2_req.vaddr
  miss_req.way_en := Mux(s2_tag_match, s2_tag_match_way, s2_repl_way_en)
  miss_req.store_data := s2_req.store_data
  miss_req.store_mask := s2_req.store_mask
  miss_req.word_idx := s2_req.word_idx
  miss_req.amo_data := s2_req.amo_data
  miss_req.amo_mask := s2_req.amo_mask
  miss_req.req_coh := s2_hit_coh
  miss_req.replace_coh := s2_repl_coh
  miss_req.replace_tag := s2_repl_tag
  miss_req.id := s2_req.id
  miss_req.cancel := false.B

  io.store_replay_resp.valid := s2_valid && s2_can_go_to_mq && replay && s2_req.isStore
  io.store_replay_resp.bits.data := DontCare
  io.store_replay_resp.bits.miss := true.B
  io.store_replay_resp.bits.replay := true.B
  io.store_replay_resp.bits.id := s2_req.id

  io.store_hit_resp.valid := s3_valid && s3_store_can_go
  io.store_hit_resp.bits.data := DontCare
  io.store_hit_resp.bits.miss := false.B
  io.store_hit_resp.bits.replay := false.B
  io.store_hit_resp.bits.id := s3_req.id

  io.release_update.valid := s3_valid && (s3_store_can_go || s3_amo_can_go) && s3_hit && update_data
  io.release_update.bits.addr := s3_req.addr
  io.release_update.bits.mask := Mux(s3_store_hit, s3_banked_store_wmask, banked_amo_wmask)
  io.release_update.bits.data := Mux(
    amo_wait_amoalu, 
    s3_amo_data_merged_reg, 
    Mux(
      s3_sc,
      s3_sc_data_merged,
      s3_store_data_merged
    )
  ).asUInt

  val atomic_hit_resp = Wire(new AtomicsResp)
  atomic_hit_resp.data := Mux(s3_sc, s3_sc_resp, s3_data_word)
  atomic_hit_resp.miss := false.B
  atomic_hit_resp.miss_id := s3_req.miss_id
  atomic_hit_resp.error := s3_error
  atomic_hit_resp.replay := false.B
  atomic_hit_resp.ack_miss_queue := s3_req.miss
  atomic_hit_resp.id := lrsc_valid
  val atomic_replay_resp = Wire(new AtomicsResp)
  atomic_replay_resp.data := DontCare
  atomic_replay_resp.miss := true.B
  atomic_replay_resp.miss_id := DontCare
  atomic_replay_resp.error := false.B
  atomic_replay_resp.replay := true.B
  atomic_replay_resp.ack_miss_queue := false.B
  atomic_replay_resp.id := DontCare
  val atomic_replay_resp_valid = s2_valid && s2_can_go_to_mq && replay && s2_req.isAMO
  val atomic_hit_resp_valid = s3_valid && (s3_amo_can_go || s3_miss_can_go && s3_req.isAMO)
  io.atomic_resp.valid := atomic_replay_resp_valid || atomic_hit_resp_valid
  io.atomic_resp.bits := Mux(atomic_replay_resp_valid, atomic_replay_resp, atomic_hit_resp)

  io.replace_resp.valid := s3_fire && s3_req.replace
  io.replace_resp.bits := s3_req.miss_id

  io.meta_write.valid := s3_fire && update_meta
  io.meta_write.bits.idx := s3_idx
  io.meta_write.bits.way_en := s3_way_en
  io.meta_write.bits.meta.coh := new_coh

  io.error_flag_write.valid := s3_fire && update_meta && s3_l2_error
  io.error_flag_write.bits.idx := s3_idx
  io.error_flag_write.bits.way_en := s3_way_en
  io.error_flag_write.bits.error := s3_l2_error

  io.tag_write.valid := s3_fire && s3_req.miss
  io.tag_write.bits.idx := s3_idx
  io.tag_write.bits.way_en := s3_way_en
  io.tag_write.bits.tag := get_tag(s3_req.addr)

  io.data_write.valid := s3_valid && s3_update_data_cango && update_data
  io.data_write.bits.way_en := s3_way_en
  io.data_write.bits.addr := s3_req.vaddr
  io.data_write.bits.wmask := banked_wmask
  io.data_write.bits.data := Mux(
    amo_wait_amoalu, 
    s3_amo_data_merged_reg, 
    Mux(
      s3_sc,
      s3_sc_data_merged,
      s3_store_data_merged
    )
  )
  assert(RegNext(!io.meta_write.valid || !s3_req.replace))
  assert(RegNext(!io.tag_write.valid || !s3_req.replace))
  assert(RegNext(!io.data_write.valid || !s3_req.replace))

  io.wb.valid := s3_valid && (
    // replace
    s3_req.replace && !s3_replace_nothing ||
    // probe can go to wbq
    s3_req.probe && (io.meta_write.ready || !probe_update_meta) ||
      // amo miss can go to wbq
      s3_req.miss &&
        (io.meta_write.ready || !amo_update_meta) &&
        (io.data_write.ready || !update_data) &&
        (s3_s_amoalu || !amo_wait_amoalu) &&
        io.tag_write.ready
    ) && need_wb
  io.wb.bits.addr := get_block_addr(Cat(s3_tag, get_untag(s3_req.vaddr)))
  io.wb.bits.param := writeback_param
  io.wb.bits.voluntary := s3_req.miss || s3_req.replace
  io.wb.bits.hasData := writeback_data
  io.wb.bits.dirty := s3_coh === ClientStates.Dirty
  io.wb.bits.data := s3_data.asUInt()
  io.wb.bits.delay_release := s3_req.replace
  io.wb.bits.miss_id := s3_req.miss_id

<<<<<<< HEAD
  io.prefDebug_read.valid := io.wb.valid
  io.prefDebug_read.bits.idx := get_idx(s3_req.vaddr)
  io.prefDebug_read.bits.way_en := s3_way_en
  val pref = Mux1H(RegNext(s3_way_en), wayMap((w: Int) => io.prefDebug_resp(w)))
  io.prefDebug_write.valid := RegNext(io.wb.valid)
  io.prefDebug_write.bits.idx := get_idx(RegNext(s3_req.vaddr))
  io.prefDebug_write.bits.way_en := RegNext(s3_way_en)
  io.prefDebug_write.bits.data.prefetch := false.B
  io.prefDebug_write.bits.data.used := false.B
  io.prefDebug_write.bits.data.dataValid := false.B

  XSPerfAccumulate("CntL1DPUseless", RegNext(io.wb.valid) && !pref.used && pref.prefetch && pref.dataValid)

=======
>>>>>>> dbf2ed8f
  io.replace_access.valid := RegNext(s1_fire && (s1_req.isAMO || s1_req.isStore) && !s1_req.probe)
  io.replace_access.bits.set := s2_idx
  io.replace_access.bits.way := RegNext(OHToUInt(s1_way_en))

  io.replace_way.set.valid := RegNext(s0_fire)
  io.replace_way.set.bits := s1_idx

  // TODO: consider block policy of a finer granularity
  io.status.s0_set.valid := req.valid
  io.status.s0_set.bits := get_idx(s0_req.vaddr)
  io.status.s1.valid := s1_valid
  io.status.s1.bits.set := s1_idx
  io.status.s1.bits.way_en := s1_way_en
  io.status.s2.valid := s2_valid && !s2_req.replace
  io.status.s2.bits.set := s2_idx
  io.status.s2.bits.way_en := s2_way_en
  io.status.s3.valid := s3_valid && !s3_req.replace
  io.status.s3.bits.set := s3_idx
  io.status.s3.bits.way_en := s3_way_en

  io.error := 0.U.asTypeOf(new L1CacheErrorInfo())
  io.error.report_to_beu := RegNext((s2_tag_error || s2_data_error) && s2_fire)
  io.error.paddr := RegNext(s2_req.addr)
  io.error.source.tag := RegNext(s2_tag_error)
  io.error.source.data := RegNext(s2_data_error)
  io.error.source.l2 := RegNext(s2_flag_error || s2_l2_error)
  io.error.opType.store := RegNext(s2_req.isStore && !s2_req.probe)
  io.error.opType.probe := RegNext(s2_req.probe)
  io.error.opType.release := RegNext(s2_req.replace)
  io.error.opType.atom := RegNext(s2_req.isAMO && !s2_req.probe)
  io.error.valid := RegNext(s2_error && s2_fire)

  val perfEvents = Seq(
    ("dcache_mp_req          ", s0_fire                                                      ),
    ("dcache_mp_total_penalty", PopCount(VecInit(Seq(s0_fire, s1_valid, s2_valid, s3_valid))))
  )
  generatePerfEvent()
}<|MERGE_RESOLUTION|>--- conflicted
+++ resolved
@@ -727,7 +727,6 @@
   io.wb.bits.delay_release := s3_req.replace
   io.wb.bits.miss_id := s3_req.miss_id
 
-<<<<<<< HEAD
   io.prefDebug_read.valid := io.wb.valid
   io.prefDebug_read.bits.idx := get_idx(s3_req.vaddr)
   io.prefDebug_read.bits.way_en := s3_way_en
@@ -739,10 +738,14 @@
   io.prefDebug_write.bits.data.used := false.B
   io.prefDebug_write.bits.data.dataValid := false.B
 
+  when (RegNext(io.wb.valid) && !pref.used && pref.prefetch && pref.dataValid) {
+    printf("time=[%d]vaddr 0x%x idx %d not used\n", GTimer(),
+    RegNext(s3_req.vaddr),
+    get_idx(RegNext(s3_req.vaddr)))
+  }
+
   XSPerfAccumulate("CntL1DPUseless", RegNext(io.wb.valid) && !pref.used && pref.prefetch && pref.dataValid)
 
-=======
->>>>>>> dbf2ed8f
   io.replace_access.valid := RegNext(s1_fire && (s1_req.isAMO || s1_req.isStore) && !s1_req.probe)
   io.replace_access.bits.set := s2_idx
   io.replace_access.bits.way := RegNext(OHToUInt(s1_way_en))
