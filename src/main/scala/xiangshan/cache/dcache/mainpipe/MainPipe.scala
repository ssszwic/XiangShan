/***************************************************************************************
* Copyright (c) 2020-2021 Institute of Computing Technology, Chinese Academy of Sciences
* Copyright (c) 2020-2021 Peng Cheng Laboratory
*
* XiangShan is licensed under Mulan PSL v2.
* You can use this software according to the terms and conditions of the Mulan PSL v2.
* You may obtain a copy of Mulan PSL v2 at:
*          http://license.coscl.org.cn/MulanPSL2
*
* THIS SOFTWARE IS PROVIDED ON AN "AS IS" BASIS, WITHOUT WARRANTIES OF ANY KIND,
* EITHER EXPRESS OR IMPLIED, INCLUDING BUT NOT LIMITED TO NON-INFRINGEMENT,
* MERCHANTABILITY OR FIT FOR A PARTICULAR PURPOSE.
*
* See the Mulan PSL v2 for more details.
***************************************************************************************/

package xiangshan.cache

import chipsalliance.rocketchip.config.Parameters
import chisel3._
import chisel3.util._
import freechips.rocketchip.tilelink.ClientStates._
import freechips.rocketchip.tilelink.MemoryOpCategories._
import freechips.rocketchip.tilelink.TLPermissions._
import freechips.rocketchip.tilelink.{ClientMetadata, ClientStates, TLPermissions}
import utils._
import xiangshan.L1CacheErrorInfo

class MainPipeReq(implicit p: Parameters) extends DCacheBundle {
  val miss = Bool() // only amo miss will refill in main pipe
  val miss_id = UInt(log2Up(cfg.nMissEntries).W)
  val miss_param = UInt(TLPermissions.bdWidth.W)
  val miss_dirty = Bool()
  val miss_way_en = UInt(DCacheWays.W)

  val probe = Bool()
  val probe_param = UInt(TLPermissions.bdWidth.W)
  val probe_need_data = Bool()

  // request info
  // reqs from Store, AMO use this
  // probe does not use this
  val source = UInt(sourceTypeWidth.W)
  val cmd = UInt(M_SZ.W)
  // if dcache size > 32KB, vaddr is also needed for store
  // vaddr is used to get extra index bits
  val vaddr  = UInt(VAddrBits.W)
  // must be aligned to block
  val addr   = UInt(PAddrBits.W)

  // store
  val store_data = UInt((cfg.blockBytes * 8).W)
  val store_mask = UInt(cfg.blockBytes.W)

  // which word does amo work on?
  val word_idx = UInt(log2Up(cfg.blockBytes * 8 / DataBits).W)
  val amo_data   = UInt(DataBits.W)
  val amo_mask   = UInt((DataBits / 8).W)

  // error
  val error = Bool()

  // replace
  val replace = Bool()
  val replace_way_en = UInt(DCacheWays.W)

  val id = UInt(reqIdWidth.W)

  def isLoad: Bool = source === LOAD_SOURCE.U
  def isStore: Bool = source === STORE_SOURCE.U
  def isAMO: Bool = source === AMO_SOURCE.U

  def convertStoreReq(store: DCacheLineReq): MainPipeReq = {
    val req = Wire(new MainPipeReq)
    req := DontCare
    req.miss := false.B
    req.miss_dirty := false.B
    req.probe := false.B
    req.probe_need_data := false.B
    req.source := STORE_SOURCE.U
    req.cmd := store.cmd
    req.addr := store.addr
    req.vaddr := store.vaddr
    req.store_data := store.data
    req.store_mask := store.mask
    req.replace := false.B
    req.error := false.B
    req.id := store.id
    req
  }
}

class MainPipeStatus(implicit p: Parameters) extends DCacheBundle {
  val set = UInt(idxBits.W)
  val way_en = UInt(nWays.W)
}

class MainPipe(implicit p: Parameters) extends DCacheModule with HasPerfEvents {
  val nDupDataWriteReady = 4
  val nDupTagWriteReady = 4
  val nDupStatus = nDupDataWriteReady + nDupTagWriteReady
  val nDupWbReady = 4

  val dataWritePort = 0
  val metaWritePort = 1
  val tagWritePort = 2
  val errWritePort = 3

  val io = IO(new Bundle() {
    // probe queue
    val probe_req = Flipped(DecoupledIO(new MainPipeReq))
    // store miss go to miss queue
    val miss_req = DecoupledIO(new MissReq)
    // store buffer
    val store_req = Flipped(DecoupledIO(new DCacheLineReq))
    val store_replay_resp = ValidIO(new DCacheLineResp)
    val store_hit_resp = ValidIO(new DCacheLineResp)
    val release_update = ValidIO(new ReleaseUpdate)
    // atmoics
    val atomic_req = Flipped(DecoupledIO(new MainPipeReq))
    val atomic_resp = ValidIO(new AtomicsResp)
    // replace
    val replace_req = Flipped(DecoupledIO(new MainPipeReq))
    val replace_resp = ValidIO(UInt(log2Up(cfg.nMissEntries).W))
    // write-back queue
    val wb = DecoupledIO(new WritebackReq)
    val wb_ready_dup = Vec(nDupWbReady, Input(Bool()))

    val data_read_intend = Output(Bool())
    val data_read = DecoupledIO(new L1BankedDataReadLineReq)
    val data_resp = Input(Vec(DCacheBanks, new L1BankedDataReadResult()))
    val readline_error_delayed = Input(Bool())
    val data_write = DecoupledIO(new L1BankedDataWriteReq)
    val data_write_ready_dup = Vec(nDupDataWriteReady, Input(Bool()))

    val meta_read = DecoupledIO(new MetaReadReq)
    val meta_resp = Input(Vec(nWays, new Meta))
    val meta_write = DecoupledIO(new MetaWriteReq)
    val error_flag_resp = Input(Vec(nWays, Bool()))
    val error_flag_write = DecoupledIO(new ErrorWriteReq)

    val tag_read = DecoupledIO(new TagReadReq)
    val tag_resp = Input(Vec(nWays, UInt(encTagBits.W)))
    val tag_write = DecoupledIO(new TagWriteReq)
    val tag_write_ready_dup = Vec(nDupTagWriteReady, Input(Bool()))
    val tag_write_intend = Output(new Bool())

    // update state vec in replacement algo
    val replace_access = ValidIO(new ReplacementAccessBundle)
    // find the way to be replaced
    val replace_way = new ReplacementWayReqIO

    val status = new Bundle() {
      val s0_set = ValidIO(UInt(idxBits.W))
      val s1, s2, s3 = ValidIO(new MainPipeStatus)
    }
    val status_dup = Vec(nDupStatus, new Bundle() {
      val s1, s2, s3 = ValidIO(new MainPipeStatus)
    })

    // lrsc locked block should block probe
    val lrsc_locked_block = Output(Valid(UInt(PAddrBits.W)))
    val invalid_resv_set = Input(Bool())
    val update_resv_set = Output(Bool())
    val block_lr = Output(Bool())

    // ecc error
    val error = Output(new L1CacheErrorInfo())
  })

  // meta array is made of regs, so meta write or read should always be ready
  assert(RegNext(io.meta_read.ready))
  assert(RegNext(io.meta_write.ready))

  val s1_s0_set_conflict, s2_s0_set_conlict, s3_s0_set_conflict = Wire(Bool())
  val set_conflict = s1_s0_set_conflict || s2_s0_set_conlict || s3_s0_set_conflict
  // check sbuffer store req set_conflict in parallel with req arbiter
  // it will speed up the generation of store_req.ready, which is in crit. path
  val s1_s0_set_conflict_store, s2_s0_set_conlict_store, s3_s0_set_conflict_store = Wire(Bool())
  val store_set_conflict = s1_s0_set_conflict_store || s2_s0_set_conlict_store || s3_s0_set_conflict_store
  val s1_ready, s2_ready, s3_ready = Wire(Bool())

  // convert store req to main pipe req, and select a req from store and probe
  val store_req = Wire(DecoupledIO(new MainPipeReq))
  store_req.bits := (new MainPipeReq).convertStoreReq(io.store_req.bits)
  store_req.valid := io.store_req.valid
  io.store_req.ready := store_req.ready

  // s0: read meta and tag
  val req = Wire(DecoupledIO(new MainPipeReq))
  arbiter(
    in = Seq(
      io.probe_req,
      io.replace_req,
      store_req, // Note: store_req.ready is now manually assigned for better timing
      io.atomic_req
    ),
    out = req,
    name = Some("main_pipe_req")
  )

  val store_idx = get_idx(io.store_req.bits.vaddr)
  // manually assign store_req.ready for better timing
  // now store_req set conflict check is done in parallel with req arbiter
  store_req.ready := io.meta_read.ready && io.tag_read.ready && s1_ready && !store_set_conflict &&
    !io.probe_req.valid && !io.replace_req.valid
  val s0_req = req.bits
  val s0_idx = get_idx(s0_req.vaddr)
  val s0_need_tag = io.tag_read.valid
  val s0_can_go = io.meta_read.ready && io.tag_read.ready && s1_ready && !set_conflict
  val s0_fire = req.valid && s0_can_go

  val bank_write = VecInit((0 until DCacheBanks).map(i => get_mask_of_bank(i, s0_req.store_mask).orR)).asUInt
  val bank_full_write = VecInit((0 until DCacheBanks).map(i => get_mask_of_bank(i, s0_req.store_mask).andR)).asUInt
  val banks_full_overwrite = bank_full_write.andR

  val banked_store_rmask = bank_write & ~bank_full_write
  val banked_full_rmask = ~0.U(DCacheBanks.W)
  val banked_none_rmask = 0.U(DCacheBanks.W)

  val store_need_data = !s0_req.probe && s0_req.isStore && banked_store_rmask.orR
  val probe_need_data = s0_req.probe
  val amo_need_data = !s0_req.probe && s0_req.isAMO
  val miss_need_data = s0_req.miss
  val replace_need_data = s0_req.replace

  val banked_need_data = store_need_data || probe_need_data || amo_need_data || miss_need_data || replace_need_data

  val s0_banked_rmask = Mux(store_need_data, banked_store_rmask,
    Mux(probe_need_data || amo_need_data || miss_need_data || replace_need_data,
      banked_full_rmask,
      banked_none_rmask
    ))

  // generate wmask here and use it in stage 2
  val banked_store_wmask = bank_write
  val banked_full_wmask = ~0.U(DCacheBanks.W)
  val banked_none_wmask = 0.U(DCacheBanks.W)

  // s1: read data
  val s1_valid = RegInit(false.B)
  val s1_need_data = RegEnable(banked_need_data, s0_fire)
  val s1_req = RegEnable(s0_req, s0_fire)
  val s1_banked_rmask = RegEnable(s0_banked_rmask, s0_fire)
  val s1_banked_store_wmask = RegEnable(banked_store_wmask, s0_fire)
  val s1_need_tag = RegEnable(s0_need_tag, s0_fire)
  val s1_can_go = s2_ready && (io.data_read.ready || !s1_need_data)
  val s1_fire = s1_valid && s1_can_go
  val s1_idx = get_idx(s1_req.vaddr)

  // duplicate regs to reduce fanout
  val s1_valid_dup = RegInit(VecInit(Seq.fill(6)(false.B)))
  val s1_req_vaddr_dup_for_data_read = RegEnable(s0_req.vaddr, s0_fire)
  val s1_idx_dup_for_replace_way = RegEnable(get_idx(s0_req.vaddr), s0_fire)

  val s1_valid_dup_for_status = RegInit(VecInit(Seq.fill(nDupStatus)(false.B)))

  when (s0_fire) {
    s1_valid := true.B
    s1_valid_dup.foreach(_ := true.B)
    s1_valid_dup_for_status.foreach(_ := true.B)
  }.elsewhen (s1_fire) {
    s1_valid := false.B
    s1_valid_dup.foreach(_ := false.B)
    s1_valid_dup_for_status.foreach(_ := false.B)
  }
  s1_ready := !s1_valid_dup(0) || s1_can_go
  s1_s0_set_conflict := s1_valid_dup(1) && s0_idx === s1_idx
  s1_s0_set_conflict_store := s1_valid_dup(2) && store_idx === s1_idx

  val meta_resp = Wire(Vec(nWays, (new Meta).asUInt()))
  val tag_resp = Wire(Vec(nWays, UInt(tagBits.W)))
  val ecc_resp = Wire(Vec(nWays, UInt(eccTagBits.W)))
  meta_resp := Mux(RegNext(s0_fire), VecInit(io.meta_resp.map(_.asUInt)), RegNext(meta_resp))
  tag_resp := Mux(RegNext(s0_fire), VecInit(io.tag_resp.map(r => r(tagBits - 1, 0))), RegNext(tag_resp))
  ecc_resp := Mux(RegNext(s0_fire), VecInit(io.tag_resp.map(r => r(encTagBits - 1, tagBits))), RegNext(ecc_resp))
  val enc_tag_resp = Wire(io.tag_resp.cloneType)
  enc_tag_resp := Mux(RegNext(s0_fire), io.tag_resp, RegNext(enc_tag_resp))

  def wayMap[T <: Data](f: Int => T) = VecInit((0 until nWays).map(f))
  val s1_tag_eq_way = wayMap((w: Int) => tag_resp(w) === get_tag(s1_req.addr)).asUInt
  val s1_tag_match_way = wayMap((w: Int) => s1_tag_eq_way(w) && Meta(meta_resp(w)).coh.isValid()).asUInt
  val s1_tag_match = s1_tag_match_way.orR

  val s1_hit_tag = Mux(s1_tag_match, Mux1H(s1_tag_match_way, wayMap(w => tag_resp(w))), get_tag(s1_req.addr))
  val s1_hit_coh = ClientMetadata(Mux(s1_tag_match, Mux1H(s1_tag_match_way, wayMap(w => meta_resp(w))), 0.U))
  val s1_encTag = Mux1H(s1_tag_match_way, wayMap((w: Int) => enc_tag_resp(w)))
  val s1_flag_error = Mux(s1_tag_match, Mux1H(s1_tag_match_way, wayMap(w => io.error_flag_resp(w))), false.B)
  val s1_l2_error = s1_req.error

  // replacement policy
  val s1_repl_way_en = WireInit(0.U(nWays.W))
  s1_repl_way_en := Mux(RegNext(s0_fire), UIntToOH(io.replace_way.way), RegNext(s1_repl_way_en))
  val s1_repl_tag = Mux1H(s1_repl_way_en, wayMap(w => tag_resp(w)))
  val s1_repl_coh = Mux1H(s1_repl_way_en, wayMap(w => meta_resp(w))).asTypeOf(new ClientMetadata)
  val s1_miss_tag = Mux1H(s1_req.miss_way_en, wayMap(w => tag_resp(w)))
  val s1_miss_coh = Mux1H(s1_req.miss_way_en, wayMap(w => meta_resp(w))).asTypeOf(new ClientMetadata)

  val s1_repl_way_raw = WireInit(0.U(log2Up(nWays).W))
  s1_repl_way_raw := Mux(RegNext(s0_fire), io.replace_way.way, RegNext(s1_repl_way_raw))

  val s1_need_replacement = (s1_req.miss || s1_req.isStore && !s1_req.probe) && !s1_tag_match
  val s1_way_en = Mux(
    s1_req.replace,
    s1_req.replace_way_en,
    Mux(
      s1_req.miss,
      s1_req.miss_way_en,
      Mux(
        s1_need_replacement,
        s1_repl_way_en,
        s1_tag_match_way
      )
    )
  )
  assert(!RegNext(s1_fire && PopCount(s1_way_en) > 1.U))
  val s1_tag = Mux(
    s1_req.replace,
    get_tag(s1_req.addr),
    Mux(
      s1_req.miss,
      s1_miss_tag,
      Mux(s1_need_replacement, s1_repl_tag, s1_hit_tag)
    )
  )
  val s1_coh = Mux(
    s1_req.replace,
    Mux1H(s1_req.replace_way_en, meta_resp.map(ClientMetadata(_))),
    Mux(
      s1_req.miss,
      s1_miss_coh,
      Mux(s1_need_replacement, s1_repl_coh, s1_hit_coh)
    )
  )

  val s1_has_permission = s1_hit_coh.onAccess(s1_req.cmd)._1
  val s1_hit = s1_tag_match && s1_has_permission
  val s1_pregen_can_go_to_mq = !s1_req.replace && !s1_req.probe && !s1_req.miss && (s1_req.isStore || s1_req.isAMO) && !s1_hit

  // s2: select data, return resp if this is a store miss
  val s2_valid = RegInit(false.B)
  val s2_req = RegEnable(s1_req, s1_fire)
  val s2_tag_match = RegEnable(s1_tag_match, s1_fire)
  val s2_tag_match_way = RegEnable(s1_tag_match_way, s1_fire)
  val s2_hit_coh = RegEnable(s1_hit_coh, s1_fire)
  val (s2_has_permission, _, s2_new_hit_coh) = s2_hit_coh.onAccess(s2_req.cmd)

  val s2_repl_tag = RegEnable(s1_repl_tag, s1_fire)
  val s2_repl_coh = RegEnable(s1_repl_coh, s1_fire)
  val s2_repl_way_en = RegEnable(s1_repl_way_en, s1_fire)
  val s2_need_replacement = RegEnable(s1_need_replacement, s1_fire)
  val s2_need_data = RegEnable(s1_need_data, s1_fire)
  val s2_need_tag = RegEnable(s1_need_tag, s1_fire)
  val s2_encTag = RegEnable(s1_encTag, s1_fire)
  val s2_idx = get_idx(s2_req.vaddr)

  // duplicate regs to reduce fanout
  val s2_valid_dup = RegInit(VecInit(Seq.fill(8)(false.B)))
  val s2_valid_dup_for_status = RegInit(VecInit(Seq.fill(nDupStatus)(false.B)))
  val s2_req_vaddr_dup_for_miss_req = RegEnable(s1_req.vaddr, s1_fire)
  val s2_idx_dup_for_status = RegEnable(get_idx(s1_req.vaddr), s1_fire)
  val s2_idx_dup_for_replace_access = RegEnable(get_idx(s1_req.vaddr), s1_fire)

  val s2_req_replace_dup_1,
      s2_req_replace_dup_2 = RegEnable(s1_req.replace, s1_fire)
  
  val s2_can_go_to_mq_dup = (0 until 3).map(_ => RegEnable(s1_pregen_can_go_to_mq, s1_fire))

  val s2_way_en = RegEnable(s1_way_en, s1_fire)
  val s2_tag = RegEnable(s1_tag, s1_fire)
  val s2_coh = RegEnable(s1_coh, s1_fire)
  val s2_banked_store_wmask = RegEnable(s1_banked_store_wmask, s1_fire)
  val s2_flag_error = RegEnable(s1_flag_error, s1_fire)
  val s2_tag_error = dcacheParameters.tagCode.decode(s2_encTag).error && s2_need_tag
  val s2_l2_error = s2_req.error
  val s2_error = s2_flag_error || s2_tag_error || s2_l2_error // data_error not included

  val s2_may_report_data_error = s2_need_data && s2_coh.state =/= ClientStates.Nothing

  val s2_hit = s2_tag_match && s2_has_permission
  val s2_amo_hit = s2_hit && !s2_req.probe && !s2_req.miss && s2_req.isAMO
  val s2_store_hit = s2_hit && !s2_req.probe && !s2_req.miss && s2_req.isStore

  s2_s0_set_conlict := s2_valid_dup(0) && s0_idx === s2_idx
  s2_s0_set_conlict_store := s2_valid_dup(1) && store_idx === s2_idx

  // For a store req, it either hits and goes to s3, or miss and enter miss queue immediately
  val s2_can_go_to_s3 = (s2_req_replace_dup_1 || s2_req.probe || s2_req.miss || (s2_req.isStore || s2_req.isAMO) && s2_hit) && s3_ready
  val s2_can_go_to_mq = RegEnable(s1_pregen_can_go_to_mq, s1_fire)
  assert(RegNext(!(s2_valid && s2_can_go_to_s3 && s2_can_go_to_mq)))
  val s2_can_go = s2_can_go_to_s3 || s2_can_go_to_mq
  val s2_fire = s2_valid && s2_can_go
  val s2_fire_to_s3 = s2_valid_dup(2) && s2_can_go_to_s3
  when (s1_fire) {
    s2_valid := true.B
    s2_valid_dup.foreach(_ := true.B)
    s2_valid_dup_for_status.foreach(_ := true.B)
  }.elsewhen (s2_fire) {
    s2_valid := false.B
    s2_valid_dup.foreach(_ := false.B)
    s2_valid_dup_for_status.foreach(_ := false.B)
  }
  s2_ready := !s2_valid_dup(3) || s2_can_go
  val replay = !io.miss_req.ready

  val data_resp = Wire(io.data_resp.cloneType)
  data_resp := Mux(RegNext(s1_fire), io.data_resp, RegNext(data_resp))
  val s2_store_data_merged = Wire(Vec(DCacheBanks, UInt(DCacheSRAMRowBits.W)))

  def mergePutData(old_data: UInt, new_data: UInt, wmask: UInt): UInt = {
    val full_wmask = FillInterleaved(8, wmask)
    ((~full_wmask & old_data) | (full_wmask & new_data))
  }

  val s2_data = WireInit(VecInit((0 until DCacheBanks).map(i => {
    data_resp(i).raw_data
  })))

  for (i <- 0 until DCacheBanks) {
    val old_data = s2_data(i)
    val new_data = get_data_of_bank(i, s2_req.store_data)
    // for amo hit, we should use read out SRAM data
    // do not merge with store data
    val wmask = Mux(s2_amo_hit, 0.U(wordBytes.W), get_mask_of_bank(i, s2_req.store_mask))
    s2_store_data_merged(i) := mergePutData(old_data, new_data, wmask)
  }

  val s2_data_word = s2_store_data_merged(s2_req.word_idx)

  // s3: write data, meta and tag
  val s3_valid = RegInit(false.B)
  val s3_req = RegEnable(s2_req, s2_fire_to_s3)
  // val s3_idx = get_idx(s3_req.vaddr)
  val s3_tag = RegEnable(s2_tag, s2_fire_to_s3)
  val s3_tag_match = RegEnable(s2_tag_match, s2_fire_to_s3)
  val s3_coh = RegEnable(s2_coh, s2_fire_to_s3)
  val s3_hit = RegEnable(s2_hit, s2_fire_to_s3)
  val s3_amo_hit = RegEnable(s2_amo_hit, s2_fire_to_s3)
  val s3_store_hit = RegEnable(s2_store_hit, s2_fire_to_s3)
  val s3_hit_coh = RegEnable(s2_hit_coh, s2_fire_to_s3)
  val s3_new_hit_coh = RegEnable(s2_new_hit_coh, s2_fire_to_s3)
  val s3_way_en = RegEnable(s2_way_en, s2_fire_to_s3)
  val s3_banked_store_wmask = RegEnable(s2_banked_store_wmask, s2_fire_to_s3)
  val s3_store_data_merged = RegEnable(s2_store_data_merged, s2_fire_to_s3)
  val s3_data_word = RegEnable(s2_data_word, s2_fire_to_s3)
  val s3_data = RegEnable(s2_data, s2_fire_to_s3)
  val s3_l2_error = s3_req.error
  // data_error will be reported by data array 1 cycle after data read resp
  val s3_data_error = Wire(Bool())
  s3_data_error := Mux(RegNext(RegNext(s1_fire)), // ecc check result is generated 2 cycle after read req
    io.readline_error_delayed && RegNext(s2_may_report_data_error),
    RegNext(s3_data_error) // do not update s3_data_error if !s1_fire
  )
  // error signal for amo inst
  // s3_error = s3_flag_error || s3_tag_error || s3_l2_error || s3_data_error
  val s3_error = RegEnable(s2_error, s2_fire_to_s3) || s3_data_error
  val (_, _, probe_new_coh) = s3_coh.onProbe(s3_req.probe_param)
  val s3_need_replacement = RegEnable(s2_need_replacement, s2_fire_to_s3)


  // duplicate regs to reduce fanout
  val s3_valid_dup = RegInit(VecInit(Seq.fill(14)(false.B)))
  val s3_valid_dup_for_status = RegInit(VecInit(Seq.fill(nDupStatus)(false.B)))
  val s3_way_en_dup = (0 until 4).map(_ => RegEnable(s2_way_en, s2_fire_to_s3))
  val s3_coh_dup = (0 until 6).map(_ => RegEnable(s2_coh, s2_fire_to_s3))
  val s3_tag_match_dup = RegEnable(s2_tag_match, s2_fire_to_s3)

  val s3_req_vaddr_dup_for_wb,
      s3_req_vaddr_dup_for_data_write = RegEnable(s2_req.vaddr, s2_fire_to_s3)
  
  val s3_idx_dup = (0 until 6).map(_ => RegEnable(get_idx(s2_req.vaddr), s2_fire_to_s3))

  val s3_req_replace_dup = (0 until 8).map(_ => RegEnable(s2_req.replace, s2_fire_to_s3))    
  val s3_req_cmd_dup = (0 until 6).map(_ => RegEnable(s2_req.cmd, s2_fire_to_s3))
  val s3_req_source_dup_1, s3_req_source_dup_2 = RegEnable(s2_req.source, s2_fire_to_s3)
  val s3_req_addr_dup = (0 until 5).map(_ => RegEnable(s2_req.addr, s2_fire_to_s3))
  val s3_req_probe_dup = (0 until 10).map(_ => RegEnable(s2_req.probe, s2_fire_to_s3))
  val s3_req_miss_dup = (0 until 10).map(_ => RegEnable(s2_req.miss, s2_fire_to_s3))
  val s3_req_word_idx_dup = (0 until DCacheBanks).map(_ => RegEnable(s2_req.word_idx, s2_fire_to_s3))

  val s3_need_replacement_dup = RegEnable(s2_need_replacement, s2_fire_to_s3)

  val s3_s_amoalu_dup = RegInit(VecInit(Seq.fill(3)(false.B)))

  val s3_hit_coh_dup = RegEnable(s2_hit_coh, s2_fire_to_s3)
  val s3_new_hit_coh_dup = (0 until 2).map(_ => RegEnable(s2_new_hit_coh, s2_fire_to_s3))
  val s3_amo_hit_dup = RegEnable(s2_amo_hit, s2_fire_to_s3)
  val s3_store_hit_dup = (0 until 2).map(_ => RegEnable(s2_store_hit, s2_fire_to_s3))

  val lrsc_count_dup = RegInit(VecInit(Seq.fill(3)(0.U(log2Ceil(LRSCCycles).W))))
  val lrsc_valid_dup = lrsc_count_dup.map { case cnt => cnt > LRSCBackOff.U }
  val lrsc_addr_dup = Reg(UInt())

  val s3_req_probe_param_dup = RegEnable(s2_req.probe_param, s2_fire_to_s3)
  val (_, probe_shrink_param, _) = s3_coh.onProbe(s3_req_probe_param_dup)


  val miss_update_meta = s3_req.miss
  val probe_update_meta = s3_req_probe_dup(0) && s3_tag_match_dup && s3_coh_dup(0) =/= probe_new_coh
  val store_update_meta = s3_req.isStore && !s3_req_probe_dup(1) && s3_hit_coh =/= s3_new_hit_coh_dup(0)
  val amo_update_meta = s3_req.isAMO && !s3_req_probe_dup(2) && s3_hit_coh_dup =/= s3_new_hit_coh_dup(1)
  val amo_wait_amoalu = s3_req.isAMO && s3_req_cmd_dup(0) =/= M_XLR && s3_req_cmd_dup(1) =/= M_XSC
  val update_meta = (miss_update_meta || probe_update_meta || store_update_meta || amo_update_meta) && !s3_req_replace_dup(0)

  def missCohGen(cmd: UInt, param: UInt, dirty: Bool) = {
    val c = categorize(cmd)
    MuxLookup(Cat(c, param, dirty), Nothing, Seq(
      //(effect param) -> (next)
      Cat(rd, toB, false.B)  -> Branch,
      Cat(rd, toB, true.B)   -> Branch,
      Cat(rd, toT, false.B)  -> Trunk,
      Cat(rd, toT, true.B)   -> Dirty,
      Cat(wi, toT, false.B)  -> Trunk,
      Cat(wi, toT, true.B)   -> Dirty,
      Cat(wr, toT, false.B)  -> Dirty,
      Cat(wr, toT, true.B)   -> Dirty))
  }
  val miss_new_coh = ClientMetadata(missCohGen(s3_req_cmd_dup(2), s3_req.miss_param, s3_req.miss_dirty))

  // LR, SC and AMO
  val debug_sc_fail_addr = RegInit(0.U)
  val debug_sc_fail_cnt  = RegInit(0.U(8.W))

  val lrsc_count = RegInit(0.U(log2Ceil(LRSCCycles).W))
  // val lrsc_valid = lrsc_count > LRSCBackOff.U
  val lrsc_addr  = Reg(UInt())
  val s3_lr = !s3_req_probe_dup(3) && s3_req.isAMO && s3_req_cmd_dup(3) === M_XLR
  val s3_sc = !s3_req_probe_dup(4) && s3_req.isAMO && s3_req_cmd_dup(4) === M_XSC
  val s3_lrsc_addr_match = lrsc_valid_dup(0) && lrsc_addr === get_block_addr(s3_req.addr)
  val s3_sc_fail = s3_sc && !s3_lrsc_addr_match
  val s3_sc_resp = Mux(s3_sc_fail, 1.U, 0.U)

  val s3_can_do_amo = (s3_req_miss_dup(0) && !s3_req_probe_dup(5) && s3_req.isAMO) || s3_amo_hit
  val s3_can_do_amo_write = s3_can_do_amo && isWrite(s3_req_cmd_dup(5)) && !s3_sc_fail

  when (s3_valid_dup(0) && (s3_lr || s3_sc)) {
    when (s3_can_do_amo && s3_lr) {
      lrsc_count := (LRSCCycles - 1).U
      lrsc_count_dup.foreach(_ := (LRSCCycles - 1).U)
      lrsc_addr := get_block_addr(s3_req_addr_dup(0))
      lrsc_addr_dup := get_block_addr(s3_req_addr_dup(0))
    } .otherwise {
      lrsc_count := 0.U
      lrsc_count_dup.foreach(_ := 0.U)
    }
  } .elsewhen (lrsc_count > 0.U) {
    lrsc_count := lrsc_count - 1.U
    lrsc_count_dup.foreach({case cnt =>
      cnt := cnt - 1.U
    })
  }

  io.lrsc_locked_block.valid := lrsc_valid_dup(1)
  io.lrsc_locked_block.bits  := lrsc_addr_dup
  io.block_lr := RegNext(lrsc_count > 0.U)

  // When we update update_resv_set, block all probe req in the next cycle
  // It should give Probe reservation set addr compare an independent cycle,
  // which will lead to better timing
  io.update_resv_set := s3_valid_dup(1) && s3_lr && s3_can_do_amo

  // when we release this block,
  // we invalidate this reservation set
  when (io.invalid_resv_set) {
    lrsc_count := 0.U
    lrsc_count_dup.foreach(_ := 0.U)
  }

  when (s3_valid_dup(2)) {
    when (s3_req_addr_dup(1) === debug_sc_fail_addr) {
      when (s3_sc_fail) {
        debug_sc_fail_cnt := debug_sc_fail_cnt + 1.U
      } .elsewhen (s3_sc) {
        debug_sc_fail_cnt := 0.U
      }
    } .otherwise {
      when (s3_sc_fail) {
        debug_sc_fail_addr := s3_req_addr_dup(2)
        debug_sc_fail_cnt  := 1.U
      }
    }
  }
  assert(debug_sc_fail_cnt < 100.U, "L1DCache failed too many SCs in a row")


  val banked_amo_wmask = UIntToOH(s3_req.word_idx)
  val update_data = s3_req_miss_dup(2) || s3_store_hit_dup(0) || s3_can_do_amo_write

  // generate write data
  // AMO hits
  val s3_s_amoalu = RegInit(false.B)
  val do_amoalu = amo_wait_amoalu && s3_valid_dup(3) && !s3_s_amoalu
  val amoalu   = Module(new AMOALU(wordBits))
  amoalu.io.mask := s3_req.amo_mask
  amoalu.io.cmd  := s3_req.cmd
  amoalu.io.lhs  := s3_data_word
  amoalu.io.rhs  := s3_req.amo_data

  // merge amo write data
//  val amo_bitmask = FillInterleaved(8, s3_req.amo_mask)
  val s3_amo_data_merged = Wire(Vec(DCacheBanks, UInt(DCacheSRAMRowBits.W)))
  val s3_sc_data_merged = Wire(Vec(DCacheBanks, UInt(DCacheSRAMRowBits.W)))
  for (i <- 0 until DCacheBanks) {
    val old_data = s3_store_data_merged(i)
    val new_data = amoalu.io.out
    val wmask = Mux(
      s3_req_word_idx_dup(i) === i.U,
      ~0.U(wordBytes.W),
      0.U(wordBytes.W)
    )
    s3_amo_data_merged(i) := mergePutData(old_data, new_data, wmask)
    s3_sc_data_merged(i) := mergePutData(old_data, s3_req.amo_data,
      Mux(s3_req_word_idx_dup(i) === i.U && !s3_sc_fail, s3_req.amo_mask, 0.U(wordBytes.W))
    )
  }
  val s3_amo_data_merged_reg = RegEnable(s3_amo_data_merged, do_amoalu)
  when(do_amoalu){
    s3_s_amoalu := true.B
    s3_s_amoalu_dup.foreach(_ := true.B)
  }

  val miss_wb = s3_req_miss_dup(3) && s3_need_replacement && s3_coh_dup(1).state =/= ClientStates.Nothing
  val miss_wb_dup = s3_req_miss_dup(3) && s3_need_replacement_dup && s3_coh_dup(1).state =/= ClientStates.Nothing
  val probe_wb = s3_req.probe
  val replace_wb = s3_req.replace
  val need_wb = miss_wb_dup || probe_wb || replace_wb

  val (_, miss_shrink_param, _) = s3_coh_dup(2).onCacheControl(M_FLUSH)
  val writeback_param = Mux(probe_wb, probe_shrink_param, miss_shrink_param)
  val writeback_data = if (dcacheParameters.alwaysReleaseData) {
    s3_tag_match && s3_req_probe_dup(6) && s3_req.probe_need_data ||
      s3_coh_dup(3) === ClientStates.Dirty || (miss_wb || replace_wb) && s3_coh_dup(3).state =/= ClientStates.Nothing
  } else {
    s3_tag_match && s3_req_probe_dup(6) && s3_req.probe_need_data || s3_coh_dup(3) === ClientStates.Dirty
  }

  val s3_probe_can_go = s3_req_probe_dup(7) && io.wb.ready && (io.meta_write.ready || !probe_update_meta)
  val s3_store_can_go = s3_req_source_dup_1 === STORE_SOURCE.U && !s3_req_probe_dup(8) && (io.meta_write.ready || !store_update_meta) && (io.data_write.ready || !update_data)
  val s3_amo_can_go = s3_amo_hit_dup && (io.meta_write.ready || !amo_update_meta) && (io.data_write.ready || !update_data) && (s3_s_amoalu_dup(0) || !amo_wait_amoalu)
  val s3_miss_can_go = s3_req_miss_dup(4) &&
    (io.meta_write.ready || !amo_update_meta) &&
    (io.data_write.ready || !update_data) &&
    (s3_s_amoalu_dup(1) || !amo_wait_amoalu) &&
    io.tag_write.ready &&
    io.wb.ready
  val s3_replace_nothing = s3_req_replace_dup(1) && s3_coh_dup(4).state === ClientStates.Nothing
  val s3_replace_can_go = s3_req_replace_dup(2) && (s3_replace_nothing || io.wb.ready)
  val s3_can_go = s3_probe_can_go || s3_store_can_go || s3_amo_can_go || s3_miss_can_go || s3_replace_can_go
  val s3_update_data_cango = s3_store_can_go || s3_amo_can_go || s3_miss_can_go // used to speed up data_write gen

  // ---------------- duplicate regs for meta_write.valid to solve fanout ----------------
  val s3_req_miss_dup_for_meta_w_valid = RegEnable(s2_req.miss, s2_fire_to_s3)
  val s3_req_probe_dup_for_meta_w_valid = RegEnable(s2_req.probe, s2_fire_to_s3)
  val s3_tag_match_dup_for_meta_w_valid = RegEnable(s2_tag_match, s2_fire_to_s3)
  val s3_coh_dup_for_meta_w_valid = RegEnable(s2_coh, s2_fire_to_s3)
  val s3_req_probe_param_dup_for_meta_w_valid = RegEnable(s2_req.probe_param, s2_fire_to_s3)
  val (_, _, probe_new_coh_dup_for_meta_w_valid) = s3_coh_dup_for_meta_w_valid.onProbe(s3_req_probe_param_dup_for_meta_w_valid)
  val s3_req_source_dup_for_meta_w_valid = RegEnable(s2_req.source, s2_fire_to_s3)
  val s3_req_cmd_dup_for_meta_w_valid = RegEnable(s2_req.cmd, s2_fire_to_s3)
  val s3_req_replace_dup_for_meta_w_valid = RegEnable(s2_req.replace, s2_fire_to_s3)
  val s3_hit_coh_dup_for_meta_w_valid = RegEnable(s2_hit_coh, s2_fire_to_s3)
  val s3_new_hit_coh_dup_for_meta_w_valid = RegEnable(s2_new_hit_coh, s2_fire_to_s3)
  
  val miss_update_meta_dup_for_meta_w_valid = s3_req_miss_dup_for_meta_w_valid
  val probe_update_meta_dup_for_meta_w_valid = s3_req_probe_dup_for_meta_w_valid && s3_tag_match_dup_for_meta_w_valid && s3_coh_dup_for_meta_w_valid =/= probe_new_coh_dup_for_meta_w_valid
  val store_update_meta_dup_for_meta_w_valid = s3_req_source_dup_for_meta_w_valid === STORE_SOURCE.U &&
    !s3_req_probe_dup_for_meta_w_valid &&
    s3_hit_coh_dup_for_meta_w_valid =/= s3_new_hit_coh_dup_for_meta_w_valid
  val amo_update_meta_dup_for_meta_w_valid = s3_req_source_dup_for_meta_w_valid === AMO_SOURCE.U &&
    !s3_req_probe_dup_for_meta_w_valid &&
    s3_hit_coh_dup_for_meta_w_valid =/= s3_new_hit_coh_dup_for_meta_w_valid
  val update_meta_dup_for_meta_w_valid = (
    miss_update_meta_dup_for_meta_w_valid ||
    probe_update_meta_dup_for_meta_w_valid ||
    store_update_meta_dup_for_meta_w_valid ||
    amo_update_meta_dup_for_meta_w_valid
  ) && !s3_req_replace_dup_for_meta_w_valid

  val s3_valid_dup_for_meta_w_valid = RegInit(false.B)
  val s3_amo_hit_dup_for_meta_w_valid = RegEnable(s2_amo_hit, s2_fire_to_s3)
  val s3_s_amoalu_dup_for_meta_w_valid = RegInit(false.B)
  val amo_wait_amoalu_dup_for_meta_w_valid = s3_req_source_dup_for_meta_w_valid === AMO_SOURCE.U &&
    s3_req_cmd_dup_for_meta_w_valid =/= M_XLR &&
    s3_req_cmd_dup_for_meta_w_valid =/= M_XSC
  val do_amoalu_dup_for_meta_w_valid = amo_wait_amoalu_dup_for_meta_w_valid && s3_valid_dup_for_meta_w_valid && !s3_s_amoalu_dup_for_meta_w_valid

  val s3_store_hit_dup_for_meta_w_valid = RegEnable(s2_store_hit, s2_fire_to_s3)
  val s3_req_addr_dup_for_meta_w_valid = RegEnable(s2_req.addr, s2_fire_to_s3)
  val s3_can_do_amo_dup_for_meta_w_valid = (s3_req_miss_dup_for_meta_w_valid && !s3_req_probe_dup_for_meta_w_valid && s3_req_source_dup_for_meta_w_valid === AMO_SOURCE.U) ||
    s3_amo_hit_dup_for_meta_w_valid

  val s3_lr_dup_for_meta_w_valid = !s3_req_probe_dup_for_meta_w_valid && s3_req_source_dup_for_meta_w_valid === AMO_SOURCE.U && s3_req_cmd_dup_for_meta_w_valid === M_XLR
  val s3_sc_dup_for_meta_w_valid = !s3_req_probe_dup_for_meta_w_valid && s3_req_source_dup_for_meta_w_valid === AMO_SOURCE.U && s3_req_cmd_dup_for_meta_w_valid === M_XSC
  val lrsc_addr_dup_for_meta_w_valid = Reg(UInt())
  val lrsc_count_dup_for_meta_w_valid = RegInit(0.U(log2Ceil(LRSCCycles).W))

  when (s3_valid_dup_for_meta_w_valid && (s3_lr_dup_for_meta_w_valid || s3_sc_dup_for_meta_w_valid)) {
    when (s3_can_do_amo_dup_for_meta_w_valid && s3_lr_dup_for_meta_w_valid) {
      lrsc_count_dup_for_meta_w_valid := (LRSCCycles - 1).U
      lrsc_addr_dup_for_meta_w_valid := get_block_addr(s3_req_addr_dup_for_meta_w_valid)
    }.otherwise {
      lrsc_count_dup_for_meta_w_valid := 0.U
    }
  }.elsewhen (lrsc_count_dup_for_meta_w_valid > 0.U) {
    lrsc_count_dup_for_meta_w_valid := lrsc_count_dup_for_meta_w_valid - 1.U
  }

  val lrsc_valid_dup_for_meta_w_valid = lrsc_count_dup_for_meta_w_valid > LRSCBackOff.U
  val s3_lrsc_addr_match_dup_for_meta_w_valid = lrsc_valid_dup_for_meta_w_valid && lrsc_addr_dup_for_meta_w_valid === get_block_addr(s3_req_addr_dup_for_meta_w_valid)
  val s3_sc_fail_dup_for_meta_w_valid = s3_sc_dup_for_meta_w_valid && !s3_lrsc_addr_match_dup_for_meta_w_valid
  val s3_can_do_amo_write_dup_for_meta_w_valid = s3_can_do_amo_dup_for_meta_w_valid && isWrite(s3_req_cmd_dup_for_meta_w_valid) && !s3_sc_fail_dup_for_meta_w_valid
  val update_data_dup_for_meta_w_valid = s3_req_miss_dup_for_meta_w_valid || s3_store_hit_dup_for_meta_w_valid || s3_can_do_amo_write_dup_for_meta_w_valid

  val s3_probe_can_go_dup_for_meta_w_valid = s3_req_probe_dup_for_meta_w_valid &&
    io.wb_ready_dup(metaWritePort) &&
    (io.meta_write.ready || !probe_update_meta_dup_for_meta_w_valid)
  val s3_store_can_go_dup_for_meta_w_valid = s3_req_source_dup_for_meta_w_valid === STORE_SOURCE.U && !s3_req_probe_dup_for_meta_w_valid &&
    (io.meta_write.ready || !store_update_meta_dup_for_meta_w_valid) &&
    (io.data_write_ready_dup(metaWritePort) || !update_data_dup_for_meta_w_valid)
  val s3_amo_can_go_dup_for_meta_w_valid = s3_amo_hit_dup_for_meta_w_valid &&
    (io.meta_write.ready || !amo_update_meta_dup_for_meta_w_valid) &&
    (io.data_write_ready_dup(metaWritePort) || !update_data_dup_for_meta_w_valid) &&
    (s3_s_amoalu_dup_for_meta_w_valid || !amo_wait_amoalu_dup_for_meta_w_valid)
  val s3_miss_can_go_dup_for_meta_w_valid = s3_req_miss_dup_for_meta_w_valid &&
    (io.meta_write.ready || !amo_update_meta_dup_for_meta_w_valid) &&
    (io.data_write_ready_dup(metaWritePort) || !update_data_dup_for_meta_w_valid) &&
    (s3_s_amoalu_dup_for_meta_w_valid || !amo_wait_amoalu_dup_for_meta_w_valid) &&
    io.tag_write_ready_dup(metaWritePort) &&
    io.wb_ready_dup(metaWritePort)
  val s3_replace_can_go_dup_for_meta_w_valid = s3_req_replace_dup_for_meta_w_valid &&
    (s3_coh_dup_for_meta_w_valid.state === ClientStates.Nothing || io.wb_ready_dup(metaWritePort))
  val s3_can_go_dup_for_meta_w_valid = s3_probe_can_go_dup_for_meta_w_valid ||
    s3_store_can_go_dup_for_meta_w_valid ||
    s3_amo_can_go_dup_for_meta_w_valid ||
    s3_miss_can_go_dup_for_meta_w_valid ||
    s3_replace_can_go_dup_for_meta_w_valid

  val s3_fire_dup_for_meta_w_valid = s3_valid_dup_for_meta_w_valid && s3_can_go_dup_for_meta_w_valid
  when (do_amoalu_dup_for_meta_w_valid) { s3_s_amoalu_dup_for_meta_w_valid := true.B }
  when (s3_fire_dup_for_meta_w_valid) { s3_s_amoalu_dup_for_meta_w_valid := false.B }

  val new_coh = Mux(
    miss_update_meta_dup_for_meta_w_valid,
    miss_new_coh,
    Mux(
      probe_update_meta,
      probe_new_coh_dup_for_meta_w_valid,
      Mux(
        store_update_meta_dup_for_meta_w_valid || amo_update_meta_dup_for_meta_w_valid,
        s3_new_hit_coh_dup_for_meta_w_valid,
        ClientMetadata.onReset
      )
    )
  )
  // -------------------------------------------------------------------------------------

  // ---------------- duplicate regs for err_write.valid to solve fanout -----------------
  val s3_req_miss_dup_for_err_w_valid = RegEnable(s2_req.miss, s2_fire_to_s3)
  val s3_req_probe_dup_for_err_w_valid = RegEnable(s2_req.probe, s2_fire_to_s3)
  val s3_tag_match_dup_for_err_w_valid = RegEnable(s2_tag_match, s2_fire_to_s3)
  val s3_coh_dup_for_err_w_valid = RegEnable(s2_coh, s2_fire_to_s3)
  val s3_req_probe_param_dup_for_err_w_valid = RegEnable(s2_req.probe_param, s2_fire_to_s3)
  val (_, _, probe_new_coh_dup_for_err_w_valid) = s3_coh_dup_for_err_w_valid.onProbe(s3_req_probe_param_dup_for_err_w_valid)
  val s3_req_source_dup_for_err_w_valid = RegEnable(s2_req.source, s2_fire_to_s3)
  val s3_req_cmd_dup_for_err_w_valid = RegEnable(s2_req.cmd, s2_fire_to_s3)
  val s3_req_replace_dup_for_err_w_valid = RegEnable(s2_req.replace, s2_fire_to_s3)
  val s3_hit_coh_dup_for_err_w_valid = RegEnable(s2_hit_coh, s2_fire_to_s3)
  val s3_new_hit_coh_dup_for_err_w_valid = RegEnable(s2_new_hit_coh, s2_fire_to_s3)
  
  val miss_update_meta_dup_for_err_w_valid = s3_req_miss_dup_for_err_w_valid
  val probe_update_meta_dup_for_err_w_valid = s3_req_probe_dup_for_err_w_valid && s3_tag_match_dup_for_err_w_valid && s3_coh_dup_for_err_w_valid =/= probe_new_coh_dup_for_err_w_valid
  val store_update_meta_dup_for_err_w_valid = s3_req_source_dup_for_err_w_valid === STORE_SOURCE.U &&
    !s3_req_probe_dup_for_err_w_valid &&
    s3_hit_coh_dup_for_err_w_valid =/= s3_new_hit_coh_dup_for_err_w_valid
  val amo_update_meta_dup_for_err_w_valid = s3_req_source_dup_for_err_w_valid === AMO_SOURCE.U &&
    !s3_req_probe_dup_for_err_w_valid &&
    s3_hit_coh_dup_for_err_w_valid =/= s3_new_hit_coh_dup_for_err_w_valid
  val update_meta_dup_for_err_w_valid = (
    miss_update_meta_dup_for_err_w_valid ||
    probe_update_meta_dup_for_err_w_valid ||
    store_update_meta_dup_for_err_w_valid ||
    amo_update_meta_dup_for_err_w_valid
  ) && !s3_req_replace_dup_for_err_w_valid

  val s3_valid_dup_for_err_w_valid = RegInit(false.B)
  val s3_amo_hit_dup_for_err_w_valid = RegEnable(s2_amo_hit, s2_fire_to_s3)
  val s3_s_amoalu_dup_for_err_w_valid = RegInit(false.B)
  val amo_wait_amoalu_dup_for_err_w_valid = s3_req_source_dup_for_err_w_valid === AMO_SOURCE.U &&
    s3_req_cmd_dup_for_err_w_valid =/= M_XLR &&
    s3_req_cmd_dup_for_err_w_valid =/= M_XSC
  val do_amoalu_dup_for_err_w_valid = amo_wait_amoalu_dup_for_err_w_valid && s3_valid_dup_for_err_w_valid && !s3_s_amoalu_dup_for_err_w_valid

  val s3_store_hit_dup_for_err_w_valid = RegEnable(s2_store_hit, s2_fire_to_s3)
  val s3_req_addr_dup_for_err_w_valid = RegEnable(s2_req.addr, s2_fire_to_s3)
  val s3_can_do_amo_dup_for_err_w_valid = (s3_req_miss_dup_for_err_w_valid && !s3_req_probe_dup_for_err_w_valid && s3_req_source_dup_for_err_w_valid === AMO_SOURCE.U) ||
    s3_amo_hit_dup_for_err_w_valid

  val s3_lr_dup_for_err_w_valid = !s3_req_probe_dup_for_err_w_valid && s3_req_source_dup_for_err_w_valid === AMO_SOURCE.U && s3_req_cmd_dup_for_err_w_valid === M_XLR
  val s3_sc_dup_for_err_w_valid = !s3_req_probe_dup_for_err_w_valid && s3_req_source_dup_for_err_w_valid === AMO_SOURCE.U && s3_req_cmd_dup_for_err_w_valid === M_XSC
  val lrsc_addr_dup_for_err_w_valid = Reg(UInt())
  val lrsc_count_dup_for_err_w_valid = RegInit(0.U(log2Ceil(LRSCCycles).W))

  when (s3_valid_dup_for_err_w_valid && (s3_lr_dup_for_err_w_valid || s3_sc_dup_for_err_w_valid)) {
    when (s3_can_do_amo_dup_for_err_w_valid && s3_lr_dup_for_err_w_valid) {
      lrsc_count_dup_for_err_w_valid := (LRSCCycles - 1).U
      lrsc_addr_dup_for_err_w_valid := get_block_addr(s3_req_addr_dup_for_err_w_valid)
    }.otherwise {
      lrsc_count_dup_for_err_w_valid := 0.U
    }
  }.elsewhen (lrsc_count_dup_for_err_w_valid > 0.U) {
    lrsc_count_dup_for_err_w_valid := lrsc_count_dup_for_err_w_valid - 1.U
  }

  val lrsc_valid_dup_for_err_w_valid = lrsc_count_dup_for_err_w_valid > LRSCBackOff.U
  val s3_lrsc_addr_match_dup_for_err_w_valid = lrsc_valid_dup_for_err_w_valid && lrsc_addr_dup_for_err_w_valid === get_block_addr(s3_req_addr_dup_for_err_w_valid)
  val s3_sc_fail_dup_for_err_w_valid = s3_sc_dup_for_err_w_valid && !s3_lrsc_addr_match_dup_for_err_w_valid
  val s3_can_do_amo_write_dup_for_err_w_valid = s3_can_do_amo_dup_for_err_w_valid && isWrite(s3_req_cmd_dup_for_err_w_valid) && !s3_sc_fail_dup_for_err_w_valid
  val update_data_dup_for_err_w_valid = s3_req_miss_dup_for_err_w_valid || s3_store_hit_dup_for_err_w_valid || s3_can_do_amo_write_dup_for_err_w_valid

  val s3_probe_can_go_dup_for_err_w_valid = s3_req_probe_dup_for_err_w_valid &&
    io.wb_ready_dup(errWritePort) &&
    (io.meta_write.ready || !probe_update_meta_dup_for_err_w_valid)
  val s3_store_can_go_dup_for_err_w_valid = s3_req_source_dup_for_err_w_valid === STORE_SOURCE.U && !s3_req_probe_dup_for_err_w_valid &&
    (io.meta_write.ready || !store_update_meta_dup_for_err_w_valid) &&
    (io.data_write_ready_dup(errWritePort) || !update_data_dup_for_err_w_valid)
  val s3_amo_can_go_dup_for_err_w_valid = s3_amo_hit_dup_for_err_w_valid &&
    (io.meta_write.ready || !amo_update_meta_dup_for_err_w_valid) &&
    (io.data_write_ready_dup(errWritePort) || !update_data_dup_for_err_w_valid) &&
    (s3_s_amoalu_dup_for_err_w_valid || !amo_wait_amoalu_dup_for_err_w_valid)
  val s3_miss_can_go_dup_for_err_w_valid = s3_req_miss_dup_for_err_w_valid &&
    (io.meta_write.ready || !amo_update_meta_dup_for_err_w_valid) &&
    (io.data_write_ready_dup(errWritePort) || !update_data_dup_for_err_w_valid) &&
    (s3_s_amoalu_dup_for_err_w_valid || !amo_wait_amoalu_dup_for_err_w_valid) &&
    io.tag_write_ready_dup(errWritePort) &&
    io.wb_ready_dup(errWritePort)
  val s3_replace_can_go_dup_for_err_w_valid = s3_req_replace_dup_for_err_w_valid &&
    (s3_coh_dup_for_err_w_valid.state === ClientStates.Nothing || io.wb_ready_dup(errWritePort))
  val s3_can_go_dup_for_err_w_valid = s3_probe_can_go_dup_for_err_w_valid ||
    s3_store_can_go_dup_for_err_w_valid ||
    s3_amo_can_go_dup_for_err_w_valid ||
    s3_miss_can_go_dup_for_err_w_valid ||
    s3_replace_can_go_dup_for_err_w_valid

  val s3_fire_dup_for_err_w_valid = s3_valid_dup_for_err_w_valid && s3_can_go_dup_for_err_w_valid
  when (do_amoalu_dup_for_err_w_valid) { s3_s_amoalu_dup_for_err_w_valid := true.B }
  when (s3_fire_dup_for_err_w_valid) { s3_s_amoalu_dup_for_err_w_valid := false.B }
  // -------------------------------------------------------------------------------------
  // ---------------- duplicate regs for tag_write.valid to solve fanout -----------------
  val s3_req_miss_dup_for_tag_w_valid = RegEnable(s2_req.miss, s2_fire_to_s3)
  val s3_req_probe_dup_for_tag_w_valid = RegEnable(s2_req.probe, s2_fire_to_s3)
  val s3_tag_match_dup_for_tag_w_valid = RegEnable(s2_tag_match, s2_fire_to_s3)
  val s3_coh_dup_for_tag_w_valid = RegEnable(s2_coh, s2_fire_to_s3)
  val s3_req_probe_param_dup_for_tag_w_valid = RegEnable(s2_req.probe_param, s2_fire_to_s3)
  val (_, _, probe_new_coh_dup_for_tag_w_valid) = s3_coh_dup_for_tag_w_valid.onProbe(s3_req_probe_param_dup_for_tag_w_valid)
  val s3_req_source_dup_for_tag_w_valid = RegEnable(s2_req.source, s2_fire_to_s3)
  val s3_req_cmd_dup_for_tag_w_valid = RegEnable(s2_req.cmd, s2_fire_to_s3)
  val s3_req_replace_dup_for_tag_w_valid = RegEnable(s2_req.replace, s2_fire_to_s3)
  val s3_hit_coh_dup_for_tag_w_valid = RegEnable(s2_hit_coh, s2_fire_to_s3)
  val s3_new_hit_coh_dup_for_tag_w_valid = RegEnable(s2_new_hit_coh, s2_fire_to_s3)
  
  val miss_update_meta_dup_for_tag_w_valid = s3_req_miss_dup_for_tag_w_valid
  val probe_update_meta_dup_for_tag_w_valid = s3_req_probe_dup_for_tag_w_valid && s3_tag_match_dup_for_tag_w_valid && s3_coh_dup_for_tag_w_valid =/= probe_new_coh_dup_for_tag_w_valid
  val store_update_meta_dup_for_tag_w_valid = s3_req_source_dup_for_tag_w_valid === STORE_SOURCE.U &&
    !s3_req_probe_dup_for_tag_w_valid &&
    s3_hit_coh_dup_for_tag_w_valid =/= s3_new_hit_coh_dup_for_tag_w_valid
  val amo_update_meta_dup_for_tag_w_valid = s3_req_source_dup_for_tag_w_valid === AMO_SOURCE.U &&
    !s3_req_probe_dup_for_tag_w_valid &&
    s3_hit_coh_dup_for_tag_w_valid =/= s3_new_hit_coh_dup_for_tag_w_valid
  val update_meta_dup_for_tag_w_valid = (
    miss_update_meta_dup_for_tag_w_valid ||
    probe_update_meta_dup_for_tag_w_valid ||
    store_update_meta_dup_for_tag_w_valid ||
    amo_update_meta_dup_for_tag_w_valid
  ) && !s3_req_replace_dup_for_tag_w_valid

  val s3_valid_dup_for_tag_w_valid = RegInit(false.B)
  val s3_amo_hit_dup_for_tag_w_valid = RegEnable(s2_amo_hit, s2_fire_to_s3)
  val s3_s_amoalu_dup_for_tag_w_valid = RegInit(false.B)
  val amo_wait_amoalu_dup_for_tag_w_valid = s3_req_source_dup_for_tag_w_valid === AMO_SOURCE.U &&
    s3_req_cmd_dup_for_tag_w_valid =/= M_XLR &&
    s3_req_cmd_dup_for_tag_w_valid =/= M_XSC
  val do_amoalu_dup_for_tag_w_valid = amo_wait_amoalu_dup_for_tag_w_valid && s3_valid_dup_for_tag_w_valid && !s3_s_amoalu_dup_for_tag_w_valid

  val s3_store_hit_dup_for_tag_w_valid = RegEnable(s2_store_hit, s2_fire_to_s3)
  val s3_req_addr_dup_for_tag_w_valid = RegEnable(s2_req.addr, s2_fire_to_s3)
  val s3_can_do_amo_dup_for_tag_w_valid = (s3_req_miss_dup_for_tag_w_valid && !s3_req_probe_dup_for_tag_w_valid && s3_req_source_dup_for_tag_w_valid === AMO_SOURCE.U) ||
    s3_amo_hit_dup_for_tag_w_valid

  val s3_lr_dup_for_tag_w_valid = !s3_req_probe_dup_for_tag_w_valid && s3_req_source_dup_for_tag_w_valid === AMO_SOURCE.U && s3_req_cmd_dup_for_tag_w_valid === M_XLR
  val s3_sc_dup_for_tag_w_valid = !s3_req_probe_dup_for_tag_w_valid && s3_req_source_dup_for_tag_w_valid === AMO_SOURCE.U && s3_req_cmd_dup_for_tag_w_valid === M_XSC
  val lrsc_addr_dup_for_tag_w_valid = Reg(UInt())
  val lrsc_count_dup_for_tag_w_valid = RegInit(0.U(log2Ceil(LRSCCycles).W))

  when (s3_valid_dup_for_tag_w_valid && (s3_lr_dup_for_tag_w_valid || s3_sc_dup_for_tag_w_valid)) {
    when (s3_can_do_amo_dup_for_tag_w_valid && s3_lr_dup_for_tag_w_valid) {
      lrsc_count_dup_for_tag_w_valid := (LRSCCycles - 1).U
      lrsc_addr_dup_for_tag_w_valid := get_block_addr(s3_req_addr_dup_for_tag_w_valid)
    }.otherwise {
      lrsc_count_dup_for_tag_w_valid := 0.U
    }
  }.elsewhen (lrsc_count_dup_for_tag_w_valid > 0.U) {
    lrsc_count_dup_for_tag_w_valid := lrsc_count_dup_for_tag_w_valid - 1.U
  }

  val lrsc_valid_dup_for_tag_w_valid = lrsc_count_dup_for_tag_w_valid > LRSCBackOff.U
  val s3_lrsc_addr_match_dup_for_tag_w_valid = lrsc_valid_dup_for_tag_w_valid && lrsc_addr_dup_for_tag_w_valid === get_block_addr(s3_req_addr_dup_for_tag_w_valid)
  val s3_sc_fail_dup_for_tag_w_valid = s3_sc_dup_for_tag_w_valid && !s3_lrsc_addr_match_dup_for_tag_w_valid
  val s3_can_do_amo_write_dup_for_tag_w_valid = s3_can_do_amo_dup_for_tag_w_valid && isWrite(s3_req_cmd_dup_for_tag_w_valid) && !s3_sc_fail_dup_for_tag_w_valid
  val update_data_dup_for_tag_w_valid = s3_req_miss_dup_for_tag_w_valid || s3_store_hit_dup_for_tag_w_valid || s3_can_do_amo_write_dup_for_tag_w_valid

  val s3_probe_can_go_dup_for_tag_w_valid = s3_req_probe_dup_for_tag_w_valid &&
    io.wb_ready_dup(tagWritePort) &&
    (io.meta_write.ready || !probe_update_meta_dup_for_tag_w_valid)
  val s3_store_can_go_dup_for_tag_w_valid = s3_req_source_dup_for_tag_w_valid === STORE_SOURCE.U && !s3_req_probe_dup_for_tag_w_valid &&
    (io.meta_write.ready || !store_update_meta_dup_for_tag_w_valid) &&
    (io.data_write_ready_dup(tagWritePort) || !update_data_dup_for_tag_w_valid)
  val s3_amo_can_go_dup_for_tag_w_valid = s3_amo_hit_dup_for_tag_w_valid &&
    (io.meta_write.ready || !amo_update_meta_dup_for_tag_w_valid) &&
    (io.data_write_ready_dup(tagWritePort) || !update_data_dup_for_tag_w_valid) &&
    (s3_s_amoalu_dup_for_tag_w_valid || !amo_wait_amoalu_dup_for_tag_w_valid)
  val s3_miss_can_go_dup_for_tag_w_valid = s3_req_miss_dup_for_tag_w_valid &&
    (io.meta_write.ready || !amo_update_meta_dup_for_tag_w_valid) &&
    (io.data_write_ready_dup(tagWritePort) || !update_data_dup_for_tag_w_valid) &&
    (s3_s_amoalu_dup_for_tag_w_valid || !amo_wait_amoalu_dup_for_tag_w_valid) &&
    io.tag_write_ready_dup(tagWritePort) &&
    io.wb_ready_dup(tagWritePort)
  val s3_replace_can_go_dup_for_tag_w_valid = s3_req_replace_dup_for_tag_w_valid &&
    (s3_coh_dup_for_tag_w_valid.state === ClientStates.Nothing || io.wb_ready_dup(tagWritePort))
  val s3_can_go_dup_for_tag_w_valid = s3_probe_can_go_dup_for_tag_w_valid ||
    s3_store_can_go_dup_for_tag_w_valid ||
    s3_amo_can_go_dup_for_tag_w_valid ||
    s3_miss_can_go_dup_for_tag_w_valid ||
    s3_replace_can_go_dup_for_tag_w_valid

  val s3_fire_dup_for_tag_w_valid = s3_valid_dup_for_tag_w_valid && s3_can_go_dup_for_tag_w_valid
  when (do_amoalu_dup_for_tag_w_valid) { s3_s_amoalu_dup_for_tag_w_valid := true.B }
  when (s3_fire_dup_for_tag_w_valid) { s3_s_amoalu_dup_for_tag_w_valid := false.B }
  // -------------------------------------------------------------------------------------
  // ---------------- duplicate regs for data_write.valid to solve fanout ----------------
  val s3_req_miss_dup_for_data_w_valid = RegEnable(s2_req.miss, s2_fire_to_s3)
  val s3_req_probe_dup_for_data_w_valid = RegEnable(s2_req.probe, s2_fire_to_s3)
  val s3_tag_match_dup_for_data_w_valid = RegEnable(s2_tag_match, s2_fire_to_s3)
  val s3_coh_dup_for_data_w_valid = RegEnable(s2_coh, s2_fire_to_s3)
  val s3_req_probe_param_dup_for_data_w_valid = RegEnable(s2_req.probe_param, s2_fire_to_s3)
  val (_, _, probe_new_coh_dup_for_data_w_valid) = s3_coh_dup_for_data_w_valid.onProbe(s3_req_probe_param_dup_for_data_w_valid)
  val s3_req_source_dup_for_data_w_valid = RegEnable(s2_req.source, s2_fire_to_s3)
  val s3_req_cmd_dup_for_data_w_valid = RegEnable(s2_req.cmd, s2_fire_to_s3)
  val s3_req_replace_dup_for_data_w_valid = RegEnable(s2_req.replace, s2_fire_to_s3)
  val s3_hit_coh_dup_for_data_w_valid = RegEnable(s2_hit_coh, s2_fire_to_s3)
  val s3_new_hit_coh_dup_for_data_w_valid = RegEnable(s2_new_hit_coh, s2_fire_to_s3)
  
  val miss_update_meta_dup_for_data_w_valid = s3_req_miss_dup_for_data_w_valid
  val probe_update_meta_dup_for_data_w_valid = s3_req_probe_dup_for_data_w_valid && s3_tag_match_dup_for_data_w_valid && s3_coh_dup_for_data_w_valid =/= probe_new_coh_dup_for_data_w_valid
  val store_update_meta_dup_for_data_w_valid = s3_req_source_dup_for_data_w_valid === STORE_SOURCE.U &&
    !s3_req_probe_dup_for_data_w_valid &&
    s3_hit_coh_dup_for_data_w_valid =/= s3_new_hit_coh_dup_for_data_w_valid
  val amo_update_meta_dup_for_data_w_valid = s3_req_source_dup_for_data_w_valid === AMO_SOURCE.U &&
    !s3_req_probe_dup_for_data_w_valid &&
    s3_hit_coh_dup_for_data_w_valid =/= s3_new_hit_coh_dup_for_data_w_valid
  val update_meta_dup_for_data_w_valid = (
    miss_update_meta_dup_for_data_w_valid ||
    probe_update_meta_dup_for_data_w_valid ||
    store_update_meta_dup_for_data_w_valid ||
    amo_update_meta_dup_for_data_w_valid
  ) && !s3_req_replace_dup_for_data_w_valid

  val s3_valid_dup_for_data_w_valid = RegInit(false.B)
  val s3_amo_hit_dup_for_data_w_valid = RegEnable(s2_amo_hit, s2_fire_to_s3)
  val s3_s_amoalu_dup_for_data_w_valid = RegInit(false.B)
  val amo_wait_amoalu_dup_for_data_w_valid = s3_req_source_dup_for_data_w_valid === AMO_SOURCE.U &&
    s3_req_cmd_dup_for_data_w_valid =/= M_XLR &&
    s3_req_cmd_dup_for_data_w_valid =/= M_XSC
  val do_amoalu_dup_for_data_w_valid = amo_wait_amoalu_dup_for_data_w_valid && s3_valid_dup_for_data_w_valid && !s3_s_amoalu_dup_for_data_w_valid

  val s3_store_hit_dup_for_data_w_valid = RegEnable(s2_store_hit, s2_fire_to_s3)
  val s3_req_addr_dup_for_data_w_valid = RegEnable(s2_req.addr, s2_fire_to_s3)
  val s3_can_do_amo_dup_for_data_w_valid = (s3_req_miss_dup_for_data_w_valid && !s3_req_probe_dup_for_data_w_valid && s3_req_source_dup_for_data_w_valid === AMO_SOURCE.U) ||
    s3_amo_hit_dup_for_data_w_valid

  val s3_lr_dup_for_data_w_valid = !s3_req_probe_dup_for_data_w_valid && s3_req_source_dup_for_data_w_valid === AMO_SOURCE.U && s3_req_cmd_dup_for_data_w_valid === M_XLR
  val s3_sc_dup_for_data_w_valid = !s3_req_probe_dup_for_data_w_valid && s3_req_source_dup_for_data_w_valid === AMO_SOURCE.U && s3_req_cmd_dup_for_data_w_valid === M_XSC
  val lrsc_addr_dup_for_data_w_valid = Reg(UInt())
  val lrsc_count_dup_for_data_w_valid = RegInit(0.U(log2Ceil(LRSCCycles).W))

  when (s3_valid_dup_for_data_w_valid && (s3_lr_dup_for_data_w_valid || s3_sc_dup_for_data_w_valid)) {
    when (s3_can_do_amo_dup_for_data_w_valid && s3_lr_dup_for_data_w_valid) {
      lrsc_count_dup_for_data_w_valid := (LRSCCycles - 1).U
      lrsc_addr_dup_for_data_w_valid := get_block_addr(s3_req_addr_dup_for_data_w_valid)
    }.otherwise {
      lrsc_count_dup_for_data_w_valid := 0.U
    }
  }.elsewhen (lrsc_count_dup_for_data_w_valid > 0.U) {
    lrsc_count_dup_for_data_w_valid := lrsc_count_dup_for_data_w_valid - 1.U
  }

  val lrsc_valid_dup_for_data_w_valid = lrsc_count_dup_for_data_w_valid > LRSCBackOff.U
  val s3_lrsc_addr_match_dup_for_data_w_valid = lrsc_valid_dup_for_data_w_valid && lrsc_addr_dup_for_data_w_valid === get_block_addr(s3_req_addr_dup_for_data_w_valid)
  val s3_sc_fail_dup_for_data_w_valid = s3_sc_dup_for_data_w_valid && !s3_lrsc_addr_match_dup_for_data_w_valid
  val s3_can_do_amo_write_dup_for_data_w_valid = s3_can_do_amo_dup_for_data_w_valid && isWrite(s3_req_cmd_dup_for_data_w_valid) && !s3_sc_fail_dup_for_data_w_valid
  val update_data_dup_for_data_w_valid = s3_req_miss_dup_for_data_w_valid || s3_store_hit_dup_for_data_w_valid || s3_can_do_amo_write_dup_for_data_w_valid

  val s3_probe_can_go_dup_for_data_w_valid = s3_req_probe_dup_for_data_w_valid &&
    io.wb_ready_dup(dataWritePort) &&
    (io.meta_write.ready || !probe_update_meta_dup_for_data_w_valid)
  val s3_store_can_go_dup_for_data_w_valid = s3_req_source_dup_for_data_w_valid === STORE_SOURCE.U && !s3_req_probe_dup_for_data_w_valid &&
    (io.meta_write.ready || !store_update_meta_dup_for_data_w_valid) &&
    (io.data_write_ready_dup(dataWritePort) || !update_data_dup_for_data_w_valid)
  val s3_amo_can_go_dup_for_data_w_valid = s3_amo_hit_dup_for_data_w_valid &&
    (io.meta_write.ready || !amo_update_meta_dup_for_data_w_valid) &&
    (io.data_write_ready_dup(dataWritePort) || !update_data_dup_for_data_w_valid) &&
    (s3_s_amoalu_dup_for_data_w_valid || !amo_wait_amoalu_dup_for_data_w_valid)
  val s3_miss_can_go_dup_for_data_w_valid = s3_req_miss_dup_for_data_w_valid &&
    (io.meta_write.ready || !amo_update_meta_dup_for_data_w_valid) &&
    (io.data_write_ready_dup(dataWritePort) || !update_data_dup_for_data_w_valid) &&
    (s3_s_amoalu_dup_for_data_w_valid || !amo_wait_amoalu_dup_for_data_w_valid) &&
    io.tag_write_ready_dup(dataWritePort) &&
    io.wb_ready_dup(dataWritePort)
  val s3_replace_can_go_dup_for_data_w_valid = s3_req_replace_dup_for_data_w_valid &&
    (s3_coh_dup_for_data_w_valid.state === ClientStates.Nothing || io.wb_ready_dup(dataWritePort))
  val s3_can_go_dup_for_data_w_valid = s3_probe_can_go_dup_for_data_w_valid ||
    s3_store_can_go_dup_for_data_w_valid ||
    s3_amo_can_go_dup_for_data_w_valid ||
    s3_miss_can_go_dup_for_data_w_valid ||
    s3_replace_can_go_dup_for_data_w_valid
  val s3_update_data_cango_dup_for_data_w_valid = s3_store_can_go_dup_for_data_w_valid || s3_amo_can_go_dup_for_data_w_valid || s3_miss_can_go_dup_for_data_w_valid

  val s3_fire_dup_for_data_w_valid = s3_valid_dup_for_data_w_valid && s3_can_go_dup_for_data_w_valid
  when (do_amoalu_dup_for_data_w_valid) { s3_s_amoalu_dup_for_data_w_valid := true.B }
  when (s3_fire_dup_for_data_w_valid) { s3_s_amoalu_dup_for_data_w_valid := false.B }

  val s3_banked_store_wmask_dup_for_data_w_valid = RegEnable(s2_banked_store_wmask, s2_fire_to_s3)
  val s3_req_word_idx_dup_for_data_w_valid = RegEnable(s2_req.word_idx, s2_fire_to_s3)
  val banked_wmask = Mux(
    s3_req_miss_dup_for_data_w_valid,
    banked_full_wmask,
    Mux(
      s3_store_hit_dup_for_data_w_valid,
      s3_banked_store_wmask_dup_for_data_w_valid,
      Mux(
        s3_can_do_amo_write_dup_for_data_w_valid,
        UIntToOH(s3_req_word_idx_dup_for_data_w_valid),
        banked_none_wmask
      )
    )
  )
  assert(!(s3_valid && banked_wmask.orR && !update_data))

  val s3_sc_data_merged_dup_for_data_w_valid = Wire(Vec(DCacheBanks, UInt(DCacheSRAMRowBits.W)))
  val s3_req_amo_data_dup_for_data_w_valid = RegEnable(s2_req.amo_data, s2_fire_to_s3)
  val s3_req_amo_mask_dup_for_data_w_valid = RegEnable(s2_req.amo_mask, s2_fire_to_s3)
  for (i <- 0 until DCacheBanks) {
    val old_data = s3_store_data_merged(i)
    s3_sc_data_merged_dup_for_data_w_valid(i) := mergePutData(old_data, s3_req_amo_data_dup_for_data_w_valid,
      Mux(
        s3_req_word_idx_dup_for_data_w_valid === i.U && !s3_sc_fail_dup_for_data_w_valid,
        s3_req_amo_mask_dup_for_data_w_valid,
        0.U(wordBytes.W)
      )
    )
  }
  // -------------------------------------------------------------------------------------

  val s3_fire = s3_valid_dup(4) && s3_can_go
  when (s2_fire_to_s3) {
    s3_valid := true.B
    s3_valid_dup.foreach(_ := true.B)
    s3_valid_dup_for_status.foreach(_ := true.B)
    s3_valid_dup_for_data_w_valid := true.B
    s3_valid_dup_for_meta_w_valid := true.B
    s3_valid_dup_for_err_w_valid := true.B
    s3_valid_dup_for_tag_w_valid := true.B
  }.elsewhen (s3_fire) {
    s3_valid := false.B
    s3_valid_dup.foreach(_ := false.B)
    s3_valid_dup_for_status.foreach(_ := false.B)
    s3_valid_dup_for_data_w_valid := false.B
    s3_valid_dup_for_meta_w_valid := false.B
    s3_valid_dup_for_err_w_valid := false.B
    s3_valid_dup_for_tag_w_valid := false.B
  }
  s3_ready := !s3_valid_dup(5) || s3_can_go
  s3_s0_set_conflict := s3_valid_dup(6) && s3_idx_dup(0) === s0_idx
  s3_s0_set_conflict_store := s3_valid_dup(7) && s3_idx_dup(1) === store_idx
  assert(RegNext(!s3_valid || !(s3_req_source_dup_2 === STORE_SOURCE.U && !s3_req.probe) || s3_hit)) // miss store should never come to s3

  when(s3_fire) {
    s3_s_amoalu := false.B
    s3_s_amoalu_dup.foreach(_ := false.B)
  }

  req.ready := s0_can_go

  io.meta_read.valid := req.valid && s1_ready && !set_conflict
  io.meta_read.bits.idx := get_idx(s0_req.vaddr)
  io.meta_read.bits.way_en := Mux(s0_req.replace, s0_req.replace_way_en, ~0.U(nWays.W))

  io.tag_read.valid := req.valid && s1_ready && !set_conflict && !s0_req.replace
  io.tag_read.bits.idx := get_idx(s0_req.vaddr)
  io.tag_read.bits.way_en := ~0.U(nWays.W)

  io.data_read_intend := s1_valid_dup(3) && s1_need_data
  io.data_read.valid := s1_valid_dup(4) && s1_need_data && s2_ready
  io.data_read.bits.rmask := s1_banked_rmask
  io.data_read.bits.way_en := s1_way_en
  io.data_read.bits.addr := s1_req_vaddr_dup_for_data_read

  io.miss_req.valid := s2_valid_dup(4) && s2_can_go_to_mq_dup(0)
  val miss_req = io.miss_req.bits
  miss_req := DontCare
  miss_req.source := s2_req.source
  miss_req.cmd := s2_req.cmd
  miss_req.addr := s2_req.addr
  miss_req.vaddr := s2_req_vaddr_dup_for_miss_req
  miss_req.way_en := Mux(s2_tag_match, s2_tag_match_way, s2_repl_way_en)
  miss_req.store_data := s2_req.store_data
  miss_req.store_mask := s2_req.store_mask
  miss_req.word_idx := s2_req.word_idx
  miss_req.amo_data := s2_req.amo_data
  miss_req.amo_mask := s2_req.amo_mask
  miss_req.req_coh := s2_hit_coh
  miss_req.replace_coh := s2_repl_coh
  miss_req.replace_tag := s2_repl_tag
  miss_req.id := s2_req.id
  miss_req.cancel := false.B

  io.store_replay_resp.valid := s2_valid_dup(5) && s2_can_go_to_mq_dup(1) && replay && s2_req.isStore
  io.store_replay_resp.bits.data := DontCare
  io.store_replay_resp.bits.miss := true.B
  io.store_replay_resp.bits.replay := true.B
  io.store_replay_resp.bits.id := s2_req.id

  io.store_hit_resp.valid := s3_valid_dup(8) && s3_store_can_go
  io.store_hit_resp.bits.data := DontCare
  io.store_hit_resp.bits.miss := false.B
  io.store_hit_resp.bits.replay := false.B
  io.store_hit_resp.bits.id := s3_req.id

  io.release_update.valid := s3_valid_dup(9) && (s3_store_can_go || s3_amo_can_go) && s3_hit && update_data
  io.release_update.bits.addr := s3_req_addr_dup(3)
  io.release_update.bits.mask := Mux(s3_store_hit_dup(1), s3_banked_store_wmask, banked_amo_wmask)
  io.release_update.bits.data := Mux(
    amo_wait_amoalu,
    s3_amo_data_merged_reg,
    Mux(
      s3_sc,
      s3_sc_data_merged,
      s3_store_data_merged
    )
  ).asUInt

  val atomic_hit_resp = Wire(new AtomicsResp)
  atomic_hit_resp.data := Mux(s3_sc, s3_sc_resp, s3_data_word)
  atomic_hit_resp.miss := false.B
  atomic_hit_resp.miss_id := s3_req.miss_id
  atomic_hit_resp.error := s3_error
  atomic_hit_resp.replay := false.B
  atomic_hit_resp.ack_miss_queue := s3_req_miss_dup(5)
  atomic_hit_resp.id := lrsc_valid_dup(2)
  val atomic_replay_resp = Wire(new AtomicsResp)
  atomic_replay_resp.data := DontCare
  atomic_replay_resp.miss := true.B
  atomic_replay_resp.miss_id := DontCare
  atomic_replay_resp.error := false.B
  atomic_replay_resp.replay := true.B
  atomic_replay_resp.ack_miss_queue := false.B
  atomic_replay_resp.id := DontCare
  val atomic_replay_resp_valid = s2_valid_dup(6) && s2_can_go_to_mq_dup(2) && replay && s2_req.isAMO
  val atomic_hit_resp_valid = s3_valid_dup(10) && (s3_amo_can_go || s3_miss_can_go && s3_req.isAMO)
  io.atomic_resp.valid := atomic_replay_resp_valid || atomic_hit_resp_valid
  io.atomic_resp.bits := Mux(atomic_replay_resp_valid, atomic_replay_resp, atomic_hit_resp)

  io.replace_resp.valid := s3_fire && s3_req_replace_dup(3)
  io.replace_resp.bits := s3_req.miss_id

  io.meta_write.valid := s3_fire_dup_for_meta_w_valid && update_meta_dup_for_meta_w_valid
  io.meta_write.bits.idx := s3_idx_dup(2)
  io.meta_write.bits.way_en := s3_way_en_dup(0)
  io.meta_write.bits.meta.coh := new_coh

  io.error_flag_write.valid := s3_fire_dup_for_err_w_valid && update_meta_dup_for_err_w_valid && s3_l2_error
  io.error_flag_write.bits.idx := s3_idx_dup(3)
  io.error_flag_write.bits.way_en := s3_way_en_dup(1)
  io.error_flag_write.bits.error := s3_l2_error

  io.tag_write.valid := s3_fire_dup_for_tag_w_valid && s3_req_miss_dup_for_tag_w_valid
  io.tag_write.bits.idx := s3_idx_dup(4)
  io.tag_write.bits.way_en := s3_way_en_dup(2)
  io.tag_write.bits.tag := get_tag(s3_req_addr_dup(4))

  io.tag_write_intend := s3_req_miss_dup(7) && s3_valid_dup(11)
  XSPerfAccumulate("fake_tag_write_intend", io.tag_write_intend && !io.tag_write.valid)
  XSPerfAccumulate("mainpipe_tag_write", io.tag_write.valid)

  assert(!RegNext(io.tag_write.valid && !io.tag_write_intend))

  io.data_write.valid := s3_valid_dup_for_data_w_valid && s3_update_data_cango_dup_for_data_w_valid && update_data_dup_for_data_w_valid
  io.data_write.bits.way_en := s3_way_en_dup(3)
  io.data_write.bits.addr := s3_req_vaddr_dup_for_data_write
  io.data_write.bits.wmask := banked_wmask
  io.data_write.bits.data := Mux(
<<<<<<< HEAD
    amo_wait_amoalu,
    s3_amo_data_merged_reg,
=======
    amo_wait_amoalu_dup_for_data_w_valid, 
    s3_amo_data_merged_reg, 
>>>>>>> d4d8900f
    Mux(
      s3_sc_dup_for_data_w_valid,
      s3_sc_data_merged_dup_for_data_w_valid,
      s3_store_data_merged
    )
  )
  assert(RegNext(!io.meta_write.valid || !s3_req.replace))
  assert(RegNext(!io.tag_write.valid || !s3_req.replace))
  assert(RegNext(!io.data_write.valid || !s3_req.replace))

  io.wb.valid := s3_valid_dup(13) && (
    // replace
    s3_req_replace_dup(4) && !s3_replace_nothing ||
    // probe can go to wbq
    s3_req_probe_dup(9) && (io.meta_write.ready || !probe_update_meta) ||
      // amo miss can go to wbq
      s3_req_miss_dup(8) &&
        (io.meta_write.ready || !amo_update_meta) &&
        (io.data_write.ready || !update_data) &&
        (s3_s_amoalu_dup(2) || !amo_wait_amoalu) &&
        io.tag_write.ready
    ) && need_wb

  io.wb.bits.addr := get_block_addr(Cat(s3_tag, get_untag(s3_req.vaddr)))
  io.wb.bits.addr_dup_0 := get_block_addr(Cat(s3_tag, get_untag(s3_req_vaddr_dup_for_wb)))
  io.wb.bits.addr_dup_1 := get_block_addr(Cat(s3_tag, get_untag(s3_req_vaddr_dup_for_wb)))
  io.wb.bits.param := writeback_param
  io.wb.bits.voluntary := s3_req_miss_dup(9) || s3_req_replace_dup(5)
  io.wb.bits.hasData := writeback_data
  io.wb.bits.dirty := s3_coh_dup(5) === ClientStates.Dirty
  io.wb.bits.data := s3_data.asUInt()
  io.wb.bits.delay_release := s3_req_replace_dup(6)
  io.wb.bits.miss_id := s3_req.miss_id

  io.replace_access.valid := RegNext(s1_fire && (s1_req.isAMO || s1_req.isStore) && !s1_req.probe)
  io.replace_access.bits.set := s2_idx_dup_for_replace_access
  io.replace_access.bits.way := RegNext(OHToUInt(s1_way_en))

  io.replace_way.set.valid := RegNext(s0_fire)
  io.replace_way.set.bits := s1_idx_dup_for_replace_way

  // TODO: consider block policy of a finer granularity
  io.status.s0_set.valid := req.valid
  io.status.s0_set.bits := get_idx(s0_req.vaddr)
  io.status.s1.valid := s1_valid_dup(5)
  io.status.s1.bits.set := s1_idx
  io.status.s1.bits.way_en := s1_way_en
  io.status.s2.valid := s2_valid_dup(7) && !s2_req_replace_dup_2
  io.status.s2.bits.set := s2_idx_dup_for_status
  io.status.s2.bits.way_en := s2_way_en
  io.status.s3.valid := s3_valid && !s3_req_replace_dup(7)
  io.status.s3.bits.set := s3_idx_dup(5)
  io.status.s3.bits.way_en := s3_way_en

  for ((s, i) <- io.status_dup.zipWithIndex) {
    s.s1.valid := s1_valid_dup_for_status(i)
    s.s1.bits.set := RegEnable(get_idx(s0_req.vaddr), s0_fire)
    s.s1.bits.way_en := s1_way_en
    s.s2.valid := s2_valid_dup_for_status(i) && !RegEnable(s1_req.replace, s1_fire)
    s.s2.bits.set := RegEnable(get_idx(s1_req.vaddr), s1_fire)
    s.s2.bits.way_en := RegEnable(s1_way_en, s1_fire)
    s.s3.valid := s3_valid_dup_for_status(i) && !RegEnable(s2_req.replace, s2_fire_to_s3)
    s.s3.bits.set := RegEnable(get_idx(s2_req.vaddr), s2_fire_to_s3)
    s.s3.bits.way_en := RegEnable(s2_way_en, s2_fire_to_s3)
  }
  dontTouch(io.status_dup)

  // report error to beu and csr, 1 cycle after read data resp
  io.error := 0.U.asTypeOf(new L1CacheErrorInfo())
  // report error, update error csr
  io.error.valid := s3_error && RegNext(s2_fire)
  // only tag_error and data_error will be reported to beu
  // l2_error should not be reported (l2 will report that)
  io.error.report_to_beu := (RegEnable(s2_tag_error, s2_fire) || s3_data_error) && RegNext(s2_fire)
  io.error.paddr := RegEnable(s2_req.addr, s2_fire)
  io.error.source.tag := RegEnable(s2_tag_error, s2_fire)
  io.error.source.data := s3_data_error
  io.error.source.l2 := RegEnable(s2_flag_error || s2_l2_error, s2_fire)
  io.error.opType.store := RegEnable(s2_req.isStore && !s2_req.probe, s2_fire)
  io.error.opType.probe := RegEnable(s2_req.probe, s2_fire)
  io.error.opType.release := RegEnable(s2_req.replace, s2_fire)
  io.error.opType.atom := RegEnable(s2_req.isAMO && !s2_req.probe, s2_fire)

  val perfEvents = Seq(
    ("dcache_mp_req          ", s0_fire                                                      ),
    ("dcache_mp_total_penalty", PopCount(VecInit(Seq(s0_fire, s1_valid, s2_valid, s3_valid))))
  )
  generatePerfEvent()
}<|MERGE_RESOLUTION|>--- conflicted
+++ resolved
@@ -1198,13 +1198,8 @@
   io.data_write.bits.addr := s3_req_vaddr_dup_for_data_write
   io.data_write.bits.wmask := banked_wmask
   io.data_write.bits.data := Mux(
-<<<<<<< HEAD
-    amo_wait_amoalu,
+    amo_wait_amoalu_dup_for_data_w_valid,
     s3_amo_data_merged_reg,
-=======
-    amo_wait_amoalu_dup_for_data_w_valid, 
-    s3_amo_data_merged_reg, 
->>>>>>> d4d8900f
     Mux(
       s3_sc_dup_for_data_w_valid,
       s3_sc_data_merged_dup_for_data_w_valid,
