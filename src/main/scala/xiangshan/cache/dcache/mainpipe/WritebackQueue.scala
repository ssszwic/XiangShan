/***************************************************************************************
* Copyright (c) 2020-2021 Institute of Computing Technology, Chinese Academy of Sciences
* Copyright (c) 2020-2021 Peng Cheng Laboratory
*
* XiangShan is licensed under Mulan PSL v2.
* You can use this software according to the terms and conditions of the Mulan PSL v2.
* You may obtain a copy of Mulan PSL v2 at:
*          http://license.coscl.org.cn/MulanPSL2
*
* THIS SOFTWARE IS PROVIDED ON AN "AS IS" BASIS, WITHOUT WARRANTIES OF ANY KIND,
* EITHER EXPRESS OR IMPLIED, INCLUDING BUT NOT LIMITED TO NON-INFRINGEMENT,
* MERCHANTABILITY OR FIT FOR A PARTICULAR PURPOSE.
*
* See the Mulan PSL v2 for more details.
***************************************************************************************/

package xiangshan.cache

import chipsalliance.rocketchip.config.Parameters
import chisel3._
import chisel3.util._
<<<<<<< HEAD
import utils.{HasTLDump, XSDebug, XSPerfAccumulate, PerfEventsBundle, PipelineConnect}
import freechips.rocketchip.tilelink.{TLArbiter, TLBundleC, TLBundleD, TLEdgeOut, TLPermissions}
import huancun.{DirtyField, DirtyKey,DsidKey}
=======
import freechips.rocketchip.tilelink.TLPermissions._
import freechips.rocketchip.tilelink.{TLArbiter, TLBundleC, TLBundleD, TLEdgeOut}
import huancun.DirtyKey
import utils.{HasPerfEvents, HasTLDump, XSDebug, XSPerfAccumulate}
>>>>>>> bd1f1bf3

class WritebackReq(implicit p: Parameters) extends DCacheBundle {
  val addr = UInt(PAddrBits.W)
  val param  = UInt(cWidth.W)
  val voluntary = Bool()
  val hasData = Bool()
  val dirty = Bool()
  val data = UInt((cfg.blockBytes * 8).W)

  val delay_release = Bool()
  val miss_id = UInt(log2Up(cfg.nMissEntries).W)

  def dump() = {
    XSDebug("WritebackReq addr: %x param: %d voluntary: %b hasData: %b data: %x\n",
      addr, param, voluntary, hasData, data)
  }
}

// While a Release sleeps and waits for a refill to wake it up,
// main pipe might update meta & data during this time.
// So the meta & data to be released need to be updated too.
class ReleaseUpdate(implicit p: Parameters) extends DCacheBundle {
  // only consider store here
  val addr = UInt(PAddrBits.W)
  val mask = UInt(DCacheBanks.W)
  val data = UInt((cfg.blockBytes * 8).W)
}

class WritebackEntry(edge: TLEdgeOut)(implicit p: Parameters) extends DCacheModule with HasTLDump
{
  val io = IO(new Bundle {
    val id = Input(UInt())
    // allocate this entry for new req
    val primary_valid = Input(Bool())
    // this entry is free and can be allocated to new reqs
    val primary_ready = Output(Bool())
    // this entry is busy, but it can merge the new req
    val secondary_valid = Input(Bool())
    val secondary_ready = Output(Bool())
    val req = Flipped(DecoupledIO(new WritebackReq))

    val mem_release = DecoupledIO(new TLBundleC(edge.bundle))
    val mem_grant = Flipped(DecoupledIO(new TLBundleD(edge.bundle)))

    val block_addr  = Output(Valid(UInt()))

    val release_wakeup = Flipped(ValidIO(UInt(log2Up(cfg.nMissEntries).W)))
    val release_update = Flipped(ValidIO(new ReleaseUpdate))
  })

  val s_invalid :: s_sleep :: s_release_req :: s_release_resp :: Nil = Enum(4)
  // ProbeAck:               s_invalid ->            s_release_req
  // ProbeAck merge Release: s_invalid ->            s_release_req
  // Release:                s_invalid -> s_sleep -> s_release_req -> s_release_resp
  // Release merge ProbeAck: s_invalid -> s_sleep -> s_release_req
  //                        (change Release into ProbeAck when Release is not fired)
  //                     or: s_invalid -> s_sleep -> s_release_req -> s_release_resp -> s_release_req
  //                        (send a ProbeAck after Release transaction is over)
  val state = RegInit(s_invalid)

  // internal regs
  // remaining beats
  val remain = RegInit(0.U(refillCycles.W))
  val remain_set = WireInit(0.U(refillCycles.W))
  val remain_clr = WireInit(0.U(refillCycles.W))
  remain := (remain | remain_set) & ~remain_clr

  val busy = remain.orR

  val req  = Reg(new WritebackReq)

  // assign default signals to output signals
  io.req.ready := false.B
  io.mem_release.valid := false.B
  io.mem_release.bits  := DontCare
  io.mem_grant.ready   := false.B
  io.block_addr.valid  := state =/= s_invalid
  io.block_addr.bits   := req.addr


  when (state =/= s_invalid) {
    XSDebug("WritebackEntry: %d state: %d block_addr: %x\n", io.id, state, io.block_addr.bits)
  }

  def mergeData(old_data: UInt, new_data: UInt, wmask: UInt): UInt = {
    val full_wmask = FillInterleaved(64, wmask)
    (~full_wmask & old_data | full_wmask & new_data)
  }

  // --------------------------------------------------------------------------------
  // s_invalid: receive requests
  // new req entering
  when (io.req.valid && io.primary_valid && io.primary_ready) {
    assert (remain === 0.U)
    req := io.req.bits
    when (io.req.bits.delay_release) {
      state := s_sleep
    }.otherwise {
      state := s_release_req
      remain_set := Mux(io.req.bits.hasData, ~0.U(refillCycles.W), 1.U(refillCycles.W))
    }
  }

  // --------------------------------------------------------------------------------
  // s_sleep: wait for refill pipe to inform me that I can keep releasing
  val merge = io.secondary_valid && io.secondary_ready
  when (state === s_sleep) {
    assert(remain === 0.U)
    // There shouldn't be a new Release with the same addr in sleep state
    assert(!(merge && io.req.bits.voluntary))

    val update = io.release_update.valid && io.release_update.bits.addr === req.addr
    when (update) {
      req.hasData := req.hasData || io.release_update.bits.mask.orR
      req.dirty := req.dirty || io.release_update.bits.mask.orR
      req.data := mergeData(req.data, io.release_update.bits.data, io.release_update.bits.mask)
    }.elsewhen (merge) {
      state := s_release_req
      req.voluntary := false.B
      req.param := req.param
      req.hasData := req.hasData || io.req.bits.hasData
      req.dirty := req.dirty || io.req.bits.dirty
      req.data := Mux(
        io.req.bits.hasData,
        io.req.bits.data,
        req.data
      )
      req.delay_release := false.B
      remain_set := Mux(req.hasData || io.req.bits.hasData, ~0.U(refillCycles.W), 1.U(refillCycles.W))
    }

    when (io.release_wakeup.valid && io.release_wakeup.bits === req.miss_id) {
      state := s_release_req
      req.delay_release := false.B
      remain_set := Mux(
        req.hasData || update && io.release_update.bits.mask.orR || merge && io.req.bits.hasData,
        ~0.U(refillCycles.W),
        1.U(refillCycles.W)
      )
    }
  }

  // --------------------------------------------------------------------------------
  // while there beats remaining to be sent, we keep sending
  // which beat to send in this cycle?
  val beat = PriorityEncoder(remain)

  val beat_data = Wire(Vec(refillCycles, UInt(beatBits.W)))
  for (i <- 0 until refillCycles) {
    beat_data(i) := req.data((i + 1) * beatBits - 1, i * beatBits)
  }

  val probeResponse = edge.ProbeAck(
    fromSource = io.id,
    toAddress = req.addr,
    lgSize = log2Ceil(cfg.blockBytes).U,
    reportPermissions = req.param
  )

  val probeResponseData = edge.ProbeAck(
    fromSource = io.id,
    toAddress = req.addr,
    lgSize = log2Ceil(cfg.blockBytes).U,
    reportPermissions = req.param,
    data = beat_data(beat)
  )

  val voluntaryRelease = edge.Release(
    fromSource = io.id,
    toAddress = req.addr,
    lgSize = log2Ceil(cfg.blockBytes).U,
    shrinkPermissions = req.param
  )._2

  val voluntaryReleaseData = edge.Release(
    fromSource = io.id,
    toAddress = req.addr,
    lgSize = log2Ceil(cfg.blockBytes).U,
    shrinkPermissions = req.param,
    data = beat_data(beat)
  )._2

  voluntaryReleaseData.echo.lift(DirtyKey).foreach(_ := req.dirty)
  when(busy) {
    assert(!req.dirty || req.hasData)
  }

  io.mem_release.valid := busy
  io.mem_release.bits  := Mux(req.voluntary,
    Mux(req.hasData, voluntaryReleaseData, voluntaryRelease),
    Mux(req.hasData, probeResponseData, probeResponse))

  when (io.mem_release.fire()) { remain_clr := PriorityEncoderOH(remain) }

  val (_, _, release_done, _) = edge.count(io.mem_release)

//  when (state === s_release_req && release_done) {
//    state := Mux(req.voluntary, s_release_resp, s_invalid)
//  }

  // Because now wbq merges a same-addr req unconditionally, when the req to be merged comes too late,
  // the previous req might not be able to merge. Thus we have to handle the new req later after the
  // previous one finishes.
  // TODO: initiate these
  val release_later = RegInit(false.B)
  val c_already_sent = RegInit(false.B)
  def tmp_req() = new Bundle {
    val param = UInt(cWidth.W)
    val voluntary = Bool()
    val hasData = Bool()
    val dirty = Bool()
    val delay_release = Bool()
    val miss_id = UInt(log2Up(cfg.nMissEntries).W)

    def toWritebackReq = {
      val r = Wire(new WritebackReq())
      r.data := req.data
      r.addr := req.addr
      r.param := param
      r.voluntary := voluntary
      r.hasData := hasData
      r.dirty := dirty
      r.delay_release := delay_release
      r.miss_id := miss_id
      r
    }
  }
  val req_later = Reg(tmp_req())

  when (state === s_release_req) {
    when (io.mem_release.fire()) {
      c_already_sent := !release_done
    }

    when (req.voluntary) {
      // The previous req is Release
      when (release_done) {
        state := s_release_resp
      }
      // merge a ProbeAck
      when (merge) {
        when (io.mem_release.fire() || c_already_sent) {
          // too late to merge, handle the ProbeAck later
          release_later := true.B
          req_later.param := io.req.bits.param
          req_later.voluntary := io.req.bits.voluntary
          req_later.hasData := io.req.bits.hasData
          req_later.dirty := io.req.bits.dirty
          req_later.delay_release := io.req.bits.delay_release
          req_later.miss_id := io.req.bits.miss_id
        }.otherwise {
          // Release hasn't been sent out yet, change Release to ProbeAck
          req.voluntary := false.B
          req.hasData := req.hasData || io.req.bits.hasData
          req.dirty := req.dirty || io.req.bits.dirty
          req.data := Mux(
            io.req.bits.hasData,
            io.req.bits.data,
            req.data
          )
          req.delay_release := false.B
          remain_set := Mux(req.hasData || io.req.bits.hasData, ~0.U(refillCycles.W), 1.U(refillCycles.W))
        }
      }
    }.otherwise {
      // The previous req is ProbeAck
      when (merge) {
        release_later := true.B
        req_later.param := io.req.bits.param
        req_later.voluntary := io.req.bits.voluntary
        req_later.hasData := io.req.bits.hasData
        req_later.dirty := io.req.bits.dirty
        req_later.delay_release := io.req.bits.delay_release
        req_later.miss_id := io.req.bits.miss_id
      }

      when (release_done) {
        when (merge) {
          // Send the Release after ProbeAck
//          state := s_release_req
//          req := Mux(merge, io.req.bits, req_later.toWritebackReq)
//          release_later := false.B
          state := s_sleep
          req := io.req.bits
          release_later := false.B
        }.elsewhen (release_later) {
          state := Mux(
            io.release_wakeup.valid && io.release_wakeup.bits === req_later.miss_id || !req_later.delay_release,
            s_release_req,
            s_sleep
          )
          req := req_later.toWritebackReq
          when (io.release_wakeup.valid && io.release_wakeup.bits === req_later.miss_id) {
            req.delay_release := false.B
          }
          release_later := false.B
        }.otherwise {
          state := s_invalid
          release_later := false.B
        }
      }

      when (io.release_wakeup.valid && io.release_wakeup.bits === req_later.miss_id) {
        req_later.delay_release := false.B
      }
    }
  }

  // --------------------------------------------------------------------------------
  // receive ReleaseAck for Releases
  when (state === s_release_resp) {
    io.mem_grant.ready := true.B

    when (merge) {
      release_later := true.B
      req_later.param := io.req.bits.param
      req_later.voluntary := io.req.bits.voluntary
      req_later.hasData := io.req.bits.hasData
      req_later.dirty := io.req.bits.dirty
      req_later.delay_release := io.req.bits.delay_release
      req_later.miss_id := io.req.bits.miss_id
    }
    when (io.mem_grant.fire()) {
      when (merge) {
        state := s_release_req
        req := io.req.bits
        remain_set := Mux(io.req.bits.hasData, ~0.U(refillCycles.W), 1.U(refillCycles.W))
        release_later := false.B
      }.elsewhen(release_later) {
        state := s_release_req
        req := req_later.toWritebackReq
        remain_set := Mux(req_later.hasData, ~0.U(refillCycles.W), 1.U(refillCycles.W))
        release_later := false.B
      }.otherwise {
        state := s_invalid
        release_later := false.B
      }
    }
  }

  // When does this entry merge a new req?
  // 1. When this entry is free
  // 2. When this entry wants to release while still waiting for release_wakeup signal,
  //    and a probe req with the same addr comes. In this case we merge probe with release,
  //    handle this probe, so we don't need another release.
  io.primary_ready := state === s_invalid
  io.secondary_ready := state =/= s_invalid && io.req.bits.addr === req.addr

  // performance counters
  XSPerfAccumulate("wb_req", io.req.fire())
  XSPerfAccumulate("wb_release", state === s_release_req && release_done && req.voluntary)
  XSPerfAccumulate("wb_probe_resp", state === s_release_req && release_done && !req.voluntary)
  XSPerfAccumulate("penalty_blocked_by_channel_C", io.mem_release.valid && !io.mem_release.ready)
  XSPerfAccumulate("penalty_waiting_for_channel_D", io.mem_grant.ready && !io.mem_grant.valid && state === s_release_resp)
}

class WritebackQueue(edge: TLEdgeOut)(implicit p: Parameters) extends DCacheModule with HasTLDump with HasPerfEvents {
  val io = IO(new Bundle {
    val req = Flipped(DecoupledIO(new WritebackReq))
    val mem_release = DecoupledIO(new TLBundleC(edge.bundle))
    val mem_grant = Flipped(DecoupledIO(new TLBundleD(edge.bundle)))

    val release_wakeup = Flipped(ValidIO(UInt(log2Up(cfg.nMissEntries).W)))
    val release_update = Flipped(ValidIO(new ReleaseUpdate))

<<<<<<< HEAD
    val miss_req  = Flipped(Valid(UInt()))
    val block_miss_req  = Output(Bool())
    val hartid = Input(UInt(3.W))
=======
    val miss_req = Flipped(Valid(UInt()))
    val block_miss_req = Output(Bool())
>>>>>>> bd1f1bf3
  })

  require(cfg.nReleaseEntries > cfg.nMissEntries)

  val primary_ready_vec = Wire(Vec(cfg.nReleaseEntries, Bool()))
  val secondary_ready_vec = Wire(Vec(cfg.nReleaseEntries, Bool()))
  val accept = Cat(primary_ready_vec).orR
  val merge = Cat(secondary_ready_vec).orR
  val alloc = accept && !merge
  // When there are empty entries, merge or allocate a new entry.
  // When there is no empty entry, reject it even if it can be merged.
  io.req.ready := accept

  // assign default values to output signals
  io.mem_release.valid := false.B
  io.mem_release.bits  := DontCare
  io.mem_grant.ready   := false.B
  io.mem_release.bits.user.lift(DsidKey).foreach(_ := io.hartid)    // add hartid to tilelink

  require(isPow2(cfg.nMissEntries))
  val grant_source = io.mem_grant.bits.source
  val entries = Seq.fill(cfg.nReleaseEntries)(Module(new WritebackEntry(edge)))
  entries.zipWithIndex.foreach {
    case (entry, i) =>
      val former_primary_ready = if(i == 0)
        false.B
      else
        Cat((0 until i).map(j => entries(j).io.primary_ready)).orR
      val entry_id = (i + releaseIdBase).U

      entry.io.id := entry_id

      // entry req
      entry.io.req.valid := io.req.valid
      primary_ready_vec(i)   := entry.io.primary_ready
      secondary_ready_vec(i) := entry.io.secondary_ready
      entry.io.req.bits  := io.req.bits

      entry.io.primary_valid := alloc &&
        !former_primary_ready &&
        entry.io.primary_ready
      entry.io.secondary_valid := io.req.valid && accept

      entry.io.mem_grant.valid := (entry_id === grant_source) && io.mem_grant.valid
      entry.io.mem_grant.bits  := io.mem_grant.bits
//      when (entry_id === grant_source) {
//        io.mem_grant.ready := entry.io.mem_grant.ready
//      }

      entry.io.release_wakeup := io.release_wakeup
      entry.io.release_update := io.release_update
  }
  assert(RegNext(!(io.mem_grant.valid && !io.mem_grant.ready)))
  io.mem_grant.ready := true.B

  val miss_req_conflict = VecInit(entries.map(e => e.io.block_addr.valid && e.io.block_addr.bits === io.miss_req.bits)).asUInt.orR
  io.block_miss_req := io.miss_req.valid && miss_req_conflict

  TLArbiter.robin(edge, io.mem_release, entries.map(_.io.mem_release):_*)

  // sanity check
  // print all input/output requests for debug purpose
  // print req
  when (io.req.fire()) {
    io.req.bits.dump()
  }

  when (io.mem_release.fire()) {
    io.mem_release.bits.dump
  }

  when (io.mem_grant.fire()) {
    io.mem_grant.bits.dump
  }

  when (io.miss_req.valid) {
    XSDebug("miss_req: addr: %x\n", io.miss_req.bits)
  }

  when (io.block_miss_req) {
    XSDebug("block_miss_req\n")
  }

  // performance counters
  XSPerfAccumulate("wb_req", io.req.fire())

  val perfEvents = Seq(
    ("dcache_wbq_req      ", io.req.fire()                                                                                                                                                              ),
    ("dcache_wbq_1_4_valid", (PopCount(entries.map(e => e.io.block_addr.valid)) < (cfg.nReleaseEntries.U/4.U))                                                                                          ),
    ("dcache_wbq_2_4_valid", (PopCount(entries.map(e => e.io.block_addr.valid)) > (cfg.nReleaseEntries.U/4.U)) & (PopCount(entries.map(e => e.io.block_addr.valid)) <= (cfg.nReleaseEntries.U/2.U))     ),
    ("dcache_wbq_3_4_valid", (PopCount(entries.map(e => e.io.block_addr.valid)) > (cfg.nReleaseEntries.U/2.U)) & (PopCount(entries.map(e => e.io.block_addr.valid)) <= (cfg.nReleaseEntries.U*3.U/4.U)) ),
    ("dcache_wbq_4_4_valid", (PopCount(entries.map(e => e.io.block_addr.valid)) > (cfg.nReleaseEntries.U*3.U/4.U))                                                                                      ),
  )
  generatePerfEvent()
}<|MERGE_RESOLUTION|>--- conflicted
+++ resolved
@@ -19,16 +19,10 @@
 import chipsalliance.rocketchip.config.Parameters
 import chisel3._
 import chisel3.util._
-<<<<<<< HEAD
-import utils.{HasTLDump, XSDebug, XSPerfAccumulate, PerfEventsBundle, PipelineConnect}
-import freechips.rocketchip.tilelink.{TLArbiter, TLBundleC, TLBundleD, TLEdgeOut, TLPermissions}
-import huancun.{DirtyField, DirtyKey,DsidKey}
-=======
 import freechips.rocketchip.tilelink.TLPermissions._
 import freechips.rocketchip.tilelink.{TLArbiter, TLBundleC, TLBundleD, TLEdgeOut}
-import huancun.DirtyKey
+import huancun.{DirtyField, DirtyKey, DsidKey}
 import utils.{HasPerfEvents, HasTLDump, XSDebug, XSPerfAccumulate}
->>>>>>> bd1f1bf3
 
 class WritebackReq(implicit p: Parameters) extends DCacheBundle {
   val addr = UInt(PAddrBits.W)
@@ -394,14 +388,10 @@
     val release_wakeup = Flipped(ValidIO(UInt(log2Up(cfg.nMissEntries).W)))
     val release_update = Flipped(ValidIO(new ReleaseUpdate))
 
-<<<<<<< HEAD
-    val miss_req  = Flipped(Valid(UInt()))
-    val block_miss_req  = Output(Bool())
-    val hartid = Input(UInt(3.W))
-=======
     val miss_req = Flipped(Valid(UInt()))
     val block_miss_req = Output(Bool())
->>>>>>> bd1f1bf3
+
+    val hartid = Input(UInt(3.W))
   })
 
   require(cfg.nReleaseEntries > cfg.nMissEntries)
