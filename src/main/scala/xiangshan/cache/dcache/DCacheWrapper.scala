/***************************************************************************************
* Copyright (c) 2020-2021 Institute of Computing Technology, Chinese Academy of Sciences
* Copyright (c) 2020-2021 Peng Cheng Laboratory
*
* XiangShan is licensed under Mulan PSL v2.
* You can use this software according to the terms and conditions of the Mulan PSL v2.
* You may obtain a copy of Mulan PSL v2 at:
*          http://license.coscl.org.cn/MulanPSL2
*
* THIS SOFTWARE IS PROVIDED ON AN "AS IS" BASIS, WITHOUT WARRANTIES OF ANY KIND,
* EITHER EXPRESS OR IMPLIED, INCLUDING BUT NOT LIMITED TO NON-INFRINGEMENT,
* MERCHANTABILITY OR FIT FOR A PARTICULAR PURPOSE.
*
* See the Mulan PSL v2 for more details.
***************************************************************************************/

package xiangshan.cache

import chipsalliance.rocketchip.config.Parameters
import chisel3._
import chisel3.experimental.ExtModule
import chisel3.util._
import xiangshan._
import utils._
import utility._
import freechips.rocketchip.diplomacy.{IdRange, LazyModule, LazyModuleImp, TransferSizes}
import freechips.rocketchip.tilelink._
import freechips.rocketchip.util.{BundleFieldBase, UIntToOH1, BundleKeyBase}
import device.RAMHelper
import huancun.{AliasField, AliasKey, DirtyField, PreferCacheField, PrefetchField, PaddrKey, PaddrField}
import utility.FastArbiter
import mem.{AddPipelineReg}
import xiangshan.cache.dcache.ReplayCarry

import scala.math.max

// DCache specific parameters
case class DCacheParameters
(
  nSets: Int = 256,
  nWays: Int = 8,
  rowBits: Int = 64,
  tagECC: Option[String] = None,
  dataECC: Option[String] = None,
  replacer: Option[String] = Some("setplru"),
  updateReplaceOn2ndmiss: Boolean = true,
  nMissEntries: Int = 1,
  nProbeEntries: Int = 1,
  nReleaseEntries: Int = 1,
  nMMIOEntries: Int = 1,
  nMMIOs: Int = 1,
  blockBytes: Int = 64,
  alwaysReleaseData: Boolean = true
) extends L1CacheParameters {
  // if sets * blockBytes > 4KB(page size),
  // cache alias will happen,
  // we need to avoid this by recoding additional bits in L2 cache
  val setBytes = nSets * blockBytes
  val aliasBitsOpt = if(setBytes > pageSize) Some(log2Ceil(setBytes / pageSize)) else None
  val reqFields: Seq[BundleFieldBase] = Seq(
    PrefetchField(),
    PreferCacheField()
  ) ++ aliasBitsOpt.map(AliasField)
  val respKeys: Seq[BundleKeyBase] = Seq(PaddrKey)
  val echoFields: Seq[BundleFieldBase] = Seq(DirtyField())

  def tagCode: Code = Code.fromString(tagECC)

  def dataCode: Code = Code.fromString(dataECC)
}

//           Physical Address
// --------------------------------------
// |   Physical Tag |  PIndex  | Offset |
// --------------------------------------
//                  |
//                  DCacheTagOffset
//
//           Virtual Address
// --------------------------------------
// | Above index  | Set | Bank | Offset |
// --------------------------------------
//                |     |      |        |
//                |     |      |        0
//                |     |      DCacheBankOffset
//                |     DCacheSetOffset
//                DCacheAboveIndexOffset

// Default DCache size = 64 sets * 8 ways * 8 banks * 8 Byte = 32K Byte

trait HasDCacheParameters extends HasL1CacheParameters {
  val cacheParams = dcacheParameters
  val cfg = cacheParams

  def encWordBits = cacheParams.dataCode.width(wordBits)

  def encRowBits = encWordBits * rowWords // for DuplicatedDataArray only
  def eccBits = encWordBits - wordBits

  def encTagBits = cacheParams.tagCode.width(tagBits)
  def eccTagBits = encTagBits - tagBits

  def blockProbeAfterGrantCycles = 8 // give the processor some time to issue a request after a grant

  def nSourceType = 10
  def sourceTypeWidth = log2Up(nSourceType)
  // non-prefetch source < 3
  def LOAD_SOURCE = 0
  def STORE_SOURCE = 1
  def AMO_SOURCE = 2
  // prefetch source >= 3
  def DCACHE_PREFETCH_SOURCE = 3
  def SOFT_PREFETCH = 4
  def HW_PREFETCH_AGT = 5
  def HW_PREFETCH_PHT_CUR = 6
  def HW_PREFETCH_PHT_INC = 7
  def HW_PREFETCH_PHT_DEC = 8
  def HW_PREFETCH_BOP = 9
  def HW_PREFETCH_STRIDE = 10

  // each source use a id to distinguish its multiple reqs
  def reqIdWidth = log2Up(nEntries) max log2Up(StoreBufferSize)

  require(isPow2(cfg.nMissEntries)) // TODO
  // require(isPow2(cfg.nReleaseEntries))
  require(cfg.nMissEntries < cfg.nReleaseEntries)
  val nEntries = cfg.nMissEntries + cfg.nReleaseEntries
  val releaseIdBase = cfg.nMissEntries

  // banked dcache support
  val DCacheSets = cacheParams.nSets
  val DCacheWays = cacheParams.nWays
  val DCacheBanks = 8 // hardcoded
  val DCacheDupNum = 16
  val DCacheSRAMRowBits = cacheParams.rowBits // hardcoded
  val DCacheWordBits = 64 // hardcoded
  val DCacheWordBytes = DCacheWordBits / 8
  require(DCacheSRAMRowBits == 64)

  val DCacheSizeBits = DCacheSRAMRowBits * DCacheBanks * DCacheWays * DCacheSets
  val DCacheSizeBytes = DCacheSizeBits / 8
  val DCacheSizeWords = DCacheSizeBits / 64 // TODO

  val DCacheSameVPAddrLength = 12

  val DCacheSRAMRowBytes = DCacheSRAMRowBits / 8
  val DCacheWordOffset = log2Up(DCacheWordBytes)

  val DCacheBankOffset = log2Up(DCacheSRAMRowBytes)
  val DCacheSetOffset = DCacheBankOffset + log2Up(DCacheBanks)
  val DCacheAboveIndexOffset = DCacheSetOffset + log2Up(DCacheSets)
  val DCacheTagOffset = DCacheAboveIndexOffset min DCacheSameVPAddrLength
  val DCacheLineOffset = DCacheSetOffset

  // uncache
  val uncacheIdxBits = log2Up(StoreQueueSize) max log2Up(LoadQueueSize)
  // hardware prefetch parameters
  // high confidence hardware prefetch port
  val HighConfHWPFLoadPort = LoadPipelineWidth - 1 // use the last load port by default
  val IgnorePrefetchConfidence = false

  // parameters about duplicating regs to solve fanout
  // In Main Pipe:
    // tag_write.ready -> data_write.valid * 8 banks
    // tag_write.ready -> meta_write.valid
    // tag_write.ready -> tag_write.valid
    // tag_write.ready -> err_write.valid
    // tag_write.ready -> wb.valid
  val nDupTagWriteReady = DCacheBanks + 4
  // In Main Pipe:
    // data_write.ready -> data_write.valid * 8 banks
    // data_write.ready -> meta_write.valid
    // data_write.ready -> tag_write.valid
    // data_write.ready -> err_write.valid
    // data_write.ready -> wb.valid
  val nDupDataWriteReady = DCacheBanks + 4
  val nDupWbReady = DCacheBanks + 4
  val nDupStatus = nDupTagWriteReady + nDupDataWriteReady
  val dataWritePort = 0
  val metaWritePort = DCacheBanks
  val tagWritePort = metaWritePort + 1
  val errWritePort = tagWritePort + 1
  val wbPort = errWritePort + 1

  def addr_to_dcache_bank(addr: UInt) = {
    require(addr.getWidth >= DCacheSetOffset)
    addr(DCacheSetOffset-1, DCacheBankOffset)
  }

  def addr_to_dcache_set(addr: UInt) = {
    require(addr.getWidth >= DCacheAboveIndexOffset)
    addr(DCacheAboveIndexOffset-1, DCacheSetOffset)
  }

  def get_data_of_bank(bank: Int, data: UInt) = {
    require(data.getWidth >= (bank+1)*DCacheSRAMRowBits)
    data(DCacheSRAMRowBits * (bank + 1) - 1, DCacheSRAMRowBits * bank)
  }

  def get_mask_of_bank(bank: Int, data: UInt) = {
    require(data.getWidth >= (bank+1)*DCacheSRAMRowBytes)
    data(DCacheSRAMRowBytes * (bank + 1) - 1, DCacheSRAMRowBytes * bank)
  }

  def arbiter[T <: Bundle](
    in: Seq[DecoupledIO[T]],
    out: DecoupledIO[T],
    name: Option[String] = None): Unit = {
    val arb = Module(new Arbiter[T](chiselTypeOf(out.bits), in.size))
    if (name.nonEmpty) { arb.suggestName(s"${name.get}_arb") }
    for ((a, req) <- arb.io.in.zip(in)) {
      a <> req
    }
    out <> arb.io.out
  }

  def arbiter_with_pipereg[T <: Bundle](
    in: Seq[DecoupledIO[T]],
    out: DecoupledIO[T],
    name: Option[String] = None): Unit = {
    val arb = Module(new Arbiter[T](chiselTypeOf(out.bits), in.size))
    if (name.nonEmpty) { arb.suggestName(s"${name.get}_arb") }
    for ((a, req) <- arb.io.in.zip(in)) {
      a <> req
    }
    AddPipelineReg(arb.io.out, out, false.B)
  }

  def arbiter_with_pipereg_N_dup[T <: Bundle](
    in: Seq[DecoupledIO[T]],
    out: DecoupledIO[T],
    dups: Seq[DecoupledIO[T]],
    name: Option[String] = None): Unit = {
    val arb = Module(new Arbiter[T](chiselTypeOf(out.bits), in.size))
    if (name.nonEmpty) { arb.suggestName(s"${name.get}_arb") }
    for ((a, req) <- arb.io.in.zip(in)) {
      a <> req
    }
    for (dup <- dups) {
      AddPipelineReg(arb.io.out, dup, false.B)
    }
    AddPipelineReg(arb.io.out, out, false.B)
  }

  def rrArbiter[T <: Bundle](
    in: Seq[DecoupledIO[T]],
    out: DecoupledIO[T],
    name: Option[String] = None): Unit = {
    val arb = Module(new RRArbiter[T](chiselTypeOf(out.bits), in.size))
    if (name.nonEmpty) { arb.suggestName(s"${name.get}_arb") }
    for ((a, req) <- arb.io.in.zip(in)) {
      a <> req
    }
    out <> arb.io.out
  }

  def fastArbiter[T <: Bundle](
    in: Seq[DecoupledIO[T]],
    out: DecoupledIO[T],
    name: Option[String] = None): Unit = {
    val arb = Module(new FastArbiter[T](chiselTypeOf(out.bits), in.size))
    if (name.nonEmpty) { arb.suggestName(s"${name.get}_arb") }
    for ((a, req) <- arb.io.in.zip(in)) {
      a <> req
    }
    out <> arb.io.out
  }

  val numReplaceRespPorts = 2

  require(isPow2(nSets), s"nSets($nSets) must be pow2")
  require(isPow2(nWays), s"nWays($nWays) must be pow2")
  require(full_divide(rowBits, wordBits), s"rowBits($rowBits) must be multiple of wordBits($wordBits)")
  require(full_divide(beatBits, rowBits), s"beatBits($beatBits) must be multiple of rowBits($rowBits)")
}

abstract class DCacheModule(implicit p: Parameters) extends L1CacheModule
  with HasDCacheParameters

abstract class DCacheBundle(implicit p: Parameters) extends L1CacheBundle
  with HasDCacheParameters

class ReplacementAccessBundle(implicit p: Parameters) extends DCacheBundle {
  val set = UInt(log2Up(nSets).W)
  val way = UInt(log2Up(nWays).W)
}

class ReplacementWayReqIO(implicit p: Parameters) extends DCacheBundle {
  val set = ValidIO(UInt(log2Up(nSets).W))
  val way = Input(UInt(log2Up(nWays).W))
}

class DCacheExtraMeta(implicit p: Parameters) extends DCacheBundle
{
  val error = Bool() // cache line has been marked as corrupted by l2 / ecc error detected when store
  val prefetch = Bool() // cache line is first required by prefetch
  val access = Bool() // cache line has been accessed by load / store

  // val debug_access_timestamp = UInt(64.W) // last time a load / store / refill access that cacheline
}

// memory request in word granularity(load, mmio, lr/sc, atomics)
class DCacheWordReq(implicit p: Parameters)  extends DCacheBundle
{
  val cmd    = UInt(M_SZ.W)
  val addr   = UInt(PAddrBits.W)
  val data   = UInt(DataBits.W)
  val mask   = UInt((DataBits/8).W)
  val id     = UInt(reqIdWidth.W)
  val instrtype   = UInt(sourceTypeWidth.W)
  val isFirstIssue = Bool()
  val replayCarry = new ReplayCarry

  val debug_robIdx = UInt(log2Ceil(RobSize).W)
  def dump() = {
    XSDebug("DCacheWordReq: cmd: %x addr: %x data: %x mask: %x id: %d\n",
      cmd, addr, data, mask, id)
  }
}

// memory request in word granularity(store)
class DCacheLineReq(implicit p: Parameters)  extends DCacheBundle
{
  val cmd    = UInt(M_SZ.W)
  val vaddr  = UInt(VAddrBits.W)
  val addr   = UInt(PAddrBits.W)
  val data   = UInt((cfg.blockBytes * 8).W)
  val mask   = UInt(cfg.blockBytes.W)
  val id     = UInt(reqIdWidth.W)
  def dump() = {
    XSDebug("DCacheLineReq: cmd: %x addr: %x data: %x mask: %x id: %d\n",
      cmd, addr, data, mask, id)
  }
  def idx: UInt = get_idx(vaddr)
}

class DCacheWordReqWithVaddr(implicit p: Parameters) extends DCacheWordReq {
  val vaddr = UInt(VAddrBits.W)
  val wline = Bool()
}

class BaseDCacheWordResp(implicit p: Parameters) extends DCacheBundle
{
  // read in s2
  val data = UInt(DataBits.W)
  // select in s3
  val data_delayed = UInt(DataBits.W)
  val id     = UInt(reqIdWidth.W)
  // cache req missed, send it to miss queue
  val miss   = Bool()
  // cache miss, and failed to enter the missqueue, replay from RS is needed
  val replay = Bool()
  val replayCarry = new ReplayCarry
  // data has been corrupted
  val tag_error = Bool() // tag error
  val mshr_id = UInt(log2Up(cfg.nMissEntries).W)

  val debug_robIdx = UInt(log2Ceil(RobSize).W)
  def dump() = {
    XSDebug("DCacheWordResp: data: %x id: %d miss: %b replay: %b\n",
      data, id, miss, replay)
  }
}

class DCacheWordResp(implicit p: Parameters) extends BaseDCacheWordResp
{
  val meta_prefetch = Bool()
  val meta_access = Bool()
  // 1 cycle after data resp
  val error_delayed = Bool() // all kinds of errors, include tag error
}

class BankedDCacheWordResp(implicit p: Parameters) extends DCacheWordResp
{
  val bank_data = Vec(DCacheBanks, Bits(DCacheSRAMRowBits.W))
  val bank_oh = UInt(DCacheBanks.W)
}

class DCacheWordRespWithError(implicit p: Parameters) extends BaseDCacheWordResp
{
  val error = Bool() // all kinds of errors, include tag error
}

class DCacheLineResp(implicit p: Parameters) extends DCacheBundle
{
  val data   = UInt((cfg.blockBytes * 8).W)
  // cache req missed, send it to miss queue
  val miss   = Bool()
  // cache req nacked, replay it later
  val replay = Bool()
  val id     = UInt(reqIdWidth.W)
  def dump() = {
    XSDebug("DCacheLineResp: data: %x id: %d miss: %b replay: %b\n",
      data, id, miss, replay)
  }
}

class Refill(implicit p: Parameters) extends DCacheBundle
{
  val addr   = UInt(PAddrBits.W)
  val data   = UInt(l1BusDataWidth.W)
  val error  = Bool() // refilled data has been corrupted
  // for debug usage
  val data_raw = UInt((cfg.blockBytes * 8).W)
  val hasdata = Bool()
  val refill_done = Bool()
  def dump() = {
    XSDebug("Refill: addr: %x data: %x\n", addr, data)
  }
  val id     = UInt(log2Up(cfg.nMissEntries).W)
}

class Release(implicit p: Parameters) extends DCacheBundle
{
  val paddr  = UInt(PAddrBits.W)
  def dump() = {
    XSDebug("Release: paddr: %x\n", paddr(PAddrBits-1, DCacheTagOffset))
  }
}

class DCacheWordIO(implicit p: Parameters) extends DCacheBundle
{
  val req  = DecoupledIO(new DCacheWordReq)
  val resp = Flipped(DecoupledIO(new DCacheWordResp))
}


class UncacheWordReq(implicit p: Parameters) extends DCacheBundle 
{
  val cmd  = UInt(M_SZ.W)
  val addr = UInt(PAddrBits.W)
  val data = UInt(DataBits.W)
  val mask = UInt((DataBits/8).W)
  val id   = UInt(uncacheIdxBits.W)
  val instrtype = UInt(sourceTypeWidth.W)
  val atomic = Bool()
  val isFirstIssue = Bool()
  val replayCarry = new ReplayCarry

  def dump() = {
    XSDebug("UncacheWordReq: cmd: %x addr: %x data: %x mask: %x id: %d\n",
      cmd, addr, data, mask, id) 
  }
}

class UncacheWorResp(implicit p: Parameters) extends DCacheBundle 
{
  val data      = UInt(DataBits.W)
  val data_delayed = UInt(DataBits.W)
  val id        = UInt(uncacheIdxBits.W)
  val miss      = Bool()
  val replay    = Bool()
  val tag_error = Bool()
  val error     = Bool()
  val replayCarry = new ReplayCarry
  val mshr_id = UInt(log2Up(cfg.nMissEntries).W)  // FIXME: why uncacheWordResp is not merged to baseDcacheResp

  val debug_robIdx = UInt(log2Ceil(RobSize).W)
  def dump() = {
    XSDebug("UncacheWordResp: data: %x id: %d miss: %b replay: %b, tag_error: %b, error: %b\n",
      data, id, miss, replay, tag_error, error) 
  }
}

class UncacheWordIO(implicit p: Parameters) extends DCacheBundle
{
  val req  = DecoupledIO(new UncacheWordReq)
  val resp = Flipped(DecoupledIO(new UncacheWorResp))
}

class AtomicsResp(implicit p: Parameters) extends DCacheBundle {
  val data    = UInt(DataBits.W)
  val miss    = Bool()
  val miss_id = UInt(log2Up(cfg.nMissEntries).W)
  val replay  = Bool()
  val error   = Bool()

  val ack_miss_queue = Bool()

  val id     = UInt(reqIdWidth.W)
}

class AtomicWordIO(implicit p: Parameters) extends DCacheBundle
{
  val req  = DecoupledIO(new MainPipeReq)
  val resp = Flipped(ValidIO(new AtomicsResp))
  val block_lr = Input(Bool())
}

// used by load unit
class DCacheLoadIO(implicit p: Parameters) extends DCacheWordIO
{
  // kill previous cycle's req
  val s1_kill  = Output(Bool())
  val s2_kill  = Output(Bool())
  val s2_pc = Output(UInt(VAddrBits.W))
  // cycle 0: virtual address: req.addr
  // cycle 1: physical address: s1_paddr
  val s1_paddr_dup_lsu = Output(UInt(PAddrBits.W)) // lsu side paddr
  val s1_paddr_dup_dcache = Output(UInt(PAddrBits.W)) // dcache side paddr
  val s1_disable_fast_wakeup = Input(Bool())
  val s1_bank_conflict = Input(Bool())
  // cycle 2: hit signal
  val s2_hit = Input(Bool()) // hit signal for lsu,
  val s2_first_hit = Input(Bool())

  // debug
  val debug_s1_hit_way = Input(UInt(nWays.W))
}

class DCacheLineIO(implicit p: Parameters) extends DCacheBundle
{
  val req  = DecoupledIO(new DCacheLineReq)
  val resp = Flipped(DecoupledIO(new DCacheLineResp))
}

class DCacheToSbufferIO(implicit p: Parameters) extends DCacheBundle { 
  // sbuffer will directly send request to dcache main pipe
  val req = Flipped(Decoupled(new DCacheLineReq))

  val main_pipe_hit_resp = ValidIO(new DCacheLineResp)
  val refill_hit_resp = ValidIO(new DCacheLineResp)

  val replay_resp = ValidIO(new DCacheLineResp)

  def hit_resps: Seq[ValidIO[DCacheLineResp]] = Seq(main_pipe_hit_resp, refill_hit_resp)
}

// forward tilelink channel D's data to ldu
class DcacheToLduForwardIO(implicit p: Parameters) extends DCacheBundle {
  val valid = Bool()
  val data = UInt(l1BusDataWidth.W)
  val paddr = UInt(PAddrBits.W)
  val last = Bool()

  def apply(req_valid : Bool, req_data : UInt, req_last : Bool, req_paddr: UInt) = {
    valid := req_valid
    data := req_data
    last := req_last
    paddr := req_paddr
  }

  def dontCare() = {
    valid := false.B
    data := DontCare
    last := DontCare
    paddr := DontCare
  }

  def forward(req_valid : Bool, req_paddr : UInt) = {
    val all_match = req_valid && valid &&
                req_paddr(PAddrBits - 1, blockOffBits) === paddr(PAddrBits - 1, blockOffBits) &&
                req_paddr(log2Up(refillBytes)) === last

    val forward_D = RegInit(false.B)
    val forwardData = RegInit(VecInit(List.fill(8)(0.U(8.W))))

    val block_idx = req_paddr(log2Up(refillBytes) - 1, 3)
    val block_data = Wire(Vec(l1BusDataWidth / 64, UInt(64.W)))
    (0 until l1BusDataWidth / 64).map(i => {
      block_data(i) := data(64 * i + 63, 64 * i)
    })
    val selected_data = block_data(block_idx)

    forward_D := all_match
    for (i <- 0 until 8) {
      forwardData(i) := selected_data(8 * i + 7, 8 * i)
    }

    (forward_D, forwardData)
  }
}

class MissEntryForwardIO(implicit p: Parameters) extends DCacheBundle {
  val inflight = Bool()
  val paddr = UInt(PAddrBits.W)
  val raw_data = Vec(blockBytes/beatBytes, UInt(beatBits.W))
  val firstbeat_valid = Bool()
  val lastbeat_valid = Bool()

  def apply(mshr_valid : Bool, mshr_paddr : UInt, mshr_rawdata : Vec[UInt], mshr_first_valid : Bool, mshr_last_valid : Bool) = {
    inflight := mshr_valid
    paddr := mshr_paddr
    raw_data := mshr_rawdata
    firstbeat_valid := mshr_first_valid
    lastbeat_valid := mshr_last_valid
  }

  // check if we can forward from mshr or D channel
  def check(req_valid : Bool, req_paddr : UInt) = {
    RegNext(req_valid && inflight && req_paddr(PAddrBits - 1, blockOffBits) === paddr(PAddrBits - 1, blockOffBits))
  }

  def forward(req_valid : Bool, req_paddr : UInt) = {
    val all_match = (req_paddr(log2Up(refillBytes)) === 0.U && firstbeat_valid) || 
                    (req_paddr(log2Up(refillBytes)) === 1.U && lastbeat_valid)

    val forward_mshr = RegInit(false.B)
    val forwardData = RegInit(VecInit(List.fill(8)(0.U(8.W))))

    val beat_data = raw_data(req_paddr(log2Up(refillBytes)))
    val block_idx = req_paddr(log2Up(refillBytes) - 1, 3)
    val block_data = Wire(Vec(l1BusDataWidth / 64, UInt(64.W)))
    (0 until l1BusDataWidth / 64).map(i => {
      block_data(i) := beat_data(64 * i + 63, 64 * i)
    })
    val selected_data = block_data(block_idx)

    forward_mshr := all_match
    for (i <- 0 until 8) {
      forwardData(i) := selected_data(8 * i + 7, 8 * i)
    }

    (forward_mshr, forwardData)
  }
}

class RefillBufferForwardIO(implicit p: Parameters) extends DCacheBundle {
  val inflight = Bool()
  val paddr = UInt(PAddrBits.W)
  val raw_data = Vec(blockBytes/beatBytes, UInt(beatBits.W))
  val firstbeat_valid = Bool()
  val lastbeat_valid = Bool()

  def apply(entry_valid : Bool, entry_paddr : UInt, entry_rawdata : Vec[UInt], buffer_firstbeat_valid : Bool, buffer_lastbeat_valid : Bool) = {
    inflight := entry_valid
    paddr := entry_paddr
    raw_data := entry_rawdata
    firstbeat_valid := buffer_firstbeat_valid
    lastbeat_valid := buffer_lastbeat_valid
  }

  def forward(req_valid : Bool, req_paddr : UInt) = {
    val beat_match = (req_paddr(log2Up(refillBytes)) === 0.U && firstbeat_valid) ||
                     (req_paddr(log2Up(refillBytes)) === 1.U && lastbeat_valid)
    val all_match = req_valid && inflight && req_paddr(PAddrBits - 1, blockOffBits) === paddr(PAddrBits - 1, blockOffBits) && beat_match

    val forward_valid = RegInit(false.B)
    val forwardData = RegInit(VecInit(List.fill(8)(0.U(8.W))))

    val beat_data = raw_data(req_paddr(log2Up(refillBytes)))
    val block_idx = req_paddr(log2Up(refillBytes) - 1, 3)
    val block_data = Wire(Vec(l1BusDataWidth / 64, UInt(64.W)))
    (0 until l1BusDataWidth / 64).map(i => {
      block_data(i) := beat_data(64 * i + 63, 64 * i)
    })
    val selected_data = block_data(block_idx)

    forward_valid := all_match
    for (i <- 0 until 8) {
      forwardData(i) := selected_data(8 * i + 7, 8 * i)
    }

    (forward_valid, forwardData)
  }
}

// forward refillBuffer's data to ldu
class LduToRefillBufferForwardIO(implicit p: Parameters) extends DCacheBundle {
  // req
  val valid = Input(Bool())
  val paddr = Input(UInt(PAddrBits.W))
  // resp
  val forward_refillBuffer = Output(Bool())
  val forwardData = Output(Vec(8, UInt(8.W)))

  // get forward result from refill buffer
  def connect_refill_buffer(sink: LduToRefillBufferForwardIO) = {
    sink.valid := valid
    sink.paddr := paddr
    forward_refillBuffer := sink.forward_refillBuffer
    forwardData := sink.forwardData
  }

  def forward() = {
    (forward_refillBuffer, forwardData)
  }
}

class DCacheToLsuIO(implicit p: Parameters) extends DCacheBundle {
  val load  = Vec(LoadPipelineWidth, Flipped(new DCacheLoadIO)) // for speculative load
  val lsq = ValidIO(new Refill)  // refill to load queue, wake up load misses
  val store = new DCacheToSbufferIO // for sbuffer
  val atomics  = Flipped(new AtomicWordIO)  // atomics reqs
  val release = ValidIO(new Release) // cacheline release hint for ld-ld violation check 
  val forward_D = Output(Vec(LoadPipelineWidth, new DcacheToLduForwardIO))
  val forward_refillBuffer = Vec(LoadPipelineWidth, new LduToRefillBufferForwardIO)
}

class DCacheIO(implicit p: Parameters) extends DCacheBundle {
  val hartId = Input(UInt(8.W))
  val l2_pf_store_only = Input(Bool())
  val lsu = new DCacheToLsuIO
  val csr = new L1CacheToCsrIO
  val error = new L1CacheErrorInfo
  val mshrFull = Output(Bool())
}


class DCache()(implicit p: Parameters) extends LazyModule with HasDCacheParameters {

  val clientParameters = TLMasterPortParameters.v1(
    Seq(TLMasterParameters.v1(
      name = "dcache",
      sourceId = IdRange(0, nEntries + 1),
      supportsProbe = TransferSizes(cfg.blockBytes)
    )),
    requestFields = cacheParams.reqFields,
    echoFields = cacheParams.echoFields,
    responseKeys = cacheParams.respKeys
  )

  val clientNode = TLClientNode(Seq(clientParameters))

  lazy val module = new DCacheImp(this)
}


class DCacheImp(outer: DCache) extends LazyModuleImp(outer) with HasDCacheParameters with HasPerfEvents {

  val io = IO(new DCacheIO)
  
  val (bus, edge) = outer.clientNode.out.head
  require(bus.d.bits.data.getWidth == l1BusDataWidth, "DCache: tilelink width does not match")

  println("DCache:")
  println("  DCacheSets: " + DCacheSets)
  println("  DCacheWays: " + DCacheWays)
  println("  DCacheBanks: " + DCacheBanks)
  println("  DCacheSRAMRowBits: " + DCacheSRAMRowBits)
  println("  DCacheWordOffset: " + DCacheWordOffset)
  println("  DCacheBankOffset: " + DCacheBankOffset)
  println("  DCacheSetOffset: " + DCacheSetOffset)
  println("  DCacheTagOffset: " + DCacheTagOffset)
  println("  DCacheAboveIndexOffset: " + DCacheAboveIndexOffset)

  //----------------------------------------
  // core data structures
  val bankedDataArray = Module(new BankedDataArray)
  val metaArray = Module(new L1CohMetaArray(readPorts = LoadPipelineWidth + 1, writePorts = 2))
  val errorArray = Module(new L1FlagMetaArray(readPorts = LoadPipelineWidth + 1, writePorts = 2))
  val prefetchArray = Module(new L1FlagMetaArray(readPorts = LoadPipelineWidth + 1, writePorts = 2)) // prefetch flag array
  val accessArray = Module(new L1FlagMetaArray(readPorts = LoadPipelineWidth + 1, writePorts = LoadPipelineWidth + 2))
  val tagArray = Module(new DuplicatedTagArray(readPorts = LoadPipelineWidth + 1))
  bankedDataArray.dump()

  //----------------------------------------
  // core modules
  val ldu = Seq.tabulate(LoadPipelineWidth)({ i => Module(new LoadPipe(i))})
  // val atomicsReplayUnit = Module(new AtomicsReplayEntry)
  val mainPipe     = Module(new MainPipe)
  val refillPipe   = Module(new RefillPipe)
  val missQueue    = Module(new MissQueue(edge))
  val probeQueue   = Module(new ProbeQueue(edge))
  val wb           = Module(new WritebackQueue(edge))
  val refillBuffer = Module(new RefillBuffer(edge))

  missQueue.io.hartId := io.hartId
  missQueue.io.l2_pf_store_only := RegNext(io.l2_pf_store_only, false.B)

  val errors = ldu.map(_.io.error) ++ // load error
    Seq(mainPipe.io.error) // store / misc error 
  io.error <> RegNext(Mux1H(errors.map(e => RegNext(e.valid) -> RegNext(e))))

  //----------------------------------------
  // meta array

  // read / write coh meta
  val meta_read_ports = ldu.map(_.io.meta_read) ++
    Seq(mainPipe.io.meta_read)
  val meta_resp_ports = ldu.map(_.io.meta_resp) ++
    Seq(mainPipe.io.meta_resp)
  val meta_write_ports = Seq(
    mainPipe.io.meta_write,
    refillPipe.io.meta_write
  )
  meta_read_ports.zip(metaArray.io.read).foreach { case (p, r) => r <> p }
  meta_resp_ports.zip(metaArray.io.resp).foreach { case (p, r) => p := r }
  meta_write_ports.zip(metaArray.io.write).foreach { case (p, w) => w <> p }

  // read extra meta
  meta_read_ports.zip(errorArray.io.read).foreach { case (p, r) => r <> p }
  meta_read_ports.zip(prefetchArray.io.read).foreach { case (p, r) => r <> p }
  meta_read_ports.zip(accessArray.io.read).foreach { case (p, r) => r <> p }
  val extra_meta_resp_ports = ldu.map(_.io.extra_meta_resp) ++
    Seq(mainPipe.io.extra_meta_resp)
  extra_meta_resp_ports.zip(errorArray.io.resp).foreach { case (p, r) => {
    (0 until nWays).map(i => { p(i).error := r(i) })
  }}
  extra_meta_resp_ports.zip(prefetchArray.io.resp).foreach { case (p, r) => {
    (0 until nWays).map(i => { p(i).prefetch := r(i) })
  }}
  extra_meta_resp_ports.zip(accessArray.io.resp).foreach { case (p, r) => {
    (0 until nWays).map(i => { p(i).access := r(i) })
  }}

  // write extra meta
  val error_flag_write_ports = Seq(
    mainPipe.io.error_flag_write, // error flag generated by corrupted store
    refillPipe.io.error_flag_write // corrupted signal from l2
  )
  error_flag_write_ports.zip(errorArray.io.write).foreach { case (p, w) => w <> p }

  val prefetch_flag_write_ports = Seq(
    mainPipe.io.prefetch_flag_write, // set prefetch_flag to false if coh is set to Nothing
    refillPipe.io.prefetch_flag_write // refill required by prefetch will set prefetch_flag
  )
  prefetch_flag_write_ports.zip(prefetchArray.io.write).foreach { case (p, w) => w <> p }

  val access_flag_write_ports = ldu.map(_.io.access_flag_write) ++ Seq(
    mainPipe.io.access_flag_write,
    refillPipe.io.access_flag_write
  )
  access_flag_write_ports.zip(accessArray.io.write).foreach { case (p, w) => w <> p }

  //----------------------------------------
  // tag array
  require(tagArray.io.read.size == (ldu.size + 1))
  val tag_write_intend = refillBuffer.io.refill_pipe_req.valid || mainPipe.io.tag_write_intend
  assert(!RegNext(!tag_write_intend && tagArray.io.write.valid))
  ldu.zipWithIndex.foreach {
    case (ld, i) =>
      tagArray.io.read(i) <> ld.io.tag_read
      ld.io.tag_resp := tagArray.io.resp(i)
      ld.io.tag_read.ready := !tag_write_intend
  }
  tagArray.io.read.last <> mainPipe.io.tag_read
  mainPipe.io.tag_resp := tagArray.io.resp.last

  val fake_tag_read_conflict_this_cycle = PopCount(ldu.map(ld=> ld.io.tag_read.valid))
  XSPerfAccumulate("fake_tag_read_conflict", fake_tag_read_conflict_this_cycle)

  val tag_write_arb = Module(new Arbiter(new TagWriteReq, 2))
  tag_write_arb.io.in(0) <> refillPipe.io.tag_write
  tag_write_arb.io.in(1) <> mainPipe.io.tag_write
  tagArray.io.write <> tag_write_arb.io.out

  //----------------------------------------
  // data array

  val dataWriteArb = Module(new Arbiter(new L1BankedDataWriteReq, 2))
  dataWriteArb.io.in(0) <> refillPipe.io.data_write
  dataWriteArb.io.in(1) <> mainPipe.io.data_write

  bankedDataArray.io.write <> dataWriteArb.io.out

  for (bank <- 0 until DCacheBanks) {
    val dataWriteArb_dup = Module(new Arbiter(new L1BankedDataWriteReqCtrl, 2))
    dataWriteArb_dup.io.in(0).valid := refillPipe.io.data_write_dup(bank).valid
    dataWriteArb_dup.io.in(0).bits := refillPipe.io.data_write_dup(bank).bits
    dataWriteArb_dup.io.in(1).valid := mainPipe.io.data_write_dup(bank).valid
    dataWriteArb_dup.io.in(1).bits := mainPipe.io.data_write_dup(bank).bits

    bankedDataArray.io.write_dup(bank) <> dataWriteArb_dup.io.out
  }

  bankedDataArray.io.readline <> mainPipe.io.data_read
  bankedDataArray.io.readline_intend := mainPipe.io.data_read_intend
  mainPipe.io.readline_error_delayed := bankedDataArray.io.readline_error_delayed
  mainPipe.io.data_resp := bankedDataArray.io.readline_resp

  (0 until LoadPipelineWidth).map(i => {
    bankedDataArray.io.read(i) <> ldu(i).io.banked_data_read
    bankedDataArray.io.read_error_delayed(i) <> ldu(i).io.read_error_delayed

    ldu(i).io.banked_data_resp := bankedDataArray.io.read_resp_delayed(i)

    ldu(i).io.bank_conflict_fast := bankedDataArray.io.bank_conflict_fast(i)
    ldu(i).io.bank_conflict_slow := bankedDataArray.io.bank_conflict_slow(i)
  })

  (0 until LoadPipelineWidth).map(i => {
    val (_, _, done, _) = edge.count(bus.d)
    when(bus.d.bits.opcode === TLMessages.GrantData) {
      io.lsu.forward_D(i).apply(bus.d.valid, bus.d.bits.data, done, bus.d.bits.user.lift(PaddrKey).getOrElse(0.U))
    }.otherwise {
      io.lsu.forward_D(i).dontCare()
    }
  })

  //----------------------------------------
  // load pipe
  // the s1 kill signal
  // only lsu uses this, replay never kills
  for (w <- 0 until LoadPipelineWidth) {
    ldu(w).io.lsu <> io.lsu.load(w)

    // replay and nack not needed anymore
    // TODO: remove replay and nack
    ldu(w).io.nack := false.B

    ldu(w).io.disable_ld_fast_wakeup :=
      bankedDataArray.io.disable_ld_fast_wakeup(w) // load pipe fast wake up should be disabled when bank conflict
  }

  /** LoadMissDB: record load miss state */
  val isWriteLoadMissTable = WireInit(Constantin.createRecord("isWriteLoadMissTable" + p(XSCoreParamsKey).HartId.toString))
  val isFirstHitWrite = WireInit(Constantin.createRecord("isFirstHitWrite" + p(XSCoreParamsKey).HartId.toString))
  val tableName = "LoadMissDB" + p(XSCoreParamsKey).HartId.toString
  val siteName = "DcacheWrapper" + p(XSCoreParamsKey).HartId.toString
  val loadMissTable = ChiselDB.createTable(tableName, new LoadMissEntry)
  for( i <- 0 until LoadPipelineWidth){
    val loadMissEntry = Wire(new LoadMissEntry)
    val loadMissWriteEn =
      (!ldu(i).io.lsu.resp.bits.replay && ldu(i).io.miss_req.fire) ||
      (ldu(i).io.lsu.s2_first_hit && ldu(i).io.lsu.resp.valid && isFirstHitWrite.orR)
    loadMissEntry.timeCnt := GTimer()
    loadMissEntry.robIdx := ldu(i).io.lsu.resp.bits.debug_robIdx
    loadMissEntry.paddr := ldu(i).io.miss_req.bits.addr
    loadMissEntry.vaddr := ldu(i).io.miss_req.bits.vaddr
    loadMissEntry.missState := OHToUInt(Cat(Seq(
      ldu(i).io.miss_req.fire & ldu(i).io.miss_resp.merged,
      ldu(i).io.miss_req.fire & !ldu(i).io.miss_resp.merged,
      ldu(i).io.lsu.s2_first_hit && ldu(i).io.lsu.resp.valid
    )))
    loadMissTable.log(
      data = loadMissEntry,
      en = isWriteLoadMissTable.orR && loadMissWriteEn,
      site = siteName,
      clock = clock,
      reset = reset
    )
  }

  //----------------------------------------
  // atomics
  // atomics not finished yet
  // io.lsu.atomics <> atomicsReplayUnit.io.lsu
  io.lsu.atomics.resp := RegNext(mainPipe.io.atomic_resp)
  io.lsu.atomics.block_lr := mainPipe.io.block_lr
  // atomicsReplayUnit.io.pipe_resp := RegNext(mainPipe.io.atomic_resp)
  // atomicsReplayUnit.io.block_lr <> mainPipe.io.block_lr

  //----------------------------------------
  // miss queue
  val MissReqPortCount = LoadPipelineWidth + 1
  val MainPipeMissReqPort = 0

  // Request
  val missReqArb = Module(new ArbiterFilterByCacheLineAddr(new MissReq, MissReqPortCount, blockOffBits, PAddrBits))

  missReqArb.io.in(MainPipeMissReqPort) <> mainPipe.io.miss_req
  for (w <- 0 until LoadPipelineWidth) { missReqArb.io.in(w + 1) <> ldu(w).io.miss_req }

  for (w <- 0 until LoadPipelineWidth) { ldu(w).io.miss_resp := missQueue.io.resp }
  mainPipe.io.miss_resp := missQueue.io.resp

  wb.io.miss_req.valid := missReqArb.io.out.valid
  wb.io.miss_req.bits  := missReqArb.io.out.bits.addr

  // block_decoupled(missReqArb.io.out, missQueue.io.req, wb.io.block_miss_req)
  missReqArb.io.out <> missQueue.io.req
  when(wb.io.block_miss_req) {
    missQueue.io.req.bits.cancel := true.B
    missReqArb.io.out.ready := false.B
  }

<<<<<<< HEAD
  // forward refillbuffer and do mshr check
  (0 until LoadPipelineWidth).map(i => io.lsu.forward_refillBuffer(i).connect_refill_buffer(refillBuffer.io.forward(i)))
=======
  XSPerfAccumulate("miss_queue_fire", PopCount(VecInit(missReqArb.io.in.map(_.fire))) >= 1.U)
  XSPerfAccumulate("miss_queue_muti_fire", PopCount(VecInit(missReqArb.io.in.map(_.fire))) > 1.U)

  // forward missqueue
  (0 until LoadPipelineWidth).map(i => io.lsu.forward_mshr(i).connect(missQueue.io.forward(i)))
>>>>>>> bc8bcc94

  // refill to load queue
  io.lsu.lsq <> missQueue.io.refill_to_ldq

  // tilelink stuff
  bus.a <> missQueue.io.mem_acquire
  bus.e <> missQueue.io.mem_finish
  missQueue.io.probe_addr := bus.b.bits.address

  missQueue.io.main_pipe_resp := RegNext(mainPipe.io.atomic_resp)

  //----------------------------------------
  // probe
  // probeQueue.io.mem_probe <> bus.b
  block_decoupled(bus.b, probeQueue.io.mem_probe, missQueue.io.probe_block)
  probeQueue.io.lrsc_locked_block <> mainPipe.io.lrsc_locked_block
  probeQueue.io.update_resv_set <> mainPipe.io.update_resv_set

  //----------------------------------------
  // mainPipe
  // when a req enters main pipe, if it is set-conflict with replace pipe or refill pipe,
  // block the req in main pipe
  block_decoupled(probeQueue.io.pipe_req, mainPipe.io.probe_req, refillBuffer.io.refill_pipe_req.valid)
  block_decoupled(io.lsu.store.req, mainPipe.io.store_req, refillPipe.io.req.valid)

  io.lsu.store.replay_resp := RegNext(mainPipe.io.store_replay_resp)
  io.lsu.store.main_pipe_hit_resp := mainPipe.io.store_hit_resp

  arbiter_with_pipereg(
    in = Seq(missQueue.io.main_pipe_req, io.lsu.atomics.req),
    out = mainPipe.io.atomic_req,
    name = Some("main_pipe_atomic_req")
  )

  mainPipe.io.invalid_resv_set := RegNext(wb.io.req.fire && wb.io.req.bits.addr === mainPipe.io.lrsc_locked_block.bits)

  //----------------------------------------
  // replace (main pipe)
  val mpStatus = mainPipe.io.status
  mainPipe.io.replace_req <> missQueue.io.replace_pipe_req
  missQueue.io.replace_pipe_resp := mainPipe.io.replace_resp

  //----------------------------------------
  // refill pipe
  refillBuffer.io.miss_queue_req <> missQueue.io.refill_pipe_req
  val refillShouldBeBlocked = (mpStatus.s1.valid && mpStatus.s1.bits.set === refillBuffer.io.refill_pipe_req.bits.idx) ||
    Cat(Seq(mpStatus.s2, mpStatus.s3).map(s =>
      s.valid &&
        s.bits.set === refillBuffer.io.refill_pipe_req.bits.idx &&
        s.bits.way_en === refillBuffer.io.refill_pipe_req.bits.way_en
    )).orR
  block_decoupled(refillBuffer.io.refill_pipe_req, refillPipe.io.req, refillShouldBeBlocked)

  val mpStatus_dup = mainPipe.io.status_dup
  val rb_refill_dup = refillBuffer.io.refill_pipe_req_dup
  val refillShouldBeBlocked_dup = VecInit((0 until nDupStatus).map { case i =>
    mpStatus_dup(i).s1.valid && mpStatus_dup(i).s1.bits.set === rb_refill_dup(i).bits.idx ||
    Cat(Seq(mpStatus_dup(i).s2, mpStatus_dup(i).s3).map(s =>
      s.valid &&
        s.bits.set === rb_refill_dup(i).bits.idx &&
        s.bits.way_en === rb_refill_dup(i).bits.way_en
    )).orR
  })
  dontTouch(refillShouldBeBlocked_dup)

  refillPipe.io.req_dup_for_data_w.zipWithIndex.foreach { case (r, i) =>
    r.bits := (rb_refill_dup.drop(dataWritePort).take(DCacheBanks))(i).bits 
  }
  refillPipe.io.req_dup_for_meta_w.bits := rb_refill_dup(metaWritePort).bits
  refillPipe.io.req_dup_for_tag_w.bits := rb_refill_dup(tagWritePort).bits
  refillPipe.io.req_dup_for_err_w.bits := rb_refill_dup(errWritePort).bits
  refillPipe.io.req_dup_for_data_w.zipWithIndex.foreach { case (r, i) =>
    r.valid := (rb_refill_dup.drop(dataWritePort).take(DCacheBanks))(i).valid &&
      !(refillShouldBeBlocked_dup.drop(dataWritePort).take(DCacheBanks))(i)
  }
  refillPipe.io.req_dup_for_meta_w.valid := rb_refill_dup(metaWritePort).valid && !refillShouldBeBlocked_dup(metaWritePort)
  refillPipe.io.req_dup_for_tag_w.valid := rb_refill_dup(tagWritePort).valid && !refillShouldBeBlocked_dup(tagWritePort)
  refillPipe.io.req_dup_for_err_w.valid := rb_refill_dup(errWritePort).valid && !refillShouldBeBlocked_dup(errWritePort)

  val refillPipe_io_req_valid_dup = VecInit(rb_refill_dup.zip(refillShouldBeBlocked_dup).map(
    x => x._1.valid && !x._2
  ))
  val refillPipe_io_data_write_valid_dup = VecInit(refillPipe_io_req_valid_dup.slice(0, nDupDataWriteReady))
  val refillPipe_io_tag_write_valid_dup = VecInit(refillPipe_io_req_valid_dup.slice(nDupDataWriteReady, nDupStatus))
  dontTouch(refillPipe_io_req_valid_dup)
  dontTouch(refillPipe_io_data_write_valid_dup)
  dontTouch(refillPipe_io_tag_write_valid_dup)
  mainPipe.io.data_write_ready_dup := VecInit(refillPipe_io_data_write_valid_dup.map(v => !v))
  mainPipe.io.tag_write_ready_dup := VecInit(refillPipe_io_tag_write_valid_dup.map(v => !v))
  mainPipe.io.wb_ready_dup := wb.io.req_ready_dup

  rb_refill_dup.zip(refillShouldBeBlocked_dup).foreach { case (r, block) =>
    r.ready := refillPipe.io.req.ready && !block
  }

  missQueue.io.refill_pipe_resp := refillPipe.io.resp
  io.lsu.store.refill_hit_resp := RegNext(refillPipe.io.store_resp)

  //----------------------------------------
  // wb
  // add a queue between MainPipe and WritebackUnit to reduce MainPipe stalls due to WritebackUnit busy

  wb.io.req <> mainPipe.io.wb
  bus.c     <> wb.io.mem_release
  wb.io.release_wakeup := refillPipe.io.release_wakeup
  wb.io.release_update := mainPipe.io.release_update
  wb.io.probe_ttob_check_req <> mainPipe.io.probe_ttob_check_req
  wb.io.probe_ttob_check_resp <> mainPipe.io.probe_ttob_check_resp

  io.lsu.release.valid := RegNext(wb.io.req.fire())
  io.lsu.release.bits.paddr := RegNext(wb.io.req.bits.addr)
  // Note: RegNext() is required by:
  // * load queue released flag update logic
  // * load / load violation check logic
  // * and timing requirements
  // CHANGE IT WITH CARE

  // connect bus d
  missQueue.io.mem_grant.valid := false.B
  missQueue.io.mem_grant.bits  := DontCare

  refillBuffer.io.mem_grant.valid := false.B
  refillBuffer.io.mem_grant.bits := DontCare

  missQueue.io.refillBufferReady := refillBuffer.io.mem_grant.ready

  wb.io.mem_grant.valid := false.B
  wb.io.mem_grant.bits  := DontCare

  refillBuffer.io.entry_release_vec := missQueue.io.mshr_release_vec
  refillBuffer.io.mshr_paddr_vec := missQueue.io.mshr_paddr_vec
  // in L1DCache, we ony expect Grant[Data] and ReleaseAck
  bus.d.ready := false.B
  when (bus.d.bits.opcode === TLMessages.Grant || bus.d.bits.opcode === TLMessages.GrantData) {
    refillBuffer.io.mem_grant.valid := bus.d.valid
    refillBuffer.io.mem_grant.bits := bus.d.bits
    // actually, bus.d.ready is missQueue.io.mem_grant.ready
    missQueue.io.mem_grant <> bus.d
  } .elsewhen (bus.d.bits.opcode === TLMessages.ReleaseAck) {
    wb.io.mem_grant <> bus.d
  } .otherwise {
    assert (!bus.d.fire())
  }

  //----------------------------------------
  // replacement algorithm
  val replacer = ReplacementPolicy.fromString(cacheParams.replacer, nWays, nSets)

  val replWayReqs = ldu.map(_.io.replace_way) ++ Seq(mainPipe.io.replace_way)
  replWayReqs.foreach{
    case req =>
      req.way := DontCare
      when (req.set.valid) { req.way := replacer.way(req.set.bits) }
  }

  val replAccessReqs = ldu.map(_.io.replace_access) ++ Seq(
    mainPipe.io.replace_access
  )
  val touchWays = Seq.fill(replAccessReqs.size)(Wire(ValidIO(UInt(log2Up(nWays).W))))
  touchWays.zip(replAccessReqs).foreach {
    case (w, req) =>
      w.valid := req.valid
      w.bits := req.bits.way
  }
  val touchSets = replAccessReqs.map(_.bits.set)
  replacer.access(touchSets, touchWays)

  //----------------------------------------
  // assertions
  // dcache should only deal with DRAM addresses
  when (bus.a.fire()) {
    assert(bus.a.bits.address >= 0x80000000L.U)
  }
  when (bus.b.fire()) {
    assert(bus.b.bits.address >= 0x80000000L.U)
  }
  when (bus.c.fire()) {
    assert(bus.c.bits.address >= 0x80000000L.U)
  }

  //----------------------------------------
  // utility functions
  def block_decoupled[T <: Data](source: DecoupledIO[T], sink: DecoupledIO[T], block_signal: Bool) = {
    sink.valid   := source.valid && !block_signal
    source.ready := sink.ready   && !block_signal
    sink.bits    := source.bits
  }

  //----------------------------------------
  // Customized csr cache op support
  val cacheOpDecoder = Module(new CSRCacheOpDecoder("dcache", CacheInstrucion.COP_ID_DCACHE))
  cacheOpDecoder.io.csr <> io.csr
  bankedDataArray.io.cacheOp.req := cacheOpDecoder.io.cache.req
  // dup cacheOp_req_valid
  bankedDataArray.io.cacheOp_req_dup.zipWithIndex.map{ case(dup, i) => dup := cacheOpDecoder.io.cache_req_dup(i) }
  // dup cacheOp_req_bits_opCode
  bankedDataArray.io.cacheOp_req_bits_opCode_dup.zipWithIndex.map{ case (dup, i) => dup := cacheOpDecoder.io.cacheOp_req_bits_opCode_dup(i) }

  tagArray.io.cacheOp.req := cacheOpDecoder.io.cache.req
  // dup cacheOp_req_valid
  tagArray.io.cacheOp_req_dup.zipWithIndex.map{ case(dup, i) => dup := cacheOpDecoder.io.cache_req_dup(i) }
  // dup cacheOp_req_bits_opCode
  tagArray.io.cacheOp_req_bits_opCode_dup.zipWithIndex.map{ case (dup, i) => dup := cacheOpDecoder.io.cacheOp_req_bits_opCode_dup(i) }

  cacheOpDecoder.io.cache.resp.valid := bankedDataArray.io.cacheOp.resp.valid ||
    tagArray.io.cacheOp.resp.valid
  cacheOpDecoder.io.cache.resp.bits := Mux1H(List(
    bankedDataArray.io.cacheOp.resp.valid -> bankedDataArray.io.cacheOp.resp.bits,
    tagArray.io.cacheOp.resp.valid -> tagArray.io.cacheOp.resp.bits,
  ))
  cacheOpDecoder.io.error := io.error
  assert(!((bankedDataArray.io.cacheOp.resp.valid +& tagArray.io.cacheOp.resp.valid) > 1.U))

  //----------------------------------------
  // performance counters
  val num_loads = PopCount(ldu.map(e => e.io.lsu.req.fire()))
  XSPerfAccumulate("num_loads", num_loads)

  io.mshrFull := missQueue.io.full

  // performance counter
  val ld_access = Wire(Vec(LoadPipelineWidth, missQueue.io.debug_early_replace.last.cloneType))
  val st_access = Wire(ld_access.last.cloneType)
  ld_access.zip(ldu).foreach {
    case (a, u) =>
      a.valid := RegNext(u.io.lsu.req.fire()) && !u.io.lsu.s1_kill
      a.bits.idx := RegNext(get_idx(u.io.lsu.req.bits.addr))
      a.bits.tag := get_tag(u.io.lsu.s1_paddr_dup_dcache)
  }
  st_access.valid := RegNext(mainPipe.io.store_req.fire())
  st_access.bits.idx := RegNext(get_idx(mainPipe.io.store_req.bits.vaddr))
  st_access.bits.tag := RegNext(get_tag(mainPipe.io.store_req.bits.addr))
  val access_info = ld_access.toSeq ++ Seq(st_access)
  val early_replace = RegNext(missQueue.io.debug_early_replace)
  val access_early_replace = access_info.map {
    case acc =>
      Cat(early_replace.map {
        case r =>
          acc.valid && r.valid &&
            acc.bits.tag === r.bits.tag &&
            acc.bits.idx === r.bits.idx
      })
  }
  XSPerfAccumulate("access_early_replace", PopCount(Cat(access_early_replace)))

  val perfEvents = (Seq(wb, mainPipe, missQueue, probeQueue) ++ ldu).flatMap(_.getPerfEvents)
  generatePerfEvent()
}

class AMOHelper() extends ExtModule {
  val clock  = IO(Input(Clock()))
  val enable = IO(Input(Bool()))
  val cmd    = IO(Input(UInt(5.W)))
  val addr   = IO(Input(UInt(64.W)))
  val wdata  = IO(Input(UInt(64.W)))
  val mask   = IO(Input(UInt(8.W)))
  val rdata  = IO(Output(UInt(64.W)))
}

class DCacheWrapper()(implicit p: Parameters) extends LazyModule with HasXSParameter {

  val useDcache = coreParams.dcacheParametersOpt.nonEmpty
  val clientNode = if (useDcache) TLIdentityNode() else null
  val dcache = if (useDcache) LazyModule(new DCache()) else null
  if (useDcache) {
    clientNode := dcache.clientNode
  }

  lazy val module = new LazyModuleImp(this) with HasPerfEvents {
    val io = IO(new DCacheIO)
    val perfEvents = if (!useDcache) {
      // a fake dcache which uses dpi-c to access memory, only for debug usage!
      val fake_dcache = Module(new FakeDCache())
      io <> fake_dcache.io
      Seq()
    }
    else {
      io <> dcache.module.io
      dcache.module.getPerfEvents
    }
    generatePerfEvent()
  }
}<|MERGE_RESOLUTION|>--- conflicted
+++ resolved
@@ -955,16 +955,10 @@
     missReqArb.io.out.ready := false.B
   }
 
-<<<<<<< HEAD
   // forward refillbuffer and do mshr check
   (0 until LoadPipelineWidth).map(i => io.lsu.forward_refillBuffer(i).connect_refill_buffer(refillBuffer.io.forward(i)))
-=======
   XSPerfAccumulate("miss_queue_fire", PopCount(VecInit(missReqArb.io.in.map(_.fire))) >= 1.U)
   XSPerfAccumulate("miss_queue_muti_fire", PopCount(VecInit(missReqArb.io.in.map(_.fire))) > 1.U)
-
-  // forward missqueue
-  (0 until LoadPipelineWidth).map(i => io.lsu.forward_mshr(i).connect(missQueue.io.forward(i)))
->>>>>>> bc8bcc94
 
   // refill to load queue
   io.lsu.lsq <> missQueue.io.refill_to_ldq
