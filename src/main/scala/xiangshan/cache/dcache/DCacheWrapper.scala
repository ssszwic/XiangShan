--- conflicted
+++ resolved
@@ -313,11 +313,7 @@
   val id     = UInt(reqIdWidth.W)
   val instrtype   = UInt(sourceTypeWidth.W)
   val isFirstIssue = Bool()
-<<<<<<< HEAD
-  val replayCarry = new ReplayCarry
-=======
   val replayCarry = new ReplayCarry(nWays)
->>>>>>> e8e12d09
 
   val debug_robIdx = UInt(log2Ceil(RobSize).W)
   def dump() = {
@@ -443,11 +439,7 @@
   val instrtype = UInt(sourceTypeWidth.W)
   val atomic = Bool()
   val isFirstIssue = Bool()
-<<<<<<< HEAD
-  val replayCarry = new ReplayCarry
-=======
   val replayCarry = new ReplayCarry(nWays)
->>>>>>> e8e12d09
 
   def dump() = {
     XSDebug("UncacheWordReq: cmd: %x addr: %x data: %x mask: %x id: %d\n",
@@ -908,8 +900,6 @@
     )
   }
 
-<<<<<<< HEAD
-=======
   val isWriteLoadAccessTable = WireInit(Constantin.createRecord("isWriteLoadAccessTable" + p(XSCoreParamsKey).HartId.toString))
   val loadAccessTable = ChiselDB.createTable("LoadAccessDB" + p(XSCoreParamsKey).HartId.toString, new LoadAccessEntry)
   for (i <- 0 until LoadPipelineWidth) {
@@ -935,7 +925,6 @@
     )
   }
 
->>>>>>> e8e12d09
   //----------------------------------------
   // atomics
   // atomics not finished yet
