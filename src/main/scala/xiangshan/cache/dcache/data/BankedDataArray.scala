/***************************************************************************************
* Copyright (c) 2020-2021 Institute of Computing Technology, Chinese Academy of Sciences
* Copyright (c) 2020-2021 Peng Cheng Laboratory
*
* XiangShan is licensed under Mulan PSL v2.
* You can use this software according to the terms and conditions of the Mulan PSL v2.
* You may obtain a copy of Mulan PSL v2 at:
*          http://license.coscl.org.cn/MulanPSL2
*
* THIS SOFTWARE IS PROVIDED ON AN "AS IS" BASIS, WITHOUT WARRANTIES OF ANY KIND,
* EITHER EXPRESS OR IMPLIED, INCLUDING BUT NOT LIMITED TO NON-INFRINGEMENT,
* MERCHANTABILITY OR FIT FOR A PARTICULAR PURPOSE.
*
* See the Mulan PSL v2 for more details.
***************************************************************************************/

package xiangshan.cache

import chipsalliance.rocketchip.config.Parameters
import chisel3._
import utils._
import chisel3.util._
import freechips.rocketchip.tilelink.{ClientMetadata, TLClientParameters, TLEdgeOut}
import utils.{Code, ParallelOR, ReplacementPolicy, SRAMTemplate, XSDebug, XSPerfAccumulate}
import xiangshan.L1CacheErrorInfo

import scala.math.max

// L1 data cache BankedDataReadReq
//
// T0: generate addr, send it to regs in all banks (load_s0, mainpipe_s0)
// T1: read SRAM use RegNext(addr) (load_s1, mainpipe_s1)
// T2: get read result from SRAM (load_s2, mainpipe_s2)
// T3: load read result bank select, merge, etc. (load_s3)
//
// Note that ready for L1BankedDataReadReq.valid in T0 is generated in T1
class L1BankedDataReadReq(implicit p: Parameters) extends DCacheBundle
{
  // data SRAM read T0
  val addr_s0 = Bits(VAddrBits.W)
  // data SRAM read T1
  val way_en_s1 = Bits(DCacheWays.W)
}

class L1BankedDataReadLineReq(implicit p: Parameters) extends L1BankedDataReadReq
{
  // data SRAM read T1
  val rmask_s1 = Bits(DCacheBanks.W) // not used for now
  val keep_req_s1 = Bool() // dirty pipeline ctrl, to be refactored
}

class DebugL1BankedDataReadReq(implicit p: Parameters) extends DCacheBundle
{
  val addr = Bits(VAddrBits.W)
  val way_en = Bits(DCacheWays.W)
}

class DebugL1BankedDataReadLineReq(implicit p: Parameters) extends DCacheBundle
{
  val addr = Bits(VAddrBits.W)
  val way_en = Bits(DCacheWays.W)
  val rmask = Bits(DCacheBanks.W) // not used for now
}

// Now, we write a cache-block in 2 cycles
// cache-block write request without data
class L1BankedDataWriteReqCtrl(implicit p: Parameters) extends DCacheBundle
{
  // T0
  val addr = Bits(VAddrBits.W)
  val way_en = Bits(DCacheWays.W)
}

class L1BankedDataWriteReq(implicit p: Parameters) extends L1BankedDataWriteReqCtrl
{
  // T0
  val data = Vec(DCacheBanks, Bits(DCacheSRAMRowBits.W))
  val wmask = Bits(DCacheBanks.W)
}

class L1BankedDataReadResult(implicit p: Parameters) extends DCacheBundle
{
  // you can choose which bank to read to save power
  // data SRAM read T2
  val ecc = Bits(eccBits.W)
  val raw_data = Bits(DCacheSRAMRowBits.W)
  // data SRAM read T3
  val error_delayed = Bool() // 1 cycle later than data resp

  def asECCData() = {
    Cat(ecc, raw_data)
  }
}

class DataSRAMBankReadReq(implicit p: Parameters) extends DCacheBundle {
  // update in SRAM read T0, used in T1
  val read = Vec(LoadPipelineWidth, new DCacheBundle() {
    val en = Bool()
    val set = UInt()
    val bank_match = Bool()
  })
  val readline = new DCacheBundle() {
    val en = Bool()
    val set = UInt()
  }
}

class DataSRAMBankWriteReq(implicit p: Parameters) extends DCacheBundle {
  val en = Bool()
  val addr = UInt()
  val way_en = UInt(DCacheWays.W)
  val data = UInt(DCacheSRAMRowBits.W)
}

//                     Banked DCache Data
// -----------------------------------------------------------------
// | Bank0 | Bank1 | Bank2 | Bank3 | Bank4 | Bank5 | Bank6 | Bank7 |
// -----------------------------------------------------------------
// | Way0  | Way0  | Way0  | Way0  | Way0  | Way0  | Way0  | Way0  |
// | Way1  | Way1  | Way1  | Way1  | Way1  | Way1  | Way1  | Way1  |
// | ....  | ....  | ....  | ....  | ....  | ....  | ....  | ....  |
// -----------------------------------------------------------------
abstract class AbstractBankedDataArray(implicit p: Parameters) extends DCacheModule
{
  val ReadlinePortErrorIndex = LoadPipelineWidth
  val io = IO(new DCacheBundle {
    // load pipeline read word req
    val read = Vec(LoadPipelineWidth, Flipped(DecoupledIO(new L1BankedDataReadReq)))
    // main pipeline read / write line req
    val readline_intend = Input(Bool())
    val readline = Flipped(DecoupledIO(new L1BankedDataReadLineReq))
    val write = Flipped(DecoupledIO(new L1BankedDataWriteReq))
    val write_dup = Vec(DCacheBanks, Flipped(Decoupled(new L1BankedDataWriteReqCtrl)))
    // data bank read resp (all banks)
    val resp = Output(Vec(DCacheBanks, new L1BankedDataReadResult()))
    // val nacks = Output(Vec(LoadPipelineWidth, Bool()))
    // val errors = Output(Vec(LoadPipelineWidth + 1, new L1CacheErrorInfo)) // read ports + readline port
    val read_error_delayed = Output(Vec(LoadPipelineWidth, Bool()))
    val readline_error_delayed = Output(Bool())
    // when bank_conflict, read (1) port should be ignored
    val bank_conflict_slow = Output(Vec(LoadPipelineWidth, Bool()))
    val bank_conflict_fast = Output(Vec(LoadPipelineWidth, Bool()))
    val disable_ld_fast_wakeup = Output(Vec(LoadPipelineWidth, Bool()))
    // customized cache op port 
    val cacheOp = Flipped(new L1CacheInnerOpIO)
    val cacheOp_req_dup = Vec(11, Flipped(Valid(new CacheCtrlReqInfo)))
    val cacheOp_req_bits_opCode_dup = Input(Vec(11, UInt(XLEN.W)))
  })
  assert(LoadPipelineWidth <= 2) // BankedDataArray is designed for no more than 2 read ports

  // gengerate debug signals
  val debug_read = Wire(Vec(LoadPipelineWidth, Decoupled(new DebugL1BankedDataReadReq)))
  val debug_readline = Wire(Decoupled(new DebugL1BankedDataReadLineReq))

  (0 until LoadPipelineWidth) map { w =>
    debug_read(w).valid := RegNext(io.read(w).valid)
    debug_read(w).ready := io.read(w).ready
    debug_read(w).bits.addr := RegNext(io.read(w).bits.addr_s0)
    debug_read(w).bits.way_en := io.read(w).bits.way_en_s1
  }

  debug_readline.valid := RegNext(io.readline.valid)
  debug_readline.ready := io.readline.ready
  debug_readline.bits.addr := RegNext(io.readline.bits.addr_s0)
  debug_readline.bits.way_en := io.readline.bits.way_en_s1
  debug_readline.bits.rmask := io.readline.bits.rmask_s1

  def pipeMap[T <: Data](f: Int => T) = VecInit((0 until LoadPipelineWidth).map(f))

  def dumpRead() = {
    (0 until LoadPipelineWidth) map { w =>
      when(RegNext(io.read(w).valid)) { // use io signal to make chisel happy
        XSDebug(s"DataArray Read channel: $w valid way_en: %x addr: %x\n",
          debug_read(w).bits.way_en, debug_read(w).bits.addr)
      }
    }
    when(RegNext(io.readline.valid)) { // use io signal to make chisel happy
      XSDebug(s"DataArray Read Line, valid way_en: %x addr: %x rmask %x\n",
        debug_readline.bits.way_en, debug_readline.bits.addr, debug_readline.bits.rmask)
    }
  }

  def dumpWrite() = {
    when(io.write.valid) {
      XSDebug(s"DataArray Write valid way_en: %x addr: %x\n",
        io.write.bits.way_en, io.write.bits.addr)

      (0 until DCacheBanks) map { r =>
        XSDebug(s"cycle: $r data: %x wmask: %x\n",
          io.write.bits.data(r), io.write.bits.wmask(r))
      }
    }
  }

  def dumpResp() = {
    XSDebug(s"DataArray ReadeResp channel:\n")
    (0 until DCacheBanks) map { r =>
      XSDebug(s"cycle: $r data: %x\n", io.resp(r).raw_data)
    }
  }

  def dump() = {
    dumpRead
    dumpWrite
    dumpResp
  }
}

class BankedDataArray(implicit p: Parameters) extends AbstractBankedDataArray {
  def getECCFromEncWord(encWord: UInt) = {
    require(encWord.getWidth == encWordBits)
    encWord(encWordBits - 1, wordBits)
  }

  val ReduceReadlineConflict = false

  io.write.ready := true.B
  io.write_dup.foreach(_.ready := true.B)

  // wrap data rows of 8 ways
  class DataSRAMBank(index: Int) extends Module {
    val io = IO(new Bundle() {
      val w = Input(new DataSRAMBankWriteReq)

      val r = new Bundle() {
        val en = Input(Bool())
        val addr = Input(UInt(log2Up(DCacheSets).W))
        val data = Output(Vec(DCacheWays, UInt(DCacheSRAMRowBits.W)))
      }
    })

    assert(RegNext(!io.w.en || PopCount(io.w.way_en) <= 1.U))

    val w_reg = RegNext(io.w)
    // val rw_bypass = RegNext(io.w.addr === io.r.addr && io.w.way_en === io.r.way_en && io.w.en)

    // multiway data bank
    val data_bank = Array.fill(DCacheWays) {
      Module(new SRAMTemplate(
        Bits(DCacheSRAMRowBits.W),
        set = DCacheSets,
        way = 1,
        shouldReset = false,
        holdRead = false,
        singlePort = true
      ))
    }

    for (w <- 0 until DCacheWays) {
      val wen = w_reg.en && w_reg.way_en(w)
      data_bank(w).io.w.req.valid := wen
      data_bank(w).io.w.req.bits.apply(
        setIdx = w_reg.addr,
        data = w_reg.data,
        waymask = 1.U
      )
      data_bank(w).io.r.req.valid := io.r.en
      data_bank(w).io.r.req.bits.apply(setIdx = io.r.addr)
    }

    io.r.data := VecInit(data_bank.map(_.io.r.resp.data(0)))
  }

  val data_banks = List.tabulate(DCacheBanks)(i => Module(new DataSRAMBank(i)))
  // val ecc_banks = List.fill(DCacheBanks)(Module(new SRAMTemplate(
  //   Bits(eccBits.W),
  //   set = DCacheSets,
  //   way = DCacheWays,
  //   shouldReset = false,
  //   holdRead = false,
  //   singlePort = true
  // )))

  // bank read result
  val bank_result = Wire(Vec(DCacheBanks, new L1BankedDataReadResult()))
  dontTouch(bank_result)
  val read_bank_error_delayed = Wire(Vec(DCacheBanks, Bool()))
  dontTouch(read_bank_error_delayed)

  // Read Pipeline
  // --------------------------------------------------------------------------------
  // stage 0
  // --------------------------------------------------------------------------------
  // read s0, get read valid addr and RegNext() them for all banks

  val s0_read_valid = Wire(Vec(LoadPipelineWidth, Bool()))
  val s0_read_set_addrs = Wire(Vec(LoadPipelineWidth, UInt()))
  val s0_read_bank_addrs = Wire(Vec(LoadPipelineWidth, UInt()))

  val s0_readline_valid = io.readline.valid
  val s0_readline_set_addrs = addr_to_dcache_set(io.readline.bits.addr_s0)

  (0 until LoadPipelineWidth).map(rport_index => {
    s0_read_valid(rport_index) := io.read(rport_index).valid
    s0_read_set_addrs(rport_index) := addr_to_dcache_set(io.read(rport_index).bits.addr_s0)
    s0_read_bank_addrs(rport_index) := addr_to_dcache_bank(io.read(rport_index).bits.addr_s0)
  })

  // generate numBanks copies of read addrs near data SRAM, RegNext() them
  val s0_bank_read_req = Wire(Vec(DCacheBanks, new DataSRAMBankReadReq))
  s0_bank_read_req.zipWithIndex.map{case (i, index) => {
    (0 until LoadPipelineWidth).map(rport_index => {
      i.read(rport_index).en := s0_read_valid(rport_index)
      i.read(rport_index).set := s0_read_set_addrs(rport_index)
      i.read(rport_index).bank_match := s0_read_bank_addrs(rport_index) === index.U &&
        s0_read_valid(rport_index)
    })
    i.readline.en := s0_readline_valid
    i.readline.set := s0_readline_set_addrs
  }}

  // --------------------------------------------------------------------------------
  // stage 1
  // --------------------------------------------------------------------------------
  // read_s1, use RegNext(addr) to read data SRAM, get tag match result, RegNext() it

  val s1_read_valid = RegNext(s0_read_valid)
  val s1_read_set_addrs = Wire(Vec(LoadPipelineWidth, UInt()))
  val s1_read_bank_addrs = Wire(Vec(LoadPipelineWidth, UInt()))
  val s1_read_way_en = Wire(Vec(LoadPipelineWidth, io.read(0).bits.way_en_s1.cloneType))

  val s1_readline_valid = RegInit(false.B)
  s1_readline_valid := Mux(io.readline.bits.keep_req_s1, s1_readline_valid, s0_readline_valid)
  val s1_readline_set_addrs = RegEnable(s0_readline_set_addrs, s0_readline_valid)
  val s1_readline_rmask = io.readline.bits.rmask_s1
  val s1_readline_way_en = io.readline.bits.way_en_s1

  val s1_bank_read_req = Wire(Vec(DCacheBanks, new DataSRAMBankReadReq))

  val s1_read_fire = WireInit(VecInit(s1_read_valid.zipWithIndex.map{ case (valid, index) => {
    valid && io.read(index).ready
  }}))
  val s1_readline_fire = s1_readline_valid && io.readline.ready

  // --------------------------------------------------------
  // pipeline side logic
  // --------------------------------------------------------
  (0 until LoadPipelineWidth).map(rport_index => {
    s1_read_set_addrs(rport_index) := RegEnable(s0_read_set_addrs(rport_index), s0_read_valid(rport_index))
    s1_read_bank_addrs(rport_index) := RegEnable(s0_read_bank_addrs(rport_index), s0_read_valid(rport_index))
  })

  // conflict check
  // conflict check uses bank num reg near load pipeline

  // read/write conflict
  // for single port SRAM, do not allow read and write in the same cycle
  val s1_rwhazard = RegNext(io.write.valid)
  // s1_rrhazard is ignored, s1_rrhazard is detected by rrl_bank_conflict signal
  // if s1_rrhazard happens, normal read will be replayed
  val s1_rrhazard = false.B // io.readline.valid

  (0 until LoadPipelineWidth).map(rport_index => {
    io.read(rport_index).ready := !(s1_rwhazard || s1_rrhazard)

    // use way_en to select a way after data read out
    assert(!(RegNext(debug_read(rport_index).fire() && PopCount(debug_read(rport_index).bits.way_en) > 1.U)))
    s1_read_way_en(rport_index) := io.read(rport_index).bits.way_en_s1
  })
  io.readline.ready := !(s1_rwhazard)

<<<<<<< HEAD
  // read bank conflict
  val rr_bank_conflict = s1_read_bank_addrs(0) === s1_read_bank_addrs(1) && s1_read_valid(0) && s1_read_valid(1)
=======
  // read each bank, get bank result
  val bank_result = Wire(Vec(DCacheBanks, new L1BankedDataReadResult()))
  dontTouch(bank_result)
  // val read_bank_error_delayed = Wire(Vec(DCacheBanks, Bool()))
  // dontTouch(read_bank_error_delayed)
  val rr_bank_conflict = bank_addrs(0) === bank_addrs(1) && io.read(0).valid && io.read(1).valid
>>>>>>> 1e7dab19
  val rrl_bank_conflict = Wire(Vec(LoadPipelineWidth, Bool()))
  if (ReduceReadlineConflict) {
    rrl_bank_conflict(0) := s1_read_valid(0) && s1_readline_valid && s1_readline_rmask(s1_read_bank_addrs(0))
    rrl_bank_conflict(1) := s1_read_valid(1) && s1_readline_valid && s1_readline_rmask(s1_read_bank_addrs(1))
  } else {
    rrl_bank_conflict(0) := s1_read_valid(0) && s1_readline_valid
    rrl_bank_conflict(1) := s1_read_valid(1) && s1_readline_valid
  }
  val rrl_bank_conflict_intend = Wire(Vec(LoadPipelineWidth, Bool()))
  if (ReduceReadlineConflict) {
    (0 until LoadPipelineWidth).foreach(i => rrl_bank_conflict_intend(i) := s1_read_valid(i) && s1_readline_valid && s1_readline_rmask(s1_read_bank_addrs(i)))
  } else {
    (0 until LoadPipelineWidth).foreach(i => rrl_bank_conflict_intend(i) := s1_read_valid(i) && s1_readline_valid)
  }

  val rw_bank_conflict = VecInit(Seq.tabulate(LoadPipelineWidth)(s1_read_valid(_) && s1_rwhazard))
  val perf_multi_read = PopCount(s1_read_valid.asUInt) >= 2.U
  (0 until LoadPipelineWidth).foreach(i => {
    io.bank_conflict_fast(i) := rw_bank_conflict(i) || rrl_bank_conflict(i) ||
      (if (i == 0) 0.B else rr_bank_conflict)
    io.bank_conflict_slow(i) := RegNext(io.bank_conflict_fast(i))
    io.disable_ld_fast_wakeup(i) := rw_bank_conflict(i) || rrl_bank_conflict_intend(i) ||
      (if (i == 0) 0.B else rr_bank_conflict)
  })
  XSPerfAccumulate("data_array_multi_read", perf_multi_read)
  XSPerfAccumulate("data_array_rr_bank_conflict", rr_bank_conflict)
  XSPerfAccumulate("data_array_rrl_bank_conflict(0)", rrl_bank_conflict(0))
  XSPerfAccumulate("data_array_rrl_bank_conflict(1)", rrl_bank_conflict(1))
  XSPerfAccumulate("data_array_rw_bank_conflict_0", rw_bank_conflict(0))
  XSPerfAccumulate("data_array_rw_bank_conflict_1", rw_bank_conflict(1))
  XSPerfAccumulate("data_array_access_total", io.read(0).valid +& io.read(1).valid)
  XSPerfAccumulate("data_array_read_0", io.read(0).valid)
  XSPerfAccumulate("data_array_read_1", io.read(1).valid)
  XSPerfAccumulate("data_array_read_line", io.readline.valid)
  XSPerfAccumulate("data_array_write", io.write.valid)

  // --------------------------------------------------------
  // SRAM side logic
  // --------------------------------------------------------
  // read data_banks and ecc_banks
  (0 until DCacheBanks).map{i => {
    val s0 = s0_bank_read_req(i)
    val s1 = s1_bank_read_req(i)
    (0 until LoadPipelineWidth).map(rport_index => {
      s1.read(rport_index).en := RegNext(s0.read(rport_index).en)
      s1.read(rport_index).set := RegEnable(s0.read(rport_index).set, s0.read(rport_index).en)
      s1.read(rport_index).bank_match := RegNext(s0.read(rport_index).bank_match)
    })

    val s1_readline_en = RegInit(false.B)
    s1_readline_en := Mux(io.readline.bits.keep_req_s1, s1.readline.en, s0.readline.en)
    s1.readline.en := s1_readline_en
    s1.readline.set := RegEnable(s0.readline.set, s0.readline.en && !io.readline.bits.keep_req_s1)
  }}

  for (bank_index <- 0 until DCacheBanks) {
    val bank_read_req = s1_bank_read_req(bank_index)

    // Bank level read logic:
    //
    //         Set Addr & Read Way Mask
    //       Reg         Reg          Reg
    //      Pipe 0      Pipe 1      Readline
    //        +           +            +
    //        |           |            |
    // +------+-----------+----------------+
    //  X                                 X
    //   X                               +------+ Bank Addr Match
    //    +---------------+-------------+
    //                    |
    //           +--------+--------+
    //           |    Data Bank    |
    //           +-----------------+

    val s1_bank_addr_matchs = WireInit(VecInit(List.tabulate(LoadPipelineWidth)(i => {
      // bank_addrs(i) === bank_index.U && io.read(i).valid
      bank_read_req.read(i).bank_match
    })))
    val s1_readline_match = Wire(Bool())
    if (ReduceReadlineConflict) {
      // bad timing
      s1_readline_match := bank_read_req.readline.en && s1_readline_rmask(bank_index)
    } else {
      s1_readline_match := bank_read_req.readline.en
    }
    val s1_bank_way_en = Mux(s1_readline_match,
      s1_readline_way_en,
      Mux(s1_bank_addr_matchs(0), s1_read_way_en(0), s1_read_way_en(1))
    ) // slow to generate
    val s1_bank_set_addr = Mux(s1_readline_match,
      bank_read_req.readline.set,
      Mux(s1_bank_addr_matchs(0), bank_read_req.read(0).set, bank_read_req.read(1).set)
    )
    val s2_bank_way_en_dup_data = RegNext(s1_bank_way_en)
    val s2_bank_way_en_dup_ecc = RegNext(s1_bank_way_en)

    val s1_read_enable = s1_bank_addr_matchs.asUInt.orR || s1_readline_match

    // read raw data
    val data_bank = data_banks(bank_index)
    data_bank.io.r.en := s1_read_enable
    data_bank.io.r.addr := s1_bank_set_addr
    bank_result(bank_index).raw_data := Mux1H(s2_bank_way_en_dup_data, data_bank.io.r.data)

    // read ECC
<<<<<<< HEAD
    val ecc_bank = ecc_banks(bank_index)
    ecc_bank.io.r.req.valid := s1_read_enable
    ecc_bank.io.r.req.bits.apply(setIdx = s1_bank_set_addr)
    bank_result(bank_index).ecc := Mux1H(s2_bank_way_en_dup_ecc, ecc_bank.io.r.resp.data)

    // use ECC to check error
    val ecc_data = bank_result(bank_index).asECCData()
    val ecc_data_delayed = RegEnable(ecc_data, RegNext(s1_read_enable))
    bank_result(bank_index).error_delayed := dcacheParameters.dataCode.decode(ecc_data_delayed).error
    read_bank_error_delayed(bank_index) := bank_result(bank_index).error_delayed
=======
    // val ecc_bank = ecc_banks(bank_index)
    // ecc_bank.io.r.req.valid := read_enable
    // ecc_bank.io.r.req.bits.apply(setIdx = bank_set_addr)
    bank_result(bank_index).ecc := 0.U.asTypeOf(bank_result(bank_index).ecc.cloneType)//Mux1H(RegNext(bank_way_en), ecc_bank.io.r.resp.data)

    // use ECC to check error
    // val ecc_data = bank_result(bank_index).asECCData()
    // val ecc_data_delayed = RegEnable(ecc_data, RegNext(read_enable))
    bank_result(bank_index).error_delayed := 0.U.asTypeOf(bank_result(bank_index).error_delayed.cloneType)//dcacheParameters.dataCode.decode(ecc_data_delayed).error
    // read_bank_error_delayed(bank_index) := bank_result(bank_index).error_delayed
>>>>>>> 1e7dab19
  }

  // read result: expose banked read result 
  io.resp := bank_result

  // error detection
  // normal read ports
  (0 until LoadPipelineWidth).map(rport_index => {
<<<<<<< HEAD
    io.read_error_delayed(rport_index) := RegNext(RegNext(s1_read_fire(rport_index))) && 
      read_bank_error_delayed(RegNext(RegNext(s1_read_bank_addrs(rport_index)))) &&
      !RegNext(io.bank_conflict_slow(rport_index))
  })
  // readline port
  io.readline_error_delayed := RegNext(RegNext(s1_readline_fire)) && 
    VecInit((0 until DCacheBanks).map(i => io.resp(i).error_delayed)).asUInt().orR
=======
    // io.read_error_delayed(rport_index) := RegNext(RegNext(io.read(rport_index).fire())) && 
    //   read_bank_error_delayed(RegNext(RegNext(bank_addrs(rport_index)))) &&
    //   !RegNext(io.bank_conflict_slow(rport_index))
    io.read_error_delayed(rport_index) := 0.U.asTypeOf(io.read_error_delayed(rport_index).cloneType)

  })
  // readline port
  io.readline_error_delayed := 0.U.asTypeOf(io.readline_error_delayed)
>>>>>>> 1e7dab19

  // write data_banks & ecc_banks
  val sram_waddr = addr_to_dcache_set(io.write.bits.addr)
  val sram_waddr_dup = io.write_dup.map(x => addr_to_dcache_set(x.bits.addr))
  for (bank_index <- 0 until DCacheBanks) {
    // data write
    val data_bank = data_banks(bank_index)
    data_bank.io.w.en := io.write_dup(bank_index).valid && io.write.bits.wmask(bank_index)
    data_bank.io.w.way_en := io.write_dup(bank_index).bits.way_en
    data_bank.io.w.addr := sram_waddr_dup(bank_index)
    data_bank.io.w.data := io.write.bits.data(bank_index)

    // // ecc write
    // val ecc_bank = ecc_banks(bank_index)
    // ecc_bank.io.w.req.valid := RegNext(io.write_dup(bank_index).valid && io.write.bits.wmask(bank_index))
    // ecc_bank.io.w.req.bits.apply(
    //   setIdx = RegNext(sram_waddr_dup(bank_index)),
    //   data = RegNext(getECCFromEncWord(cacheParams.dataCode.encode((io.write.bits.data(bank_index))))),
    //   waymask = RegNext(io.write_dup(bank_index).bits.way_en)
    // )
    // when(ecc_bank.io.w.req.valid) {
    //   XSDebug("write in ecc sram: bank %x set %x data %x waymask %x\n",
    //     bank_index.U,
    //     sram_waddr,
    //     getECCFromEncWord(cacheParams.dataCode.encode((io.write.bits.data(bank_index)))),
    //     io.write.bits.way_en
    //   );
    // }
  }

  // deal with customized cache op
  require(nWays <= 32)
  io.cacheOp.resp.bits := DontCare
  val cacheOpShouldResp = WireInit(false.B)
  // val eccReadResult = Wire(Vec(DCacheBanks, UInt(eccBits.W)))

  when (io.cacheOp.req.valid && CacheInstrucion.isReadData(io.cacheOp.req.bits.opCode)) { 
    for (bank_index <- 0 until (DCacheBanks / 3)) {
      val data_bank = data_banks(bank_index)
      data_bank.io.r.en := true.B
      data_bank.io.r.addr := io.cacheOp.req.bits.index
    }
    cacheOpShouldResp := true.B
  }
  // when (io.cacheOp_req_dup(0).valid && CacheInstrucion.isReadDataECC(io.cacheOp_req_bits_opCode_dup(0))) {
  //   for (bank_index <- 0 until (DCacheBanks / 3)) {
  //     val ecc_bank = ecc_banks(bank_index)
  //     ecc_bank.io.r.req.valid := true.B
  //     ecc_bank.io.r.req.bits.setIdx := io.cacheOp.req.bits.index
  //   }
  //   cacheOpShouldResp := true.B
  // }
  when(io.cacheOp_req_dup(1).valid && CacheInstrucion.isWriteData(io.cacheOp_req_bits_opCode_dup(1))){
    for (bank_index <- 0 until (DCacheBanks / 3)) {
      val data_bank = data_banks(bank_index)
      data_bank.io.w.en := true.B
      data_bank.io.w.way_en := UIntToOH(io.cacheOp.req.bits.wayNum(4, 0))
      data_bank.io.w.addr := io.cacheOp.req.bits.index
      data_bank.io.w.data := io.cacheOp.req.bits.write_data_vec(bank_index)
    }
    cacheOpShouldResp := true.B
  }
  // when(io.cacheOp_req_dup(2).valid && CacheInstrucion.isWriteDataECC(io.cacheOp_req_bits_opCode_dup(2))){
  //   for (bank_index <- 0 until (DCacheBanks / 3)) {
  //     val ecc_bank = ecc_banks(bank_index)
  //     ecc_bank.io.w.req.valid := true.B
  //     ecc_bank.io.w.req.bits.apply(
  //       setIdx = io.cacheOp.req.bits.index,
  //       data = io.cacheOp.req.bits.write_data_ecc,
  //       waymask = UIntToOH(io.cacheOp.req.bits.wayNum(4, 0))
  //     )
  //   }
  //   cacheOpShouldResp := true.B
  // }
  

  when (io.cacheOp_req_dup(3).valid && CacheInstrucion.isReadData(io.cacheOp_req_bits_opCode_dup(3))) { 
    for (bank_index <- (DCacheBanks / 3) until ((DCacheBanks / 3) * 2)) {
      val data_bank = data_banks(bank_index)
      data_bank.io.r.en := true.B
      data_bank.io.r.addr := io.cacheOp.req.bits.index
    }
    cacheOpShouldResp := true.B
  }
  // when (io.cacheOp_req_dup(4).valid && CacheInstrucion.isReadDataECC(io.cacheOp_req_bits_opCode_dup(4))) {
  //   for (bank_index <- (DCacheBanks / 3) until ((DCacheBanks / 3) * 2)) {
  //     val ecc_bank = ecc_banks(bank_index)
  //     ecc_bank.io.r.req.valid := true.B
  //     ecc_bank.io.r.req.bits.setIdx := io.cacheOp.req.bits.index
  //   }
  //   cacheOpShouldResp := true.B
  // }
  when(io.cacheOp_req_dup(5).valid && CacheInstrucion.isWriteData(io.cacheOp_req_bits_opCode_dup(5))){
    for (bank_index <- (DCacheBanks / 3) until ((DCacheBanks / 3) * 2)) {
      val data_bank = data_banks(bank_index)
      data_bank.io.w.en := true.B
      data_bank.io.w.way_en := UIntToOH(io.cacheOp.req.bits.wayNum(4, 0))
      data_bank.io.w.addr := io.cacheOp.req.bits.index
      data_bank.io.w.data := io.cacheOp.req.bits.write_data_vec(bank_index)
    }
    cacheOpShouldResp := true.B
  }
  // when(io.cacheOp_req_dup(6).valid && CacheInstrucion.isWriteDataECC(io.cacheOp_req_bits_opCode_dup(6))){
  //   for (bank_index <- (DCacheBanks / 3) until ((DCacheBanks / 3) * 2)) {
  //     val ecc_bank = ecc_banks(bank_index)
  //     ecc_bank.io.w.req.valid := true.B
  //     ecc_bank.io.w.req.bits.apply(
  //       setIdx = io.cacheOp.req.bits.index,
  //       data = io.cacheOp.req.bits.write_data_ecc,
  //       waymask = UIntToOH(io.cacheOp.req.bits.wayNum(4, 0))
  //     )
  //   }
  //   cacheOpShouldResp := true.B
  // }

  when (io.cacheOp_req_dup(7).valid && CacheInstrucion.isReadData(io.cacheOp_req_bits_opCode_dup(7))) { 
    for (bank_index <- ((DCacheBanks / 3) * 2) until DCacheBanks) {
      val data_bank = data_banks(bank_index)
      data_bank.io.r.en := true.B
      data_bank.io.r.addr := io.cacheOp.req.bits.index
    }
    cacheOpShouldResp := true.B
  }
  // when (io.cacheOp_req_dup(8).valid && CacheInstrucion.isReadDataECC(io.cacheOp_req_bits_opCode_dup(8))) {
  //   for (bank_index <- ((DCacheBanks / 3) * 2) until DCacheBanks) {
  //     val ecc_bank = ecc_banks(bank_index)
  //     ecc_bank.io.r.req.valid := true.B
  //     ecc_bank.io.r.req.bits.setIdx := io.cacheOp.req.bits.index
  //   }
  //     cacheOpShouldResp := true.B
  // }
  when(io.cacheOp_req_dup(9).valid && CacheInstrucion.isWriteData(io.cacheOp_req_bits_opCode_dup(9))){
    for (bank_index <- ((DCacheBanks / 3) * 2) until DCacheBanks) {
      val data_bank = data_banks(bank_index)
      data_bank.io.w.en := true.B
      data_bank.io.w.way_en := UIntToOH(io.cacheOp.req.bits.wayNum(4, 0))
      data_bank.io.w.addr := io.cacheOp.req.bits.index
      data_bank.io.w.data := io.cacheOp.req.bits.write_data_vec(bank_index)
    }
    cacheOpShouldResp := true.B
  }
  // when(io.cacheOp_req_dup(10).valid && CacheInstrucion.isWriteDataECC(io.cacheOp_req_bits_opCode_dup(10))){
  //   for (bank_index <- ((DCacheBanks / 3) * 2) until DCacheBanks) {
  //     val ecc_bank = ecc_banks(bank_index)
  //     ecc_bank.io.w.req.valid := true.B
  //     ecc_bank.io.w.req.bits.apply(
  //       setIdx = io.cacheOp.req.bits.index,
  //       data = io.cacheOp.req.bits.write_data_ecc,
  //       waymask = UIntToOH(io.cacheOp.req.bits.wayNum(4, 0))
  //     )
  //   }
  //   cacheOpShouldResp := true.B
  // }
  
  io.cacheOp.resp.valid := RegNext(io.cacheOp.req.valid && cacheOpShouldResp)
  for (bank_index <- 0 until DCacheBanks) {
    io.cacheOp.resp.bits.read_data_vec(bank_index) := bank_result(bank_index).raw_data
<<<<<<< HEAD
	  eccReadResult(bank_index) := ecc_banks(bank_index).io.r.resp.data(RegNext(io.cacheOp.req.bits.wayNum(4, 0)))
=======
	// eccReadResult(bank_index) := ecc_banks(bank_index).io.r.resp.data(RegNext(io.cacheOp.req.bits.wayNum(4, 0)))
>>>>>>> 1e7dab19
  }
  io.cacheOp.resp.bits.read_data_ecc :=  0.U//Mux(io.cacheOp.resp.valid, 
  //   eccReadResult(RegNext(io.cacheOp.req.bits.bank_num)),
  //   0.U
  // )
}<|MERGE_RESOLUTION|>--- conflicted
+++ resolved
@@ -274,8 +274,8 @@
   // bank read result
   val bank_result = Wire(Vec(DCacheBanks, new L1BankedDataReadResult()))
   dontTouch(bank_result)
-  val read_bank_error_delayed = Wire(Vec(DCacheBanks, Bool()))
-  dontTouch(read_bank_error_delayed)
+  // val read_bank_error_delayed = Wire(Vec(DCacheBanks, Bool()))
+  // dontTouch(read_bank_error_delayed)
 
   // Read Pipeline
   // --------------------------------------------------------------------------------
@@ -359,17 +359,8 @@
   })
   io.readline.ready := !(s1_rwhazard)
 
-<<<<<<< HEAD
   // read bank conflict
   val rr_bank_conflict = s1_read_bank_addrs(0) === s1_read_bank_addrs(1) && s1_read_valid(0) && s1_read_valid(1)
-=======
-  // read each bank, get bank result
-  val bank_result = Wire(Vec(DCacheBanks, new L1BankedDataReadResult()))
-  dontTouch(bank_result)
-  // val read_bank_error_delayed = Wire(Vec(DCacheBanks, Bool()))
-  // dontTouch(read_bank_error_delayed)
-  val rr_bank_conflict = bank_addrs(0) === bank_addrs(1) && io.read(0).valid && io.read(1).valid
->>>>>>> 1e7dab19
   val rrl_bank_conflict = Wire(Vec(LoadPipelineWidth, Bool()))
   if (ReduceReadlineConflict) {
     rrl_bank_conflict(0) := s1_read_valid(0) && s1_readline_valid && s1_readline_rmask(s1_read_bank_addrs(0))
@@ -475,29 +466,16 @@
     bank_result(bank_index).raw_data := Mux1H(s2_bank_way_en_dup_data, data_bank.io.r.data)
 
     // read ECC
-<<<<<<< HEAD
-    val ecc_bank = ecc_banks(bank_index)
-    ecc_bank.io.r.req.valid := s1_read_enable
-    ecc_bank.io.r.req.bits.apply(setIdx = s1_bank_set_addr)
-    bank_result(bank_index).ecc := Mux1H(s2_bank_way_en_dup_ecc, ecc_bank.io.r.resp.data)
-
-    // use ECC to check error
-    val ecc_data = bank_result(bank_index).asECCData()
-    val ecc_data_delayed = RegEnable(ecc_data, RegNext(s1_read_enable))
-    bank_result(bank_index).error_delayed := dcacheParameters.dataCode.decode(ecc_data_delayed).error
-    read_bank_error_delayed(bank_index) := bank_result(bank_index).error_delayed
-=======
     // val ecc_bank = ecc_banks(bank_index)
-    // ecc_bank.io.r.req.valid := read_enable
-    // ecc_bank.io.r.req.bits.apply(setIdx = bank_set_addr)
-    bank_result(bank_index).ecc := 0.U.asTypeOf(bank_result(bank_index).ecc.cloneType)//Mux1H(RegNext(bank_way_en), ecc_bank.io.r.resp.data)
+    // ecc_bank.io.r.req.valid := s1_read_enable
+    // ecc_bank.io.r.req.bits.apply(setIdx = s1_bank_set_addr)
+    bank_result(bank_index).ecc := 0.U.asTypeOf(bank_result(bank_index).ecc.cloneType) //Mux1H(s2_bank_way_en_dup_ecc, ecc_bank.io.r.resp.data)
 
     // use ECC to check error
     // val ecc_data = bank_result(bank_index).asECCData()
-    // val ecc_data_delayed = RegEnable(ecc_data, RegNext(read_enable))
-    bank_result(bank_index).error_delayed := 0.U.asTypeOf(bank_result(bank_index).error_delayed.cloneType)//dcacheParameters.dataCode.decode(ecc_data_delayed).error
+    // val ecc_data_delayed = RegEnable(ecc_data, RegNext(s1_read_enable))
+    bank_result(bank_index).error_delayed := 0.U.asTypeOf(bank_result(bank_index).error_delayed.cloneType) //dcacheParameters.dataCode.decode(ecc_data_delayed).error
     // read_bank_error_delayed(bank_index) := bank_result(bank_index).error_delayed
->>>>>>> 1e7dab19
   }
 
   // read result: expose banked read result 
@@ -506,24 +484,10 @@
   // error detection
   // normal read ports
   (0 until LoadPipelineWidth).map(rport_index => {
-<<<<<<< HEAD
-    io.read_error_delayed(rport_index) := RegNext(RegNext(s1_read_fire(rport_index))) && 
-      read_bank_error_delayed(RegNext(RegNext(s1_read_bank_addrs(rport_index)))) &&
-      !RegNext(io.bank_conflict_slow(rport_index))
-  })
-  // readline port
-  io.readline_error_delayed := RegNext(RegNext(s1_readline_fire)) && 
-    VecInit((0 until DCacheBanks).map(i => io.resp(i).error_delayed)).asUInt().orR
-=======
-    // io.read_error_delayed(rport_index) := RegNext(RegNext(io.read(rport_index).fire())) && 
-    //   read_bank_error_delayed(RegNext(RegNext(bank_addrs(rport_index)))) &&
-    //   !RegNext(io.bank_conflict_slow(rport_index))
-    io.read_error_delayed(rport_index) := 0.U.asTypeOf(io.read_error_delayed(rport_index).cloneType)
-
+    io.read_error_delayed(rport_index) := 0.U.asTypeOf(io.read_error_delayed(0))
   })
   // readline port
   io.readline_error_delayed := 0.U.asTypeOf(io.readline_error_delayed)
->>>>>>> 1e7dab19
 
   // write data_banks & ecc_banks
   val sram_waddr = addr_to_dcache_set(io.write.bits.addr)
@@ -681,11 +645,7 @@
   io.cacheOp.resp.valid := RegNext(io.cacheOp.req.valid && cacheOpShouldResp)
   for (bank_index <- 0 until DCacheBanks) {
     io.cacheOp.resp.bits.read_data_vec(bank_index) := bank_result(bank_index).raw_data
-<<<<<<< HEAD
-	  eccReadResult(bank_index) := ecc_banks(bank_index).io.r.resp.data(RegNext(io.cacheOp.req.bits.wayNum(4, 0)))
-=======
 	// eccReadResult(bank_index) := ecc_banks(bank_index).io.r.resp.data(RegNext(io.cacheOp.req.bits.wayNum(4, 0)))
->>>>>>> 1e7dab19
   }
   io.cacheOp.resp.bits.read_data_ecc :=  0.U//Mux(io.cacheOp.resp.valid, 
   //   eccReadResult(RegNext(io.cacheOp.req.bits.bank_num)),
