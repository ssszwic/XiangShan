--- conflicted
+++ resolved
@@ -1114,51 +1114,6 @@
       spv := 0.U
     }
   }
-
-<<<<<<< HEAD
-=======
-  if (!env.FPGAPlatform) {
-    ExcitingUtils.addSource(validOneCycle, "perfCntPtwReqCnt", Perf)
-    ExcitingUtils.addSource(valid, "perfCntPtwCycleCnt", Perf)
-    ExcitingUtils.addSource(valid && tlbHit && state===state_req && level===0.U, "perfCntPtwL2TlbHit", Perf)
-  }
-
-  assert(level=/=3.U)
-
-  def PrintFlag(en: Bool, flag: Bool, nameEnable: String, nameDisable: String): Unit = {
-    when(flag) {
-      XSDebug(false, en, nameEnable)
-    }.otherwise {
-      XSDebug(false, en, nameDisable)
-    }
-  }
-
-  XSDebug(validOneCycle, "**New Ptw Req from ")
-  PrintFlag(validOneCycle, arbChosen===0.U, "DTLB**:", "ITLB**:")
-  XSDebug(false, validOneCycle, p"(v:${validOneCycle} r:${arb.io.out.ready}) vpn:0x${Hexadecimal(req.vpn)}\n")
-  XSDebug(resp(arbChosen).fire(), "**Ptw Resp to ")
-  PrintFlag(resp(arbChosen).fire(), arbChosen===0.U, "DTLB**:\n", "ITLB**\n")
-  XSDebug(resp(arbChosen).fire(), p"(v:${resp(arbChosen).valid} r:${resp(arbChosen).ready})" +
-    p" entry:${resp(arbChosen).bits.entry} pf:${resp(arbChosen).bits.pf}\n")
-
-  XSDebug(sfence.valid, p"Sfence: sfence instr here ${sfence.bits}\n")
-  XSDebug(valid, p"CSR: ${csr}\n")
-
-  XSDebug(valid, p"vpn2:0x${Hexadecimal(getVpnn(req.vpn, 2))} vpn1:0x${Hexadecimal(getVpnn(req.vpn, 1))}" +
-    p" vpn0:0x${Hexadecimal(getVpnn(req.vpn, 0))}\n")
-  XSDebug(valid, p"state:${state} level:${level} tlbHit:${tlbHit} l1addr:0x${Hexadecimal(l1addr)} l1Hit:${l1Hit}" +
-    p" l2addr:0x${Hexadecimal(l2addr)} l2Hit:${l2Hit} l3addr:0x${Hexadecimal(l3addr)} memReq(v:${mem.a.valid} r:${mem.a.ready})\n")
-
-  XSDebug(memReqFire, p"mem req fire addr:0x${Hexadecimal(memAddr)}\n")
-  XSDebug(memRespFire, p"mem resp fire: \n")
-  for(i <- 0 until (MemBandWidth/XLEN)) {
-    XSDebug(memRespFire, p"            ${i.U}: ${memPtes(i)} isPf:${memPtes(i).isPf(level)} isLeaf:${memPtes(i).isLeaf}\n")
-  }
-
-  XSDebug(sfenceLatch, p"ptw has a flushed req waiting for resp... " +
-    p"state:${state} mem.a(${mem.a.valid} ${mem.a.ready}) d($memValid} ${memRespReady})\n")
-
-  // TODO: add ptw perf cnt
 }
 
 class PTWRepeater extends XSModule with HasXSParameter with HasXSLog with HasPtwConst {
@@ -1187,5 +1142,4 @@
   XSDebug(io.tlb.req.valid || io.tlb.resp.valid, p"tlb: ${tlb}\n")
   XSDebug(io.ptw.req.valid || io.ptw.resp.valid, p"ptw: ${ptw}\n")
   assert(!RegNext(recv && io.ptw.resp.valid), "re-receive ptw.resp")
->>>>>>> 8ec1b0b8
 }