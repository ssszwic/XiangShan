package xiangshan

import chipsalliance.rocketchip.config.{Config, Parameters}
<<<<<<< HEAD
import chisel3._
import chisel3.util._
import freechips.rocketchip.diplomacy.{BundleBridgeSink, LazyModule, LazyModuleImp}
=======
import chisel3.util.{Valid, ValidIO}
import freechips.rocketchip.diplomacy.{BundleBridgeSink, LazyModule, LazyModuleImp, LazyModuleImpLike, LazyRawModuleImp}
>>>>>>> e7137f8c
import freechips.rocketchip.diplomaticobjectmodel.logicaltree.GenericLogicalTreeNode
import freechips.rocketchip.tile.{BusErrorUnit, BusErrorUnitParams, BusErrors}
import freechips.rocketchip.tilelink.{BankBinder, TLBuffer, TLIdentityNode, TLTempNode, TLXbar}
import huancun.debug.TLLogger
import huancun.mbist.{FSCANInputInterface, FUSEInterface, JTAGInterface, MBISTController, MBISTInterface, MBISTPipeline, Ultiscan, UltiscanJTAGInterface, UltiscanUscanInterface}
import huancun.{HCCacheParamsKey, HuanCun}
import system.HasSoCParameter
import top.BusPerfMonitor
<<<<<<< HEAD
import utils.{DelayN, ResetGen, TLClientsMerger}
=======
import utils.{DelayN, RST_SYNC_NO_DFT, ResetGen, TLClientsMerger, TLEdgeBuffer}
>>>>>>> e7137f8c

class L1BusErrorUnitInfo(implicit val p: Parameters) extends Bundle with HasSoCParameter {
  val ecc_error = Valid(UInt(soc.PAddrBits.W)) 
}

class XSL1BusErrors()(implicit val p: Parameters) extends BusErrors {
  val icache = new L1BusErrorUnitInfo
  val dcache = new L1BusErrorUnitInfo
  val l2 = new L1BusErrorUnitInfo

  override def toErrorList: List[Option[(ValidIO[UInt], String, String)]] =
    List(
      Some(icache.ecc_error, "I_ECC", "Icache ecc error"),
      Some(dcache.ecc_error, "D_ECC", "Dcache ecc error"),
      Some(l2.ecc_error, "L2_ECC", "L2Cache ecc error")
    )
}

/**
  *   XSTileMisc contains every module except Core and L2 Cache
  */
class XSTileMisc()(implicit p: Parameters) extends LazyModule
  with HasXSParameter
  with HasSoCParameter
{
  val l1_xbar = TLXbar()
  val mmio_xbar = TLXbar()
  val mmio_port = TLIdentityNode() // to L3
  val memory_port = TLIdentityNode()
  val beu = LazyModule(new BusErrorUnit(
    new XSL1BusErrors(), BusErrorUnitParams(0x1f10010000L), new GenericLogicalTreeNode
  ))
  val busPMU = BusPerfMonitor(enable = !debugOpts.FPGAPlatform)
  val l1d_logger = TLLogger(s"L2_L1D_${coreParams.HartId}", !debugOpts.FPGAPlatform)
  val l2_binder = coreParams.L2CacheParamsOpt.map(_ => BankBinder(coreParams.L2NBanks, 64))

  val i_mmio_port = TLTempNode()
  val d_mmio_port = TLTempNode()

  busPMU := l1d_logger
  l1_xbar :=* busPMU

  l2_binder match {
    case Some(binder) =>
      memory_port := TLBuffer.chainNode(2) := TLClientsMerger() := TLXbar() :=* binder
    case None =>
      memory_port := l1_xbar
  }

  mmio_xbar := TLBuffer.chainNode(2) := i_mmio_port
  mmio_xbar := TLBuffer.chainNode(2) := d_mmio_port
  beu.node := TLBuffer.chainNode(1) := mmio_xbar
  mmio_port := TLBuffer() := mmio_xbar

  lazy val module = new LazyModuleImp(this){
    val beu_errors = IO(Input(chiselTypeOf(beu.module.io.errors)))
    beu.module.io.errors <> beu_errors
  }
}

class XSTile()(implicit p: Parameters) extends LazyModule
  with HasXSParameter
  with HasSoCParameter
{
  private val core = LazyModule(new XSCore())
  private val misc = LazyModule(new XSTileMisc())
  private val l2cache = coreParams.L2CacheParamsOpt.map(l2param =>
    LazyModule(new HuanCun()(new Config((_, _, _) => {
      case HCCacheParamsKey => l2param
    })))
  )

  // public ports
  val memory_port = misc.memory_port
  val uncache = misc.mmio_port
  val clint_int_sink = core.clint_int_sink
  val plic_int_sink = core.plic_int_sink
  val debug_int_sink = core.debug_int_sink
  val beu_int_source = misc.beu.intNode
  val core_reset_sink = BundleBridgeSink(Some(() => Reset()))

  val l1d_to_l2_bufferOpt = coreParams.dcacheParametersOpt.map { _ =>
    val buffer = LazyModule(new TLBuffer)
    misc.l1d_logger := buffer.node := core.memBlock.dcache.clientNode
    buffer
  }

  val l1i_to_l2_buffer = LazyModule(new TLBuffer)
  misc.busPMU :=
    TLLogger(s"L2_L1I_${coreParams.HartId}", !debugOpts.FPGAPlatform) :=
    l1i_to_l2_buffer.node :=
    core.frontend.icache.clientNode

  val ptw_to_l2_bufferOpt = if (!coreParams.softPTW) {
    val buffer = LazyModule(new TLBuffer)
    misc.busPMU :=
      TLLogger(s"L2_PTW_${coreParams.HartId}", !debugOpts.FPGAPlatform) :=
      buffer.node :=
      core.ptw_to_l2_buffer.node
    Some(buffer)
  } else None

  l2cache match {
    case Some(l2) =>
      misc.l2_binder.get :*= l2.node :*= TLBuffer() :*= misc.l1_xbar
    case None =>
  }

  misc.i_mmio_port := core.frontend.instrUncache.clientNode
  misc.d_mmio_port := core.memBlock.uncache.clientNode

  lazy val module = new LazyRawModuleImp(this) {
    val io = IO(new Bundle {
      val clock = Input(Bool())
      val reset = Input(AsyncReset())
      val hartId = Input(UInt(64.W))
      val reset_vector = Input(UInt(PAddrBits.W))
      val cpu_halt = Output(Bool())
    })
    val reset_sync = withClockAndReset(io.clock.asClock, io.reset) {
      RST_SYNC_NO_DFT()
    }
    val ultiscanToControllerL2 = IO(new FSCANInputInterface)
    val ultiscanToControllerL3 = IO(Flipped(new FSCANInputInterface))
    val hsuspsr_in = IO(new FUSEInterface)
    val hd2prf_in = IO(new FUSEInterface)
    val mbist_ijtag = IO(new JTAGInterface)


<<<<<<< HEAD
    // Modules are reset one by one
    // io_reset ----
    //             |
    //             v
    // reset ----> OR_SYNC --> {Misc, L2 Cache, Cores}
    val resetChain = Seq(
      Seq(misc.module, core.module, l1i_to_l2_buffer.module) ++
        l2cache.map(_.module) ++
        l1d_to_l2_bufferOpt.map(_.module) ++ ptw_to_l2_bufferOpt.map(_.module)
    )
    ResetGen(resetChain, (reset.asBool || core_soft_rst.asBool).asAsyncReset, !debugOpts.FPGAPlatform, None)
=======
    dontTouch(io)
    val xsl2_ultiscan = Module(new Ultiscan(3400, 20, 20, 1, 1, 0, 0, "xsl2"))
    xsl2_ultiscan.io := DontCare
    xsl2_ultiscan.io.core_clock_preclk := io.clock
    childClock := xsl2_ultiscan.io.core_clock_postclk.asClock()
    childReset := reset_sync
    val ultiscan_ijtag = IO(xsl2_ultiscan.io.ijtag.cloneType)
    val ultiscan_uscan = IO(xsl2_ultiscan.io.uscan.cloneType)
    withClockAndReset(childClock, childReset) {
      val core_soft_rst = core_reset_sink.in.head._1

      core.module.io.hartId := io.hartId
      core.module.io.reset_vector := DelayN(io.reset_vector, 5)
      io.cpu_halt := core.module.io.cpu_halt
      if (l2cache.isDefined) {
        core.module.io.perfEvents.zip(l2cache.get.module.io.perfEvents.flatten).foreach(x => x._1.value := x._2)
      }
      else {
        core.module.io.perfEvents <> DontCare
      }

      misc.module.beu_errors.icache <> core.module.io.beu_errors.icache
      misc.module.beu_errors.dcache <> core.module.io.beu_errors.dcache
      if (l2cache.isDefined) {
        misc.module.beu_errors.l2.ecc_error.valid := l2cache.get.module.io.ecc_error.valid
        misc.module.beu_errors.l2.ecc_error.bits := l2cache.get.module.io.ecc_error.bits
      } else {
        misc.module.beu_errors.l2 <> 0.U.asTypeOf(misc.module.beu_errors.l2)
      }

      val mbistInterfaceL2 = {
        Module(new MBISTInterface(
          l2cache.get.module.mbist.head.params,
          s"mbist_core${coreParams.HartId}_l2_intf"
        ))
      }
      mbistInterfaceL2.toPipeline <> l2cache.get.module.mbist.head

      val mbistControllerCoreWithL2 = Module(new MBISTController(
        Seq(mbistInterfaceL2.mbist.params),
        2,
        Seq("L1L2")
      ))

      mbistControllerCoreWithL2.io.mbist.head <> mbistInterfaceL2.mbist
      mbistControllerCoreWithL2.io.fscan_ram.head <> mbistInterfaceL2.fscan_ram
      mbistControllerCoreWithL2.io.static.head <> mbistInterfaceL2.static
      mbistControllerCoreWithL2.io.clock <> childClock.asBool()



      mbistControllerCoreWithL2.io.fscan_in(0) <> ultiscanToControllerL2

      mbistControllerCoreWithL2.io.fscan_in(1).bypsel := xsl2_ultiscan.io.fscan_ram_bypsel
      mbistControllerCoreWithL2.io.fscan_in(1).wdis_b := xsl2_ultiscan.io.fscan_ram_wrdis_b
      mbistControllerCoreWithL2.io.fscan_in(1).rdis_b := xsl2_ultiscan.io.fscan_ram_rddis_b
      mbistControllerCoreWithL2.io.fscan_in(1).init_en := xsl2_ultiscan.io.fscan_ram_init_en
      mbistControllerCoreWithL2.io.fscan_in(1).init_val := xsl2_ultiscan.io.fscan_ram_init_val

      ultiscanToControllerL3.bypsel := xsl2_ultiscan.io.fscan_ram_bypsel
      ultiscanToControllerL3.wdis_b := xsl2_ultiscan.io.fscan_ram_wrdis_b
      ultiscanToControllerL3.rdis_b := xsl2_ultiscan.io.fscan_ram_rddis_b
      ultiscanToControllerL3.init_en := xsl2_ultiscan.io.fscan_ram_init_en
      ultiscanToControllerL3.init_val := xsl2_ultiscan.io.fscan_ram_init_val

      mbist_ijtag <> mbistControllerCoreWithL2.io.mbist_ijtag
      ultiscan_ijtag <> xsl2_ultiscan.io.ijtag
      ultiscan_uscan <> xsl2_ultiscan.io.uscan
      mbistControllerCoreWithL2.io.hd2prf_in <> hd2prf_in
      mbistControllerCoreWithL2.io.hsuspsr_in <> hsuspsr_in


      // Modules are reset one by one
      // io_reset ----
      //             |
      //             v
      // reset ----> OR_SYNC --> {Misc, L2 Cache, Cores}
      val resetChain = Seq(
        Seq(misc.module.reset, core.module.reset, l1i_to_l2_buffer.module.reset) ++
          l2cache.map(_.module.reset) ++
          l1d_to_l2_bufferOpt.map(_.module.reset) ++ ptw_to_l2_bufferOpt.map(_.module.reset)
      )
      ResetGen(resetChain, (childReset.asBool() || core_soft_rst.asBool()).asAsyncReset(), !debugOpts.FPGAPlatform)
    }
>>>>>>> e7137f8c
  }
}<|MERGE_RESOLUTION|>--- conflicted
+++ resolved
@@ -1,14 +1,9 @@
 package xiangshan
 
 import chipsalliance.rocketchip.config.{Config, Parameters}
-<<<<<<< HEAD
 import chisel3._
 import chisel3.util._
-import freechips.rocketchip.diplomacy.{BundleBridgeSink, LazyModule, LazyModuleImp}
-=======
-import chisel3.util.{Valid, ValidIO}
-import freechips.rocketchip.diplomacy.{BundleBridgeSink, LazyModule, LazyModuleImp, LazyModuleImpLike, LazyRawModuleImp}
->>>>>>> e7137f8c
+import freechips.rocketchip.diplomacy.{BundleBridgeSink, LazyModule, LazyModuleImp, LazyRawModuleImp}
 import freechips.rocketchip.diplomaticobjectmodel.logicaltree.GenericLogicalTreeNode
 import freechips.rocketchip.tile.{BusErrorUnit, BusErrorUnitParams, BusErrors}
 import freechips.rocketchip.tilelink.{BankBinder, TLBuffer, TLIdentityNode, TLTempNode, TLXbar}
@@ -17,14 +12,10 @@
 import huancun.{HCCacheParamsKey, HuanCun}
 import system.HasSoCParameter
 import top.BusPerfMonitor
-<<<<<<< HEAD
-import utils.{DelayN, ResetGen, TLClientsMerger}
-=======
-import utils.{DelayN, RST_SYNC_NO_DFT, ResetGen, TLClientsMerger, TLEdgeBuffer}
->>>>>>> e7137f8c
+import utils._
 
 class L1BusErrorUnitInfo(implicit val p: Parameters) extends Bundle with HasSoCParameter {
-  val ecc_error = Valid(UInt(soc.PAddrBits.W)) 
+  val ecc_error = Valid(UInt(soc.PAddrBits.W))
 }
 
 class XSL1BusErrors()(implicit val p: Parameters) extends BusErrors {
@@ -135,43 +126,34 @@
 
   lazy val module = new LazyRawModuleImp(this) {
     val io = IO(new Bundle {
-      val clock = Input(Bool())
+      val clock = Input(Clock())
       val reset = Input(AsyncReset())
       val hartId = Input(UInt(64.W))
       val reset_vector = Input(UInt(PAddrBits.W))
       val cpu_halt = Output(Bool())
     })
-    val reset_sync = withClockAndReset(io.clock.asClock, io.reset) {
-      RST_SYNC_NO_DFT()
-    }
     val ultiscanToControllerL2 = IO(new FSCANInputInterface)
     val ultiscanToControllerL3 = IO(Flipped(new FSCANInputInterface))
     val hsuspsr_in = IO(new FUSEInterface)
     val hd2prf_in = IO(new FUSEInterface)
     val mbist_ijtag = IO(new JTAGInterface)
 
-
-<<<<<<< HEAD
-    // Modules are reset one by one
-    // io_reset ----
-    //             |
-    //             v
-    // reset ----> OR_SYNC --> {Misc, L2 Cache, Cores}
-    val resetChain = Seq(
-      Seq(misc.module, core.module, l1i_to_l2_buffer.module) ++
-        l2cache.map(_.module) ++
-        l1d_to_l2_bufferOpt.map(_.module) ++ ptw_to_l2_bufferOpt.map(_.module)
-    )
-    ResetGen(resetChain, (reset.asBool || core_soft_rst.asBool).asAsyncReset, !debugOpts.FPGAPlatform, None)
-=======
     dontTouch(io)
-    val xsl2_ultiscan = Module(new Ultiscan(3400, 20, 20, 1, 1, 0, 0, "xsl2"))
+
+    val reset_sync = withClockAndReset(io.clock, io.reset) {
+      ResetGen(2, None)
+    }
+
+    val xsl2_ultiscan = Module(new Ultiscan(3400, 20, 20, 1, 1, 0, 0, "xsl2", !debugOpts.FPGAPlatform))
     xsl2_ultiscan.io := DontCare
     xsl2_ultiscan.io.core_clock_preclk := io.clock
-    childClock := xsl2_ultiscan.io.core_clock_postclk.asClock()
+
+    childClock := xsl2_ultiscan.io.core_clock_postclk
     childReset := reset_sync
+
     val ultiscan_ijtag = IO(xsl2_ultiscan.io.ijtag.cloneType)
     val ultiscan_uscan = IO(xsl2_ultiscan.io.uscan.cloneType)
+
     withClockAndReset(childClock, childReset) {
       val core_soft_rst = core_reset_sink.in.head._1
 
@@ -183,6 +165,51 @@
       }
       else {
         core.module.io.perfEvents <> DontCare
+      }
+
+      ultiscan_ijtag <> xsl2_ultiscan.io.ijtag
+      ultiscan_uscan <> xsl2_ultiscan.io.uscan
+
+      if (l2cache.isDefined) {
+        val mbistInterfaceL2 = {
+          Module(new MBISTInterface(
+            l2cache.get.module.mbist.head.params,
+            s"mbist_core${coreParams.HartId}_l2_intf"
+          ))
+        }
+
+        mbistInterfaceL2.toPipeline <> l2cache.get.module.mbist.head
+
+        val mbistControllerCoreWithL2 = Module(new MBISTController(
+          Seq(mbistInterfaceL2.mbist.params),
+          2,
+          Seq("L1L2"),
+          !debugOpts.FPGAPlatform
+        ))
+
+        mbistControllerCoreWithL2.io.mbist.head <> mbistInterfaceL2.mbist
+        mbistControllerCoreWithL2.io.fscan_ram.head <> mbistInterfaceL2.fscan_ram
+        mbistControllerCoreWithL2.io.static.head <> mbistInterfaceL2.static
+        mbistControllerCoreWithL2.io.clock <> childClock.asBool()
+
+        mbistControllerCoreWithL2.io.fscan_in(0) <> ultiscanToControllerL2
+
+        mbistControllerCoreWithL2.io.fscan_in(1).bypsel := xsl2_ultiscan.io.fscan_ram_bypsel
+        mbistControllerCoreWithL2.io.fscan_in(1).wdis_b := xsl2_ultiscan.io.fscan_ram_wrdis_b
+        mbistControllerCoreWithL2.io.fscan_in(1).rdis_b := xsl2_ultiscan.io.fscan_ram_rddis_b
+        mbistControllerCoreWithL2.io.fscan_in(1).init_en := xsl2_ultiscan.io.fscan_ram_init_en
+        mbistControllerCoreWithL2.io.fscan_in(1).init_val := xsl2_ultiscan.io.fscan_ram_init_val
+
+        ultiscanToControllerL3.bypsel := xsl2_ultiscan.io.fscan_ram_bypsel
+        ultiscanToControllerL3.wdis_b := xsl2_ultiscan.io.fscan_ram_wrdis_b
+        ultiscanToControllerL3.rdis_b := xsl2_ultiscan.io.fscan_ram_rddis_b
+        ultiscanToControllerL3.init_en := xsl2_ultiscan.io.fscan_ram_init_en
+        ultiscanToControllerL3.init_val := xsl2_ultiscan.io.fscan_ram_init_val
+
+        mbist_ijtag <> mbistControllerCoreWithL2.io.mbist_ijtag
+
+        mbistControllerCoreWithL2.io.hd2prf_in <> hd2prf_in
+        mbistControllerCoreWithL2.io.hsuspsr_in <> hsuspsr_in
       }
 
       misc.module.beu_errors.icache <> core.module.io.beu_errors.icache
@@ -194,60 +221,17 @@
         misc.module.beu_errors.l2 <> 0.U.asTypeOf(misc.module.beu_errors.l2)
       }
 
-      val mbistInterfaceL2 = {
-        Module(new MBISTInterface(
-          l2cache.get.module.mbist.head.params,
-          s"mbist_core${coreParams.HartId}_l2_intf"
-        ))
-      }
-      mbistInterfaceL2.toPipeline <> l2cache.get.module.mbist.head
-
-      val mbistControllerCoreWithL2 = Module(new MBISTController(
-        Seq(mbistInterfaceL2.mbist.params),
-        2,
-        Seq("L1L2")
-      ))
-
-      mbistControllerCoreWithL2.io.mbist.head <> mbistInterfaceL2.mbist
-      mbistControllerCoreWithL2.io.fscan_ram.head <> mbistInterfaceL2.fscan_ram
-      mbistControllerCoreWithL2.io.static.head <> mbistInterfaceL2.static
-      mbistControllerCoreWithL2.io.clock <> childClock.asBool()
-
-
-
-      mbistControllerCoreWithL2.io.fscan_in(0) <> ultiscanToControllerL2
-
-      mbistControllerCoreWithL2.io.fscan_in(1).bypsel := xsl2_ultiscan.io.fscan_ram_bypsel
-      mbistControllerCoreWithL2.io.fscan_in(1).wdis_b := xsl2_ultiscan.io.fscan_ram_wrdis_b
-      mbistControllerCoreWithL2.io.fscan_in(1).rdis_b := xsl2_ultiscan.io.fscan_ram_rddis_b
-      mbistControllerCoreWithL2.io.fscan_in(1).init_en := xsl2_ultiscan.io.fscan_ram_init_en
-      mbistControllerCoreWithL2.io.fscan_in(1).init_val := xsl2_ultiscan.io.fscan_ram_init_val
-
-      ultiscanToControllerL3.bypsel := xsl2_ultiscan.io.fscan_ram_bypsel
-      ultiscanToControllerL3.wdis_b := xsl2_ultiscan.io.fscan_ram_wrdis_b
-      ultiscanToControllerL3.rdis_b := xsl2_ultiscan.io.fscan_ram_rddis_b
-      ultiscanToControllerL3.init_en := xsl2_ultiscan.io.fscan_ram_init_en
-      ultiscanToControllerL3.init_val := xsl2_ultiscan.io.fscan_ram_init_val
-
-      mbist_ijtag <> mbistControllerCoreWithL2.io.mbist_ijtag
-      ultiscan_ijtag <> xsl2_ultiscan.io.ijtag
-      ultiscan_uscan <> xsl2_ultiscan.io.uscan
-      mbistControllerCoreWithL2.io.hd2prf_in <> hd2prf_in
-      mbistControllerCoreWithL2.io.hsuspsr_in <> hsuspsr_in
-
-
       // Modules are reset one by one
       // io_reset ----
       //             |
       //             v
       // reset ----> OR_SYNC --> {Misc, L2 Cache, Cores}
       val resetChain = Seq(
-        Seq(misc.module.reset, core.module.reset, l1i_to_l2_buffer.module.reset) ++
-          l2cache.map(_.module.reset) ++
-          l1d_to_l2_bufferOpt.map(_.module.reset) ++ ptw_to_l2_bufferOpt.map(_.module.reset)
+        Seq(misc.module, core.module, l1i_to_l2_buffer.module) ++
+          l2cache.map(_.module) ++
+          l1d_to_l2_bufferOpt.map(_.module) ++ ptw_to_l2_bufferOpt.map(_.module)
       )
-      ResetGen(resetChain, (childReset.asBool() || core_soft_rst.asBool()).asAsyncReset(), !debugOpts.FPGAPlatform)
+      ResetGen(resetChain, (childReset.asBool || core_soft_rst.asBool).asAsyncReset, !debugOpts.FPGAPlatform, None)
     }
->>>>>>> e7137f8c
   }
 }