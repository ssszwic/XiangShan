--- conflicted
+++ resolved
@@ -13,18 +13,15 @@
 import system.HasSoCParameter
 import top.BusPerfMonitor
 import utils.{ResetGen, TLClientsMerger, TLEdgeBuffer}
-
-<<<<<<< HEAD
 import device.lvna._
 
 class L1CacheErrorInfo(implicit val p: Parameters) extends Bundle with HasSoCParameter {
   val paddr = Valid(UInt(soc.PAddrBits.W))
   // for now, we only detect ecc
   val ecc_error = Valid(Bool())
-=======
+
 class L1BusErrorUnitInfo(implicit val p: Parameters) extends Bundle with HasSoCParameter {
   val ecc_error = Valid(UInt(soc.PAddrBits.W)) 
->>>>>>> a788562d
 }
 
 class XSL1BusErrors()(implicit val p: Parameters) extends BusErrors {
