--- conflicted
+++ resolved
@@ -49,12 +49,9 @@
   CacheLineSize: Int = 512,
   UBtbWays: Int = 16,
   BtbWays: Int = 2,
-<<<<<<< HEAD
+
+  EnableL1plusPrefetcher: Boolean = true,
   IBufSize: Int = 32,
-=======
-  EnableL1plusPrefetcher: Boolean = true,
-  IBufSize: Int = 64,
->>>>>>> bec8f971
   DecodeWidth: Int = 6,
   RenameWidth: Int = 6,
   CommitWidth: Int = 6,
