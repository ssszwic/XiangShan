--- conflicted
+++ resolved
@@ -41,13 +41,8 @@
     val req = Flipped(Valid(new LqWriteBundle))
 
     // writeback mmio data
-<<<<<<< HEAD
-    val loadOut = DecoupledIO(new MemExuOutput)
-    val loadRawDataOut = Output(new LoadDataFromLQBundle) 
-=======
-    val ldout = DecoupledIO(new ExuOutput)
+    val ldout = DecoupledIO(new MemExuOutput)
     val ld_raw_data = Output(new LoadDataFromLQBundle)
->>>>>>> 1a718038
 
     // rob: uncache commit
     val rob = Flipped(new RobLsqIO)
@@ -174,13 +169,8 @@
 
   // uncache writeback
   val selUop = req.uop
-<<<<<<< HEAD
   val func = selUop.fuOpType
-  val raddr = req.paddr 
-=======
-  val func = selUop.ctrl.fuOpType
   val raddr = req.paddr
->>>>>>> 1a718038
   val rdataSel = LookupTree(raddr(2, 0), List(
       "b000".U -> uncacheData(63,  0),
       "b001".U -> uncacheData(63,  8),
@@ -191,25 +181,6 @@
       "b110".U -> uncacheData(63, 48),
       "b111".U -> uncacheData(63, 56)
     ))
-<<<<<<< HEAD
-  val rdataPartialLoad = rdataHelper(selUop, rdataSel) 
-
-  io.loadOut.valid := (uncacheState === s_wait) && !uncacheCommitFired
-  io.loadOut.bits := DontCare
-  io.loadOut.bits.uop := selUop
-  io.loadOut.bits.uop.lqIdx := req.uop.lqIdx
-  io.loadOut.bits.data := rdataPartialLoad 
-  io.loadOut.bits.debug.isMMIO := true.B
-  io.loadOut.bits.debug.paddr := req.paddr
-  io.loadOut.bits.debug.vaddr := req.vaddr
-
-  io.loadRawDataOut.lqData := uncacheData
-  io.loadRawDataOut.uop := req.uop
-  io.loadRawDataOut.addrOffset := req.paddr
-
-  
-  val dummyCtrl = RegNext(io.loadOut.valid)
-=======
   val rdataPartialLoad = rdataHelper(selUop, rdataSel)
 
   io.ldout.valid              := (uncacheState === s_wait) && !uncacheCommitFired
@@ -230,7 +201,6 @@
 
 
   val dummyCtrl = RegNext(io.ldout.valid)
->>>>>>> 1a718038
   uncacheCommitFire := false.B
   when (io.ldout.fire && dummyCtrl) {
     req_valid := false.B
@@ -238,15 +208,9 @@
     uncacheCommitFired := true.B
 
     XSInfo("int load miss write to cbd robidx %d lqidx %d pc 0x%x mmio %x\n",
-<<<<<<< HEAD
-      io.loadOut.bits.uop.robIdx.asUInt,
-      io.loadOut.bits.uop.lqIdx.asUInt,
-      io.loadOut.bits.uop.pc,
-=======
       io.ldout.bits.uop.robIdx.asUInt,
       io.ldout.bits.uop.lqIdx.asUInt,
-      io.ldout.bits.uop.cf.pc,
->>>>>>> 1a718038
+      io.ldout.bits.uop.pc,
       true.B
     )
   }
@@ -264,13 +228,8 @@
     val req = Vec(LoadPipelineWidth, Flipped(Valid(new LqWriteBundle)))
 
     // writeback mmio data
-<<<<<<< HEAD
-    val loadOut = Vec(LoadPipelineWidth, DecoupledIO(new MemExuOutput))
-    val loadRawDataOut = Vec(LoadPipelineWidth, Output(new LoadDataFromLQBundle))
-=======
-    val ldout = Vec(LoadPipelineWidth, DecoupledIO(new ExuOutput))
+    val ldout = Vec(LoadPipelineWidth, DecoupledIO(new MemExuOutput))
     val ld_raw_data = Vec(LoadPipelineWidth, Output(new LoadDataFromLQBundle))
->>>>>>> 1a718038
 
     // rob: uncache commit
     val rob = Flipped(new RobLsqIO)
@@ -348,13 +307,8 @@
     !s2_req(i).uop.robIdx.needFlush(RegNext(io.redirect)) &&
     !s2_req(i).uop.robIdx.needFlush(io.redirect)
   })
-<<<<<<< HEAD
   val s2_has_exception = s2_req.map(x => ExceptionNO.selectByFu(x.uop.exceptionVec, LduCfg).asUInt.orR)
-  val s2_need_replay = s2_req.map(_.replayInfo.needReplay())
-=======
-  val s2_has_exception = s2_req.map(x => ExceptionNO.selectByFu(x.uop.cf.exceptionVec, lduCfg).asUInt.orR)
   val s2_need_replay = s2_req.map(_.rep_info.need_rep)
->>>>>>> 1a718038
 
   val s2_enqueue = Wire(Vec(LoadPipelineWidth, Bool()))
   for (w <- 0 until LoadPipelineWidth) {
@@ -504,27 +458,18 @@
     val reqNeedCheck = VecInit((0 until LoadPipelineWidth).map(w =>
       s2_enqueue(w) && !enqValidVec(w)
     ))
-    val reqSelUops: Vec[DynInst] = VecInit(s2_req.map(_.uop))
+    val reqSelUops = VecInit(s2_req.map(_.uop))
     val reqSelect = selectOldest(reqNeedCheck, reqSelUops)
     (RegNext(reqSelect._1(0)), RegNext(reqSelect._2(0)))
   }
 
   val (rollbackValid, rollbackUop) = detectRollback()
-<<<<<<< HEAD
-  io.rollback.bits := DontCare
-  io.rollback.bits.robIdx := rollbackUop.robIdx
-  io.rollback.bits.ftqIdx := rollbackUop.ftqPtr
-  io.rollback.bits.ftqOffset := rollbackUop.ftqOffset
-  io.rollback.bits.level := RedirectLevel.flush
-  io.rollback.bits.cfiUpdate.target := rollbackUop.pc
-=======
   io.rollback.bits           := DontCare
   io.rollback.bits.robIdx    := rollbackUop.robIdx
-  io.rollback.bits.ftqIdx    := rollbackUop.cf.ftqPtr
-  io.rollback.bits.ftqOffset := rollbackUop.cf.ftqOffset
+  io.rollback.bits.ftqIdx    := rollbackUop.ftqPtr
+  io.rollback.bits.ftqOffset := rollbackUop.ftqOffset
   io.rollback.bits.level     := RedirectLevel.flush
-  io.rollback.bits.cfiUpdate.target := rollbackUop.cf.pc
->>>>>>> 1a718038
+  io.rollback.bits.cfiUpdate.target := rollbackUop.pc
   io.rollback.bits.debug_runahead_checkpoint_id := rollbackUop.debugInfo.runahead_checkpoint_id
 
   val lastCycleRedirect = RegNext(io.redirect)
