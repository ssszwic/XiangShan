package xiangshan.mem

import chisel3._
import chisel3.util._
import utils._
import xiangshan._
import xiangshan.cache._
import xiangshan.cache.{DCacheWordIO, DCacheLineIO, TlbRequestIO, MemoryOpConstants}
import xiangshan.backend.LSUOpType
import xiangshan.backend.roq.RoqPtr


class SqPtr extends CircularQueuePtr(SqPtr.StoreQueueSize) { }

object SqPtr extends HasXSParameter {
  def apply(f: Bool, v: UInt): SqPtr = {
    val ptr = Wire(new SqPtr)
    ptr.flag := f
    ptr.value := v
    ptr
  }
}

class SqEnqIO extends XSBundle {
  val canAccept = Output(Bool())
  val needAlloc = Vec(RenameWidth, Input(Bool()))
  val req = Vec(RenameWidth, Flipped(ValidIO(new MicroOp)))
  val resp = Vec(RenameWidth, Output(new SqPtr))
}

// Store Queue
class StoreQueue extends XSModule with HasDCacheParameters with HasCircularQueuePtrHelper {
  val io = IO(new Bundle() {
    val enq = new SqEnqIO
    val brqRedirect = Input(Valid(new Redirect))
    val storeIn = Vec(StorePipelineWidth, Flipped(Valid(new LsPipelineBundle)))
    val sbuffer = Vec(StorePipelineWidth, Decoupled(new DCacheWordReq))
    val mmioStout = DecoupledIO(new ExuOutput) // writeback uncached store
    val forward = Vec(LoadPipelineWidth, Flipped(new LoadForwardQueryIO))
    val commits = Flipped(new RoqCommitIO)
    val uncache = new DCacheWordIO
    val roqDeqPtr = Input(new RoqPtr)
    // val refill = Flipped(Valid(new DCacheLineReq ))
    val exceptionAddr = new ExceptionAddrIO
  })

  val uop = Reg(Vec(StoreQueueSize, new MicroOp))
  // val data = Reg(Vec(StoreQueueSize, new LsqEntry))
  val dataModule = Module(new LSQueueData(StoreQueueSize, StorePipelineWidth))
  dataModule.io := DontCare
  val allocated = RegInit(VecInit(List.fill(StoreQueueSize)(false.B))) // sq entry has been allocated
  val datavalid = RegInit(VecInit(List.fill(StoreQueueSize)(false.B))) // non-mmio data is valid
  val writebacked = RegInit(VecInit(List.fill(StoreQueueSize)(false.B))) // inst has been writebacked to CDB
  val commited = Reg(Vec(StoreQueueSize, Bool())) // inst has been commited by roq
  val pending = Reg(Vec(StoreQueueSize, Bool())) // mmio pending: inst is an mmio inst, it will not be executed until it reachs the end of roq

  require(StoreQueueSize > RenameWidth)
  val enqPtrExt = RegInit(VecInit((0 until RenameWidth).map(_.U.asTypeOf(new SqPtr))))
  val deqPtrExt = RegInit(VecInit((0 until StorePipelineWidth).map(_.U.asTypeOf(new SqPtr))))
  val enqPtr = enqPtrExt(0).value
  val deqPtr = deqPtrExt(0).value

  val tailMask = UIntToMask(deqPtr, StoreQueueSize)
  val headMask = UIntToMask(enqPtr, StoreQueueSize)

  /**
    * Enqueue at dispatch
    *
    * Currently, StoreQueue only allows enqueue when #emptyEntries > RenameWidth(EnqWidth)
    */
  val validEntries = distanceBetween(enqPtrExt(0), deqPtrExt(0))
  val firedDispatch = io.enq.req.map(_.valid)
  io.enq.canAccept := validEntries <= (StoreQueueSize - RenameWidth).U
  XSDebug(p"(ready, valid): ${io.enq.canAccept}, ${Binary(Cat(firedDispatch))}\n")
  for (i <- 0 until RenameWidth) {
    val offset = if (i == 0) 0.U else PopCount(io.enq.needAlloc.take(i))
    val sqIdx = enqPtrExt(offset)
    val index = sqIdx.value
    when (io.enq.req(i).valid && io.enq.canAccept && !io.brqRedirect.valid) {
      uop(index) := io.enq.req(i).bits
      allocated(index) := true.B
      datavalid(index) := false.B
      writebacked(index) := false.B
      commited(index) := false.B
      pending(index) := false.B
    }
    io.enq.resp(i) := sqIdx
  }

  when (Cat(firedDispatch).orR && io.enq.canAccept && !io.brqRedirect.valid) {
    val enqNumber = PopCount(firedDispatch)
    enqPtrExt := VecInit(enqPtrExt.map(_ + enqNumber))
    XSInfo("dispatched %d insts to sq\n", enqNumber)
  }

  /**
    * Writeback store from store units
    *
    * Most store instructions writeback to regfile in the previous cycle.
    * However,
    *   (1) For an mmio instruction with exceptions, we need to mark it as datavalid
    * (in this way it will trigger an exception when it reaches ROB's head)
    * instead of pending to avoid sending them to lower level.
    *   (2) For an mmio instruction without exceptions, we mark it as pending.
    * When the instruction reaches ROB's head, StoreQueue sends it to uncache channel.
    * Upon receiving the response, StoreQueue writes back the instruction 
    * through arbiter with store units. It will later commit as normal.
    */
  for (i <- 0 until StorePipelineWidth) {
    dataModule.io.wb(i).wen := false.B
    when(io.storeIn(i).fire()) {
      val stWbIndex = io.storeIn(i).bits.uop.sqIdx.value
      val hasException = io.storeIn(i).bits.uop.cf.exceptionVec.asUInt.orR
      val hasWritebacked = !io.storeIn(i).bits.mmio || hasException
      datavalid(stWbIndex) := hasWritebacked
      writebacked(stWbIndex) := hasWritebacked
      pending(stWbIndex) := !hasWritebacked // valid mmio require

      val storeWbData = Wire(new LsqEntry)
      storeWbData := DontCare
      storeWbData.paddr := io.storeIn(i).bits.paddr
      storeWbData.vaddr := io.storeIn(i).bits.vaddr
      storeWbData.mask := io.storeIn(i).bits.mask
      storeWbData.data := io.storeIn(i).bits.data
      storeWbData.mmio := io.storeIn(i).bits.mmio
      storeWbData.exception := io.storeIn(i).bits.uop.cf.exceptionVec.asUInt

      dataModule.io.wbWrite(i, stWbIndex, storeWbData)
      dataModule.io.wb(i).wen := true.B

      XSInfo("store write to sq idx %d pc 0x%x vaddr %x paddr %x data %x mmio %x roll %x exc %x\n",
        io.storeIn(i).bits.uop.sqIdx.value,
        io.storeIn(i).bits.uop.cf.pc,
        io.storeIn(i).bits.vaddr,
        io.storeIn(i).bits.paddr,
        io.storeIn(i).bits.data,
        io.storeIn(i).bits.mmio,
        io.storeIn(i).bits.rollback,
        io.storeIn(i).bits.uop.cf.exceptionVec.asUInt
        )
    }
  }

  /**
    * load forward query
    *
    * Check store queue for instructions that is older than the load.
    * The response will be valid at the next cycle after req.
    */
  // check over all lq entries and forward data from the first matched store
  for (i <- 0 until LoadPipelineWidth) {
    io.forward(i).forwardMask := 0.U(8.W).asBools
    io.forward(i).forwardData := DontCare

    // Compare deqPtr (deqPtr) and forward.sqIdx, we have two cases:
    // (1) if they have the same flag, we need to check range(tail, sqIdx)
    // (2) if they have different flags, we need to check range(tail, LoadQueueSize) and range(0, sqIdx)
    // Forward1: Mux(same_flag, range(tail, sqIdx), range(tail, LoadQueueSize))
    // Forward2: Mux(same_flag, 0.U,                   range(0, sqIdx)    )
    // i.e. forward1 is the target entries with the same flag bits and forward2 otherwise
    val differentFlag = deqPtrExt(0).flag =/= io.forward(i).sqIdx.flag
    val forwardMask = UIntToMask(io.forward(i).sqIdx.value, StoreQueueSize)
    val storeWritebackedVec = WireInit(VecInit(Seq.fill(StoreQueueSize)(false.B)))
    for (j <- 0 until StoreQueueSize) {
      storeWritebackedVec(j) := datavalid(j) && allocated(j) // all datavalid terms need to be checked
    }
    val needForward1 = Mux(differentFlag, ~tailMask, tailMask ^ forwardMask) & storeWritebackedVec.asUInt
    val needForward2 = Mux(differentFlag, forwardMask, 0.U(StoreQueueSize.W)) & storeWritebackedVec.asUInt

    XSDebug(p"$i f1 ${Binary(needForward1)} f2 ${Binary(needForward2)} " +
      p"sqIdx ${io.forward(i).sqIdx} pa ${Hexadecimal(io.forward(i).paddr)}\n"
    )

    // do real fwd query
    dataModule.io.forwardQuery(
      channel = i,
      paddr = io.forward(i).paddr,
      needForward1 = needForward1,
      needForward2 = needForward2
    )

    io.forward(i).forwardMask := dataModule.io.forward(i).forwardMask
    io.forward(i).forwardData := dataModule.io.forward(i).forwardData
<<<<<<< HEAD
  })

  // When store commited, mark it as commited (will not be influenced by redirect),
  (0 until CommitWidth).map(i => {
    when(storeCommit(i)) {
      commited(mcommitIdx(i)) := true.B
      XSDebug("store commit %d: idx %d %x\n", i.U, mcommitIdx(i), uop(mcommitIdx(i)).cf.pc)
    }
  })

  (0 until 2).map(i => {
    val ptr = (deqPtrExt + i.U).value
    val mmio = dataModule.io.rdata(ptr).mmio
    io.sbuffer(i).valid := allocated(ptr) && commited(ptr) && !mmio
    io.sbuffer(i).bits.cmd  := MemoryOpConstants.M_XWR
    io.sbuffer(i).bits.addr := dataModule.io.rdata(ptr).paddr
    io.sbuffer(i).bits.data := dataModule.io.rdata(ptr).data
    io.sbuffer(i).bits.mask := dataModule.io.rdata(ptr).mask
    io.sbuffer(i).bits.meta          := DontCare
    io.sbuffer(i).bits.meta.tlb_miss := false.B
    io.sbuffer(i).bits.meta.uop      := DontCare
    io.sbuffer(i).bits.meta.mmio     := mmio
    io.sbuffer(i).bits.meta.mask     := dataModule.io.rdata(ptr).mask

    when(io.sbuffer(i).fire()) {
      allocated(ptr) := false.B
      XSDebug("sbuffer "+i+" fire: ptr %d\n", ptr)
    }
  })

  if(!env.FPGAPlatform) {
    val storeCommit = PopCount(io.sbuffer.map(_.fire()))
    val waddr = VecInit(io.sbuffer.map(req => SignExt(req.bits.addr, 64)))
    val wdata = VecInit(io.sbuffer.map(req => req.bits.data & MaskExpand(req.bits.mask)))
    val wmask = VecInit(io.sbuffer.map(_.bits.mask))

    ExcitingUtils.addSource(RegNext(storeCommit), "difftestStoreCommit", ExcitingUtils.Debug)
    ExcitingUtils.addSource(RegNext(waddr), "difftestStoreAddr", ExcitingUtils.Debug)
    ExcitingUtils.addSource(RegNext(wdata), "difftestStoreData", ExcitingUtils.Debug)
    ExcitingUtils.addSource(RegNext(wmask), "difftestStoreMask", ExcitingUtils.Debug)
  }

  // Memory mapped IO / other uncached operations
=======
  }
>>>>>>> 5d88c099

  /**
    * Memory mapped IO / other uncached operations
    *
    * States:
    * (1) writeback from store units: mark as pending
    * (2) when they reach ROB's head, they can be sent to uncache channel
    * (3) response from uncache channel: mark as datavalid
    * (4) writeback to ROB (and other units): mark as writebacked
    * (5) ROB commits the instruction: same as normal instructions
    */
  //(2) when they reach ROB's head, they can be sent to uncache channel
  val commitType = io.commits.uop(0).ctrl.commitType
  io.uncache.req.valid := pending(deqPtr) && allocated(deqPtr) &&
    commitType === CommitType.STORE &&
    io.roqDeqPtr === uop(deqPtr).roqIdx &&
    !io.commits.isWalk

  io.uncache.req.bits.cmd  := MemoryOpConstants.M_XWR
  io.uncache.req.bits.addr := dataModule.io.rdata(deqPtr).paddr
  io.uncache.req.bits.data := dataModule.io.rdata(deqPtr).data
  io.uncache.req.bits.mask := dataModule.io.rdata(deqPtr).mask

  io.uncache.req.bits.meta.id       := DontCare // TODO: // FIXME
  io.uncache.req.bits.meta.vaddr    := DontCare
  io.uncache.req.bits.meta.paddr    := dataModule.io.rdata(deqPtr).paddr
  io.uncache.req.bits.meta.uop      := uop(deqPtr)
  io.uncache.req.bits.meta.mmio     := true.B
  io.uncache.req.bits.meta.tlb_miss := false.B
  io.uncache.req.bits.meta.mask     := dataModule.io.rdata(deqPtr).mask
  io.uncache.req.bits.meta.replay   := false.B

  when(io.uncache.req.fire()){
    pending(deqPtr) := false.B

    XSDebug(
      p"uncache req: pc ${Hexadecimal(uop(deqPtr).cf.pc)} " +
      p"addr ${Hexadecimal(io.uncache.req.bits.addr)} " +
      p"data ${Hexadecimal(io.uncache.req.bits.data)} " +
      p"op ${Hexadecimal(io.uncache.req.bits.cmd)} " +
      p"mask ${Hexadecimal(io.uncache.req.bits.mask)}\n"
    )
  }

  // (3) response from uncache channel: mark as datavalid
  io.uncache.resp.ready := true.B
  when (io.uncache.resp.fire()) {
    datavalid(deqPtr) := true.B
  }

  // (4) writeback to ROB (and other units): mark as writebacked
  io.mmioStout.valid := allocated(deqPtr) && datavalid(deqPtr) && !writebacked(deqPtr)
  io.mmioStout.bits.uop := uop(deqPtr)
  io.mmioStout.bits.uop.sqIdx := deqPtrExt(0)
  io.mmioStout.bits.uop.cf.exceptionVec := dataModule.io.rdata(deqPtr).exception.asBools
  io.mmioStout.bits.data := dataModule.io.rdata(deqPtr).data
  io.mmioStout.bits.redirectValid := false.B
  io.mmioStout.bits.redirect := DontCare
  io.mmioStout.bits.brUpdate := DontCare
  io.mmioStout.bits.debug.isMMIO := true.B
  io.mmioStout.bits.fflags := DontCare
  when (io.mmioStout.fire()) {
    writebacked(deqPtr) := true.B
    allocated(deqPtr) := false.B
    deqPtrExt := VecInit(deqPtrExt.map(_ + 1.U))
  }

  /**
    * ROB commits store instructions (mark them as commited)
    *
    * (1) When store commits, mark it as commited.
    * (2) They will not be cancelled and can be sent to lower level.
    */
  for (i <- 0 until CommitWidth) {
    val storeCommit = !io.commits.isWalk && io.commits.valid(i) && io.commits.uop(i).ctrl.commitType === CommitType.STORE
    when (storeCommit) {
      commited(io.commits.uop(i).sqIdx.value) := true.B
      XSDebug("store commit %d: idx %d %x\n", i.U, io.commits.uop(i).sqIdx.value, io.commits.uop(i).cf.pc)
    }
  }

  // Commited stores will not be cancelled and can be sent to lower level.
  // remove retired insts from sq, add retired store to sbuffer
  for (i <- 0 until StorePipelineWidth) {
    val ptr = deqPtrExt(i).value
    val mmio = dataModule.io.rdata(ptr).mmio
    io.sbuffer(i).valid := allocated(ptr) && commited(ptr) && !mmio
    io.sbuffer(i).bits.cmd  := MemoryOpConstants.M_XWR
    io.sbuffer(i).bits.addr := dataModule.io.rdata(ptr).paddr
    io.sbuffer(i).bits.data := dataModule.io.rdata(ptr).data
    io.sbuffer(i).bits.mask := dataModule.io.rdata(ptr).mask
    io.sbuffer(i).bits.meta          := DontCare
    io.sbuffer(i).bits.meta.tlb_miss := false.B
    io.sbuffer(i).bits.meta.uop      := DontCare
    io.sbuffer(i).bits.meta.mmio     := mmio
    io.sbuffer(i).bits.meta.mask     := dataModule.io.rdata(ptr).mask

    when (io.sbuffer(i).fire()) {
      allocated(ptr) := false.B
      XSDebug("sbuffer "+i+" fire: ptr %d\n", ptr)
    }
  }
  // note that sbuffer will not accept req(1) if req(0) is not accepted.
  when (Cat(io.sbuffer.map(_.fire())).orR) {
    val stepForward = Mux(io.sbuffer(1).fire(), 2.U, 1.U)
    deqPtrExt := VecInit(deqPtrExt.map(_ + stepForward))
    when (io.sbuffer(1).fire()) {
      assert(io.sbuffer(0).fire())
    }
  }

  // Read vaddr for mem exception
  io.exceptionAddr.vaddr := dataModule.io.rdata(io.exceptionAddr.lsIdx.sqIdx.value).vaddr

  // misprediction recovery / exception redirect
  // invalidate sq term using robIdx
  val needCancel = Wire(Vec(StoreQueueSize, Bool()))
  for (i <- 0 until StoreQueueSize) {
    needCancel(i) := uop(i).roqIdx.needFlush(io.brqRedirect) && allocated(i) && !commited(i)
    when (needCancel(i)) {
        allocated(i) := false.B
    }
  }
  // we recover the pointers in the next cycle after redirect
  val lastCycleRedirectValid = RegNext(io.brqRedirect.valid)
  val needCancelCount = PopCount(RegNext(needCancel))
  when (lastCycleRedirectValid) {
    enqPtrExt := VecInit(enqPtrExt.map(_ - needCancelCount))
  }

  // debug info
  XSDebug("enqPtrExt %d:%d deqPtrExt %d:%d\n", enqPtrExt(0).flag, enqPtr, deqPtrExt(0).flag, deqPtr)

  def PrintFlag(flag: Bool, name: String): Unit = {
    when(flag) {
      XSDebug(false, true.B, name)
    }.otherwise {
      XSDebug(false, true.B, " ")
    }
  }

  for (i <- 0 until StoreQueueSize) {
    if (i % 4 == 0) XSDebug("")
    XSDebug(false, true.B, "%x [%x] ", uop(i).cf.pc, dataModule.io.rdata(i).paddr)
    PrintFlag(allocated(i), "a")
    PrintFlag(allocated(i) && datavalid(i), "v")
    PrintFlag(allocated(i) && writebacked(i), "w")
    PrintFlag(allocated(i) && commited(i), "c")
    PrintFlag(allocated(i) && pending(i), "p")
    XSDebug(false, true.B, " ")
    if (i % 4 == 3 || i == StoreQueueSize - 1) XSDebug(false, true.B, "\n")
  }

}<|MERGE_RESOLUTION|>--- conflicted
+++ resolved
@@ -181,53 +181,7 @@
 
     io.forward(i).forwardMask := dataModule.io.forward(i).forwardMask
     io.forward(i).forwardData := dataModule.io.forward(i).forwardData
-<<<<<<< HEAD
-  })
-
-  // When store commited, mark it as commited (will not be influenced by redirect),
-  (0 until CommitWidth).map(i => {
-    when(storeCommit(i)) {
-      commited(mcommitIdx(i)) := true.B
-      XSDebug("store commit %d: idx %d %x\n", i.U, mcommitIdx(i), uop(mcommitIdx(i)).cf.pc)
-    }
-  })
-
-  (0 until 2).map(i => {
-    val ptr = (deqPtrExt + i.U).value
-    val mmio = dataModule.io.rdata(ptr).mmio
-    io.sbuffer(i).valid := allocated(ptr) && commited(ptr) && !mmio
-    io.sbuffer(i).bits.cmd  := MemoryOpConstants.M_XWR
-    io.sbuffer(i).bits.addr := dataModule.io.rdata(ptr).paddr
-    io.sbuffer(i).bits.data := dataModule.io.rdata(ptr).data
-    io.sbuffer(i).bits.mask := dataModule.io.rdata(ptr).mask
-    io.sbuffer(i).bits.meta          := DontCare
-    io.sbuffer(i).bits.meta.tlb_miss := false.B
-    io.sbuffer(i).bits.meta.uop      := DontCare
-    io.sbuffer(i).bits.meta.mmio     := mmio
-    io.sbuffer(i).bits.meta.mask     := dataModule.io.rdata(ptr).mask
-
-    when(io.sbuffer(i).fire()) {
-      allocated(ptr) := false.B
-      XSDebug("sbuffer "+i+" fire: ptr %d\n", ptr)
-    }
-  })
-
-  if(!env.FPGAPlatform) {
-    val storeCommit = PopCount(io.sbuffer.map(_.fire()))
-    val waddr = VecInit(io.sbuffer.map(req => SignExt(req.bits.addr, 64)))
-    val wdata = VecInit(io.sbuffer.map(req => req.bits.data & MaskExpand(req.bits.mask)))
-    val wmask = VecInit(io.sbuffer.map(_.bits.mask))
-
-    ExcitingUtils.addSource(RegNext(storeCommit), "difftestStoreCommit", ExcitingUtils.Debug)
-    ExcitingUtils.addSource(RegNext(waddr), "difftestStoreAddr", ExcitingUtils.Debug)
-    ExcitingUtils.addSource(RegNext(wdata), "difftestStoreData", ExcitingUtils.Debug)
-    ExcitingUtils.addSource(RegNext(wmask), "difftestStoreMask", ExcitingUtils.Debug)
-  }
-
-  // Memory mapped IO / other uncached operations
-=======
-  }
->>>>>>> 5d88c099
+  }
 
   /**
     * Memory mapped IO / other uncached operations
