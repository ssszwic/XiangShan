/***************************************************************************************
* Copyright (c) 2020-2021 Institute of Computing Technology, Chinese Academy of Sciences
* Copyright (c) 2020-2021 Peng Cheng Laboratory
*
* XiangShan is licensed under Mulan PSL v2.
* You can use this software according to the terms and conditions of the Mulan PSL v2.
* You may obtain a copy of Mulan PSL v2 at:
*          http://license.coscl.org.cn/MulanPSL2
*
* THIS SOFTWARE IS PROVIDED ON AN "AS IS" BASIS, WITHOUT WARRANTIES OF ANY KIND,
* EITHER EXPRESS OR IMPLIED, INCLUDING BUT NOT LIMITED TO NON-INFRINGEMENT,
* MERCHANTABILITY OR FIT FOR A PARTICULAR PURPOSE.
*
* See the Mulan PSL v2 for more details.
***************************************************************************************/

package xiangshan.mem

import org.chipsalliance.cde.config.Parameters
import chisel3._
import chisel3.util._
import utils._
import utility._
import xiangshan._
import xiangshan.backend.Bundles.{DynInst, MemExuOutput}
import xiangshan.cache._
<<<<<<< HEAD
import xiangshan.cache.{DCacheLineIO, DCacheWordIO, MemoryOpConstants}
import xiangshan.cache.mmu.TlbRequestIO
=======
import xiangshan.cache.{DCacheWordIO, DCacheLineIO, MemoryOpConstants}
import xiangshan.cache.mmu.{TlbRequestIO, TlbHintIO}
>>>>>>> 67a03ae6
import xiangshan.mem._
import xiangshan.backend._
import xiangshan.backend.rob.RobLsqIO

class ExceptionAddrIO(implicit p: Parameters) extends XSBundle {
  val isStore = Input(Bool())
  val vaddr = Output(UInt(VAddrBits.W))
}

class FwdEntry extends Bundle {
  val validFast = Bool() // validFast is generated the same cycle with query
  val valid = Bool() // valid is generated 1 cycle after query request
  val data = UInt(8.W) // data is generated 1 cycle after query request
}

// inflight miss block reqs
class InflightBlockInfo(implicit p: Parameters) extends XSBundle {
  val block_addr = UInt(PAddrBits.W)
  val valid = Bool()
}

class LsqEnqIO(implicit p: Parameters) extends MemBlockBundle {
  val canAccept = Output(Bool())
  val needAlloc = Vec(LSQEnqWidth, Input(UInt(2.W)))
  val req       = Vec(LSQEnqWidth, Flipped(ValidIO(new DynInst)))
  val resp      = Vec(LSQEnqWidth, Output(new LSIdx))
}

// Load / Store Queue Wrapper for XiangShan Out of Order LSU
class LsqWrapper(implicit p: Parameters) extends XSModule with HasDCacheParameters with HasPerfEvents {
  val io = IO(new Bundle() {
    val hartId = Input(UInt(8.W))
    val brqRedirect = Flipped(ValidIO(new Redirect))
    val enq = new LsqEnqIO
    val ldu = new Bundle() {
        val stld_nuke_query = Vec(LoadPipelineWidth, Flipped(new LoadNukeQueryIO)) // from load_s2
        val ldld_nuke_query = Vec(LoadPipelineWidth, Flipped(new LoadNukeQueryIO)) // from load_s2
        val ldin = Vec(LoadPipelineWidth, Flipped(Decoupled(new LqWriteBundle))) // from load_s3
    }
    val sta = new Bundle() {
      val storeMaskIn = Vec(StorePipelineWidth, Flipped(Valid(new StoreMaskBundle))) // from store_s0, store mask, send to sq from rs
      val storeAddrIn = Vec(StorePipelineWidth, Flipped(Valid(new LsPipelineBundle))) // from store_s1
      val storeAddrInRe = Vec(StorePipelineWidth, Input(new LsPipelineBundle())) // from store_s2
      val vecStoreAddrIn = Vec(StorePipelineWidth, Flipped(Valid(new LsPipelineBundle)))
    }
    val std = new Bundle() {
      val storeDataIn = Vec(StorePipelineWidth, Flipped(Valid(new MemExuOutput))) // from store_s0, store data, send to sq from rs
    }
    val ldout = Vec(LoadPipelineWidth, DecoupledIO(new MemExuOutput))
    val ld_raw_data = Vec(LoadPipelineWidth, Output(new LoadDataFromLQBundle))
    val replay = Vec(LoadPipelineWidth, Decoupled(new LsPipelineBundle))
    val sbuffer = Vec(EnsbufferWidth, Decoupled(new DCacheWordReqWithVaddrAndPfFlag))
    val forward = Vec(LoadPipelineWidth, Flipped(new PipeLoadForwardQueryIO))
    val rob = Flipped(new RobLsqIO)
    val nuke_rollback = Output(Valid(new Redirect))
    val nack_rollback = Output(Valid(new Redirect))
    val release = Flipped(Valid(new Release))
    val refill = Flipped(Valid(new Refill))
    val tl_d_channel  = Input(new DcacheToLduForwardIO)
    val uncacheOutstanding = Input(Bool())
    val uncache = new UncacheWordIO
    val mmioStout = DecoupledIO(new MemExuOutput) // writeback uncached store
    val sqEmpty = Output(Bool())
    val lq_rep_full = Output(Bool())
    val sqFull = Output(Bool())
    val lqFull = Output(Bool())
    val sqCancelCnt = Output(UInt(log2Up(StoreQueueSize+1).W))
    val lqCancelCnt = Output(UInt(log2Up(VirtualLoadQueueSize+1).W))
    val lqDeq = Output(UInt(log2Up(CommitWidth + 1).W))
    val sqDeq = Output(UInt(log2Ceil(EnsbufferWidth + 1).W))
    val lqCanAccept = Output(Bool())
    val sqCanAccept = Output(Bool())
    val lqDeqPtr = Output(new LqPtr)
    val sqDeqPtr = Output(new SqPtr)
    val exceptionAddr = new ExceptionAddrIO
    val issuePtrExt = Output(new SqPtr)
    val l2_hint = Input(Valid(new L2ToL1Hint()))
    val tlb_hint = Flipped(new TlbHintIO)
    val force_write = Output(Bool())
    val lqEmpty = Output(Bool())

    // vector
    val vecWriteback = Flipped(ValidIO(new MemExuOutput(isVector = true)))
    val vecStoreRetire = Flipped(ValidIO(new SqPtr))

    // top-down
    val debugTopDown = new LoadQueueTopDownIO
  })

  val loadQueue = Module(new LoadQueue)
  val storeQueue = Module(new StoreQueue)

  storeQueue.io.hartId := io.hartId
  storeQueue.io.uncacheOutstanding := io.uncacheOutstanding


  dontTouch(loadQueue.io.tlbReplayDelayCycleCtrl)
  // Todo: imm
  val tlbReplayDelayCycleCtrl = WireInit(VecInit(Seq(14.U(ReSelectLen.W), 0.U(ReSelectLen.W), 125.U(ReSelectLen.W), 0.U(ReSelectLen.W))))
  loadQueue.io.tlbReplayDelayCycleCtrl := tlbReplayDelayCycleCtrl

  // io.enq logic
  // LSQ: send out canAccept when both load queue and store queue are ready
  // Dispatch: send instructions to LSQ only when they are ready
  io.enq.canAccept := loadQueue.io.enq.canAccept && storeQueue.io.enq.canAccept
  io.lqCanAccept := loadQueue.io.enq.canAccept
  io.sqCanAccept := storeQueue.io.enq.canAccept
  loadQueue.io.enq.sqCanAccept := storeQueue.io.enq.canAccept
  storeQueue.io.enq.lqCanAccept := loadQueue.io.enq.canAccept
  io.lqDeqPtr := loadQueue.io.lqDeqPtr
  io.sqDeqPtr := storeQueue.io.sqDeqPtr
  for (i <- io.enq.req.indices) {
    loadQueue.io.enq.needAlloc(i)      := io.enq.needAlloc(i)(0)
    loadQueue.io.enq.req(i).valid      := io.enq.needAlloc(i)(0) && io.enq.req(i).valid
    loadQueue.io.enq.req(i).bits       := io.enq.req(i).bits
    loadQueue.io.enq.req(i).bits.sqIdx := storeQueue.io.enq.resp(i)

    storeQueue.io.enq.needAlloc(i)      := io.enq.needAlloc(i)(1)
    storeQueue.io.enq.req(i).valid      := io.enq.needAlloc(i)(1) && io.enq.req(i).valid
    storeQueue.io.enq.req(i).bits       := io.enq.req(i).bits
    storeQueue.io.enq.req(i).bits       := io.enq.req(i).bits
    storeQueue.io.enq.req(i).bits.lqIdx := loadQueue.io.enq.resp(i)

    io.enq.resp(i).lqIdx := loadQueue.io.enq.resp(i)
    io.enq.resp(i).sqIdx := storeQueue.io.enq.resp(i)
  }

  // store queue wiring
  storeQueue.io.brqRedirect <> io.brqRedirect
  storeQueue.io.storeAddrIn <> io.sta.storeAddrIn // from store_s1
  storeQueue.io.storeAddrInRe <> io.sta.storeAddrInRe // from store_s2
  storeQueue.io.storeDataIn <> io.std.storeDataIn // from store_s0
  storeQueue.io.storeMaskIn <> io.sta.storeMaskIn // from store_s0
  storeQueue.io.sbuffer     <> io.sbuffer
  storeQueue.io.mmioStout   <> io.mmioStout
  storeQueue.io.rob         <> io.rob
  storeQueue.io.exceptionAddr.isStore := DontCare
  storeQueue.io.sqCancelCnt <> io.sqCancelCnt
  storeQueue.io.sqDeq       <> io.sqDeq
  storeQueue.io.sqEmpty     <> io.sqEmpty
  storeQueue.io.sqFull      <> io.sqFull
  storeQueue.io.forward     <> io.forward // overlap forwardMask & forwardData, DO NOT CHANGE SEQUENCE
  storeQueue.io.force_write <> io.force_write
  storeQueue.io.vecStoreRetire <> io.vecStoreRetire

  /* <------- DANGEROUS: Don't change sequence here ! -------> */

  //  load queue wiring
  loadQueue.io.redirect            <> io.brqRedirect
  loadQueue.io.ldu                 <> io.ldu
  loadQueue.io.ldout               <> io.ldout
  loadQueue.io.ld_raw_data         <> io.ld_raw_data
  loadQueue.io.rob                 <> io.rob
  loadQueue.io.nuke_rollback       <> io.nuke_rollback
  loadQueue.io.nack_rollback       <> io.nack_rollback
  loadQueue.io.replay              <> io.replay
  loadQueue.io.refill              <> io.refill
  loadQueue.io.tl_d_channel        <> io.tl_d_channel
  loadQueue.io.release             <> io.release
  loadQueue.io.exceptionAddr.isStore := DontCare
  loadQueue.io.lqCancelCnt         <> io.lqCancelCnt
  loadQueue.io.sq.stAddrReadySqPtr <> storeQueue.io.stAddrReadySqPtr
  loadQueue.io.sq.stAddrReadyVec   <> storeQueue.io.stAddrReadyVec
  loadQueue.io.sq.stDataReadySqPtr <> storeQueue.io.stDataReadySqPtr
  loadQueue.io.sq.stDataReadyVec   <> storeQueue.io.stDataReadyVec
  loadQueue.io.sq.stIssuePtr       <> storeQueue.io.stIssuePtr
  loadQueue.io.sq.sqEmpty          <> storeQueue.io.sqEmpty
  loadQueue.io.sta.storeAddrIn     <> io.sta.storeAddrIn // store_s1
  loadQueue.io.sta.vecStoreAddrIn  <> io.sta.vecStoreAddrIn // store_s1
  loadQueue.io.std.storeDataIn     <> io.std.storeDataIn // store_s0
  loadQueue.io.lqFull              <> io.lqFull
  loadQueue.io.lq_rep_full         <> io.lq_rep_full
  loadQueue.io.lqDeq               <> io.lqDeq
  loadQueue.io.l2_hint             <> io.l2_hint
  loadQueue.io.tlb_hint            <> io.tlb_hint
  loadQueue.io.lqEmpty             <> io.lqEmpty
  loadQueue.io.vecWriteback        <> io.vecWriteback

  // rob commits for lsq is delayed for two cycles, which causes the delayed update for deqPtr in lq/sq
  // s0: commit
  // s1:               exception find
  // s2:               exception triggered
  // s3: ptr updated & new address
  // address will be used at the next cycle after exception is triggered
  io.exceptionAddr.vaddr := Mux(RegNext(io.exceptionAddr.isStore), storeQueue.io.exceptionAddr.vaddr, loadQueue.io.exceptionAddr.vaddr)
  io.issuePtrExt := storeQueue.io.stAddrReadySqPtr

  // naive uncache arbiter
  val s_idle :: s_load :: s_store :: Nil = Enum(3)
  val pendingstate = RegInit(s_idle)

  switch(pendingstate){
    is(s_idle){
      when(io.uncache.req.fire && !io.uncacheOutstanding){
        pendingstate := Mux(loadQueue.io.uncache.req.valid, s_load,
                          Mux(io.uncacheOutstanding, s_idle, s_store))
      }
    }
    is(s_load){
      when(io.uncache.resp.fire){
        pendingstate := s_idle
      }
    }
    is(s_store){
      when(io.uncache.resp.fire){
        pendingstate := s_idle
      }
    }
  }

  loadQueue.io.uncache := DontCare
  storeQueue.io.uncache := DontCare
  loadQueue.io.uncache.req.ready := false.B
  storeQueue.io.uncache.req.ready := false.B
  loadQueue.io.uncache.resp.valid := false.B
  storeQueue.io.uncache.resp.valid := false.B
  when(loadQueue.io.uncache.req.valid){
    io.uncache.req <> loadQueue.io.uncache.req
  }.otherwise{
    io.uncache.req <> storeQueue.io.uncache.req
  }
  when (io.uncacheOutstanding) {
    io.uncache.resp <> loadQueue.io.uncache.resp
  } .otherwise {
    when(pendingstate === s_load){
      io.uncache.resp <> loadQueue.io.uncache.resp
    }.otherwise{
      io.uncache.resp <> storeQueue.io.uncache.resp
    }
  }

  loadQueue.io.debugTopDown <> io.debugTopDown

  assert(!(loadQueue.io.uncache.req.valid && storeQueue.io.uncache.req.valid))
  assert(!(loadQueue.io.uncache.resp.valid && storeQueue.io.uncache.resp.valid))
  when (!io.uncacheOutstanding) {
    assert(!((loadQueue.io.uncache.resp.valid || storeQueue.io.uncache.resp.valid) && pendingstate === s_idle))
  }


  val perfEvents = Seq(loadQueue, storeQueue).flatMap(_.getPerfEvents)
  generatePerfEvent()
}

class LsqEnqCtrl(implicit p: Parameters) extends XSModule {
  val io = IO(new Bundle {
    val redirect = Flipped(ValidIO(new Redirect))
    // to dispatch
    val enq = new LsqEnqIO
    // from `memBlock.io.lqDeq
    val lcommit = Input(UInt(log2Up(CommitWidth + 1).W))
    // from `memBlock.io.sqDeq`
    val scommit = Input(UInt(log2Ceil(EnsbufferWidth + 1).W))
    // from/tp lsq
    val lqCancelCnt = Input(UInt(log2Up(VirtualLoadQueueSize + 1).W))
    val sqCancelCnt = Input(UInt(log2Up(StoreQueueSize + 1).W))
    val enqLsq = Flipped(new LsqEnqIO)
  })

  val lqPtr = RegInit(0.U.asTypeOf(new LqPtr))
  val sqPtr = RegInit(0.U.asTypeOf(new SqPtr))
  val lqCounter = RegInit(VirtualLoadQueueSize.U(log2Up(VirtualLoadQueueSize + 1).W))
  val sqCounter = RegInit(StoreQueueSize.U(log2Up(StoreQueueSize + 1).W))
  val canAccept = RegInit(false.B)

  val loadEnqVec = io.enq.req.zip(io.enq.needAlloc).map(x => x._1.valid && x._2(0))
  val storeEnqVec = io.enq.req.zip(io.enq.needAlloc).map(x => x._1.valid && x._2(1))
  val loadEnqNumber = PopCount(loadEnqVec)
  val storeEnqNumber = PopCount(storeEnqVec)
  val isLastUopVec = io.enq.req.map(_.bits.lastUop)
  val lqAllocNumber = PopCount(loadEnqVec.zip(isLastUopVec).map(x => x._1 && x._2))
  val sqAllocNumber = PopCount(storeEnqVec.zip(isLastUopVec).map(x => x._1 && x._2))

  // How to update ptr and counter:
  // (1) by default, updated according to enq/commit
  // (2) when redirect and dispatch queue is empty, update according to lsq
  val t1_redirect = RegNext(io.redirect.valid)
  val t2_redirect = RegNext(t1_redirect)
  val t2_update = t2_redirect && !VecInit(io.enq.needAlloc.map(_.orR)).asUInt.orR
  val t3_update = RegNext(t2_update)
  val t3_lqCancelCnt = RegNext(io.lqCancelCnt)
  val t3_sqCancelCnt = RegNext(io.sqCancelCnt)
  when (t3_update) {
    lqPtr := lqPtr - t3_lqCancelCnt
    lqCounter := lqCounter + io.lcommit + t3_lqCancelCnt
    sqPtr := sqPtr - t3_sqCancelCnt
    sqCounter := sqCounter + io.scommit + t3_sqCancelCnt
  }.elsewhen (!io.redirect.valid && io.enq.canAccept) {
    lqPtr := lqPtr + lqAllocNumber
    lqCounter := lqCounter + io.lcommit - lqAllocNumber
    sqPtr := sqPtr + sqAllocNumber
    sqCounter := sqCounter + io.scommit - sqAllocNumber
  }.otherwise {
    lqCounter := lqCounter + io.lcommit
    sqCounter := sqCounter + io.scommit
  }


  val maxAllocate = backendParams.LdExuCnt max backendParams.StaExuCnt
  val ldCanAccept = lqCounter >= lqAllocNumber +& maxAllocate.U
  val sqCanAccept = sqCounter >= sqAllocNumber +& maxAllocate.U
  // It is possible that t3_update and enq are true at the same clock cycle.
  // For example, if redirect.valid lasts more than one clock cycle,
  // after the last redirect, new instructions may enter but previously redirect
  // has not been resolved (updated according to the cancel count from LSQ).
  // To solve the issue easily, we block enqueue when t3_update, which is RegNext(t2_update).
  io.enq.canAccept := RegNext(ldCanAccept && sqCanAccept && !t2_update)
  val lqOffset = Wire(Vec(io.enq.resp.length, UInt(log2Up(maxAllocate + 1).W)))
  val sqOffset = Wire(Vec(io.enq.resp.length, UInt(log2Up(maxAllocate + 1).W)))
  for ((resp, i) <- io.enq.resp.zipWithIndex) {
    lqOffset(i) := PopCount(io.enq.needAlloc.zip(isLastUopVec).take(i).map(x => x._1(0) && x._2))
    resp.lqIdx := lqPtr + lqOffset(i)
    sqOffset(i) := PopCount(io.enq.needAlloc.zip(isLastUopVec).take(i).map(x => x._1(1) && x._2))
    resp.sqIdx := sqPtr + sqOffset(i)
  }

  io.enqLsq.needAlloc := RegNext(VecInit(io.enq.needAlloc.zip(io.enq.req).map(x => x._1 & Fill(2, x._2.bits.lastUop))))
  io.enqLsq.req.zip(io.enq.req).zip(io.enq.resp).foreach{ case ((toLsq, enq), resp) =>
    val do_enq = enq.valid && !io.redirect.valid && io.enq.canAccept && enq.bits.lastUop
    toLsq.valid := RegNext(do_enq)
    toLsq.bits := RegEnable(enq.bits, do_enq)
    toLsq.bits.lqIdx := RegEnable(resp.lqIdx, do_enq)
    toLsq.bits.sqIdx := RegEnable(resp.sqIdx, do_enq)
  }

}<|MERGE_RESOLUTION|>--- conflicted
+++ resolved
@@ -24,13 +24,8 @@
 import xiangshan._
 import xiangshan.backend.Bundles.{DynInst, MemExuOutput}
 import xiangshan.cache._
-<<<<<<< HEAD
-import xiangshan.cache.{DCacheLineIO, DCacheWordIO, MemoryOpConstants}
-import xiangshan.cache.mmu.TlbRequestIO
-=======
 import xiangshan.cache.{DCacheWordIO, DCacheLineIO, MemoryOpConstants}
 import xiangshan.cache.mmu.{TlbRequestIO, TlbHintIO}
->>>>>>> 67a03ae6
 import xiangshan.mem._
 import xiangshan.backend._
 import xiangshan.backend.rob.RobLsqIO
@@ -106,6 +101,7 @@
     val lqDeqPtr = Output(new LqPtr)
     val sqDeqPtr = Output(new SqPtr)
     val exceptionAddr = new ExceptionAddrIO
+    val trigger = Vec(LoadPipelineWidth, new LqTriggerIO)
     val issuePtrExt = Output(new SqPtr)
     val l2_hint = Input(Valid(new L2ToL1Hint()))
     val tlb_hint = Flipped(new TlbHintIO)
@@ -190,6 +186,7 @@
   loadQueue.io.refill              <> io.refill
   loadQueue.io.tl_d_channel        <> io.tl_d_channel
   loadQueue.io.release             <> io.release
+  loadQueue.io.trigger             <> io.trigger
   loadQueue.io.exceptionAddr.isStore := DontCare
   loadQueue.io.lqCancelCnt         <> io.lqCancelCnt
   loadQueue.io.sq.stAddrReadySqPtr <> storeQueue.io.stAddrReadySqPtr
