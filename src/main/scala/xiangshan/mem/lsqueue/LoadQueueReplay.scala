--- conflicted
+++ resolved
@@ -491,13 +491,8 @@
     val s1_cancel = uop(s1_oldestSel(i).bits).robIdx.needFlush(io.redirect) ||
                     uop(s1_oldestSel(i).bits).robIdx.needFlush(RegNext(io.redirect))
     val s1_oldestSelV = s1_oldestSel(i).valid && !s1_cancel
-<<<<<<< HEAD
     s1_can_go(i)          := replayCanFire(i) && (!s2_oldestSel(i).valid || replay_req(i).fire) || s2_cancelReplay(i)
-    s2_oldestSel(i).valid := RegEnable(Mux(s1_can_go(i), s1_oldestSelV, false.B), (s1_can_go(i) || replay_req(i).fire))
-=======
-    s1_can_go(i)          := replayCanFire(i) && (!s2_oldestSel(i).valid || io.replay(i).fire) || s2_cancelReplay(i)
-    s2_oldestSel(i).valid := RegEnable(Mux(s1_can_go(i), s1_oldestSelV, false.B), false.B, (s1_can_go(i) || io.replay(i).fire))
->>>>>>> f541b46c
+    s2_oldestSel(i).valid := RegEnable(Mux(s1_can_go(i), s1_oldestSelV, false.B), false.B, (s1_can_go(i) || replay_req(i).fire))
     s2_oldestSel(i).bits  := RegEnable(s1_oldestSel(i).bits, s1_can_go(i))
 
     vaddrModule.io.ren(i) := s1_oldestSel(i).valid && s1_can_go(i)
