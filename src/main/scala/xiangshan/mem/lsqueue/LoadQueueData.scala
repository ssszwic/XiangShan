/***************************************************************************************
* Copyright (c) 2020-2021 Institute of Computing Technology, Chinese Academy of Sciences
* Copyright (c) 2020-2021 Peng Cheng Laboratory
*
* XiangShan is licensed under Mulan PSL v2.
* You can use this software according to the terms and conditions of the Mulan PSL v2.
* You may obtain a copy of Mulan PSL v2 at:
*          http://license.coscl.org.cn/MulanPSL2
*
* THIS SOFTWARE IS PROVIDED ON AN "AS IS" BASIS, WITHOUT WARRANTIES OF ANY KIND,
* EITHER EXPRESS OR IMPLIED, INCLUDING BUT NOT LIMITED TO NON-INFRINGEMENT,
* MERCHANTABILITY OR FIT FOR A PARTICULAR PURPOSE.
*
* See the Mulan PSL v2 for more details.
***************************************************************************************/

package xiangshan.mem

import chipsalliance.rocketchip.config.Parameters
import chisel3._
import chisel3.util._
import utils._
import xiangshan._
import xiangshan.cache._
import xiangshan.cache.{DCacheWordIO, DCacheLineIO, MemoryOpConstants}
import xiangshan.mem._
import xiangshan.backend.rob.RobPtr

class LQDataEntry(implicit p: Parameters) extends XSBundle {
  // val vaddr = UInt(VAddrBits.W)
  val paddr = UInt(PAddrBits.W)
  val mask = UInt(8.W)
  val data = UInt(XLEN.W)
  val fwdMask = Vec(8, Bool())
}

// Data module define
// These data modules are like SyncDataModuleTemplate, but support cam-like ops
class LQPaddrModule(numEntries: Int, numRead: Int, numWrite: Int)(implicit p: Parameters) extends XSModule with HasDCacheParameters {
  val io = IO(new Bundle {
    val raddr = Input(Vec(numRead, UInt(log2Up(numEntries).W)))
    val rdata = Output(Vec(numRead, UInt((PAddrBits).W)))
    val wen   = Input(Vec(numWrite, Bool()))
    val waddr = Input(Vec(numWrite, UInt(log2Up(numEntries).W)))
    val wdata = Input(Vec(numWrite, UInt((PAddrBits).W)))
    val violationMdata = Input(Vec(StorePipelineWidth, UInt((PAddrBits).W)))
    val violationMmask = Output(Vec(StorePipelineWidth, Vec(numEntries, Bool())))
    val releaseMdata = Input(Vec(LoadPipelineWidth, UInt((PAddrBits).W)))
    val releaseMmask = Output(Vec(LoadPipelineWidth, Vec(numEntries, Bool())))
    val refillMdata = Input(UInt((PAddrBits).W))
    val refillMmask = Output(Vec(numEntries, Bool()))
  })

  val data = Reg(Vec(numEntries, UInt((PAddrBits).W)))

  // read ports
  for (i <- 0 until numRead) {
    io.rdata(i) := data(RegNext(io.raddr(i)))
  }

  // below is the write ports (with priorities)
  for (i <- 0 until numWrite) {
    when (io.wen(i)) {
      data(io.waddr(i)) := io.wdata(i)
    }
  }

  // content addressed match
  for (i <- 0 until StorePipelineWidth) {
    for (j <- 0 until numEntries) {
      io.violationMmask(i)(j) := io.violationMdata(i)(PAddrBits-1, DCacheIndexOffset) === data(j)(PAddrBits-1, DCacheIndexOffset)
    }
  }
  for (i <- 0 until LoadPipelineWidth) {
    for (j <- 0 until numEntries) {
      io.releaseMmask(i)(j) := io.releaseMdata(i)(PAddrBits-1, DCacheTagOffset) === data(j)(PAddrBits-1, DCacheTagOffset)
    }
  }

  for (j <- 0 until numEntries) {
    io.refillMmask(j) := get_refill_addr(io.refillMdata) === get_refill_addr(data(j))
  }

  // DataModuleTemplate should not be used when there're any write conflicts
  for (i <- 0 until numWrite) {
    for (j <- i+1 until numWrite) {
      assert(!(io.wen(i) && io.wen(j) && io.waddr(i) === io.waddr(j)))
    }
  }
}

class MaskModule(numEntries: Int, numRead: Int, numWrite: Int)(implicit p: Parameters) extends XSModule {
  val io = IO(new Bundle {
    val raddr = Input(Vec(numRead, UInt(log2Up(numEntries).W)))
    val rdata = Output(Vec(numRead, UInt(8.W)))
    val wen   = Input(Vec(numWrite, Bool()))
    val waddr = Input(Vec(numWrite, UInt(log2Up(numEntries).W)))
    val wdata = Input(Vec(numWrite, UInt(8.W)))
    val violationMdata = Input(Vec(StorePipelineWidth, UInt((PAddrBits).W)))
    val violationMmask = Output(Vec(StorePipelineWidth, Vec(numEntries, Bool())))
  })

  val data = Reg(Vec(numEntries, UInt(8.W)))

  // read ports
  for (i <- 0 until numRead) {
    io.rdata(i) := data(RegNext(io.raddr(i)))
  }

  // below is the write ports (with priorities)
  for (i <- 0 until numWrite) {
    when (io.wen(i)) {
      data(io.waddr(i)) := io.wdata(i)
    }
  }

  // content addressed match
  for (i <- 0 until StorePipelineWidth) {
    for (j <- 0 until numEntries) {
      io.violationMmask(i)(j) := (io.violationMdata(i) & data(j)).orR
    }
  }

  // DataModuleTemplate should not be used when there're any write conflicts
  for (i <- 0 until numWrite) {
    for (j <- i+1 until numWrite) {
      assert(!(io.wen(i) && io.wen(j) && io.waddr(i) === io.waddr(j)))
    }
  }
}

// class LQData8Module(numEntries: Int, numRead: Int, numWrite: Int) extends XSModule with HasDCacheParameters {
//   val io = IO(new Bundle {
//     // read
//     val raddr = Input(Vec(numRead, UInt(log2Up(numEntries).W)))
//     val rdata = Output(Vec(numRead, UInt(8.W)))
//     // address indexed write
//     val wen   = Input(Vec(numWrite, Bool()))
//     val waddr = Input(Vec(numWrite, UInt(log2Up(numEntries).W)))
//     val wdata = Input(Vec(numWrite, UInt(8.W)))
//     // masked write
//     val mwmask = Input(Vec(blockWords, Vec(numEntries, Bool())))
//     val mwdata = Input(Vec(blockWords, UInt(8.W)))
//   })

//   val data = Reg(Vec(numEntries, UInt(8.W)))

//   // read ports
//   for (i <- 0 until numRead) {
//     io.rdata(i) := data(RegNext(io.raddr(i)))
//   }

//   // below is the write ports (with priorities)
//   for (i <- 0 until numWrite) {
//     when (io.wen(i)) {
//       data(io.waddr(i)) := io.wdata(i)
//     }
//   }

//   // masked write
//   for (j <- 0 until numEntries) {
//     val wen = VecInit((0 until blockWords).map(i => io.mwmask(i)(j))).asUInt.orR
//     when (wen) {
//       data(j) := VecInit((0 until blockWords).map(i => {
//         Mux(io.mwmask(i)(j), io.mwdata(i), 0.U)
//       })).reduce(_ | _)
//     }
//   }

//   // DataModuleTemplate should not be used when there're any write conflicts
//   for (i <- 0 until numWrite) {
//     for (j <- i+1 until numWrite) {
//       assert(!(io.wen(i) && io.wen(j) && io.waddr(i) === io.waddr(j)))
//     }
//   }
// }

class CoredataModule(numEntries: Int, numRead: Int, numWrite: Int)(implicit p: Parameters) extends XSModule with HasDCacheParameters {
  val io = IO(new Bundle {
    // data io
    // read
    val raddr = Input(Vec(numRead, UInt(log2Up(numEntries).W)))
    val rdata = Output(Vec(numRead, UInt(XLEN.W)))
    // address indexed write
    val wen   = Input(Vec(numWrite, Bool()))
    val waddr = Input(Vec(numWrite, UInt(log2Up(numEntries).W)))
    val wdata = Input(Vec(numWrite, UInt(XLEN.W)))
    // masked write
    val mwmask = Input(Vec(numEntries, Bool()))
    val refillData = Input(UInt(l1BusDataWidth.W))

    // fwdMask io
    val fwdMaskWdata = Input(Vec(numWrite, UInt(8.W)))
    val fwdMaskWen = Input(Vec(numWrite, Bool()))
    // fwdMaskWaddr = waddr

    // paddr io
    // refillOffBits - wordOffBits bits in paddr need to be stored in CoredataModule for refilling
    val paddrWdata = Input(Vec(numWrite, UInt((PAddrBits).W)))
    val paddrWen = Input(Vec(numWrite, Bool()))
  })

  val data8 = Seq.fill(8)(Module(new MaskedSyncDataModuleTemplate(UInt(8.W), numEntries, numRead, numWrite, numMWrite = refillWords)))
  val fwdMask = Reg(Vec(numEntries, UInt(8.W)))
  val wordIndex = Reg(Vec(numEntries, UInt((refillOffBits - wordOffBits).W)))

  // read ports
  for (i <- 0 until numRead) {
    for (j <- 0 until 8) {
      data8(j).io.raddr(i) := io.raddr(i)
    }
    io.rdata(i) := VecInit((0 until 8).map(j => data8(j).io.rdata(i))).asUInt
  }

  // below is the write ports (with priorities)
  for (i <- 0 until numWrite) {
    // write to data8
    for (j <- 0 until 8) {
      data8(j).io.waddr(i) := io.waddr(i)
      data8(j).io.wdata(i) := io.wdata(i)(8*(j+1)-1, 8*j)
      data8(j).io.wen(i) := io.wen(i)
    }

    // write ctrl info
    when (io.fwdMaskWen(i)) {
      fwdMask(io.waddr(i)) := io.fwdMaskWdata(i)
    }
    when (io.paddrWen(i)) {
      wordIndex(io.waddr(i)) := get_word(io.paddrWdata(i))
    }
  }

  // write refilled data to data8

  // select refill data
  // split dcache result into words
  val words = VecInit((0 until refillWords) map { i => io.refillData(DataBits * (i + 1) - 1, DataBits * i)})
  // select refill data according to wordIndex (paddr)
  for (i <- 0 until 8) {
    for (j <- 0 until refillWords) {
      data8(i).io.mwdata(j) := words(j)(8*(i+1)-1, 8*i)
    }
  }

  // gen refill wmask
  for (j <- 0 until refillWords) {
    for (k <- 0 until numEntries) {
      val wordMatch = wordIndex(k) === j.U
      for (i <- 0 until 8) {
        data8(i).io.mwmask(j)(k) := wordMatch && io.mwmask(k) && !fwdMask(k)(i)
      }
    }
  }

  // DataModuleTemplate should not be used when there're any write conflicts
  for (i <- 0 until numWrite) {
    for (j <- i+1 until numWrite) {
      assert(!(io.wen(i) && io.wen(j) && io.waddr(i) === io.waddr(j)))
    }
  }
}

class LoadQueueData(size: Int, wbNumRead: Int, wbNumWrite: Int)(implicit p: Parameters) extends XSModule with HasDCacheParameters with HasCircularQueuePtrHelper {
  val io = IO(new Bundle() {
    val wb = new Bundle() {
      val wen = Vec(wbNumWrite, Input(Bool()))
      val waddr = Input(Vec(wbNumWrite, UInt(log2Up(size).W)))
      val wdata = Input(Vec(wbNumWrite, new LQDataEntry))
      val raddr = Input(Vec(wbNumRead, UInt(log2Up(size).W)))
      val rdata = Output(Vec(wbNumRead, new LQDataEntry))
    }
    val uncache = new Bundle() {
      val wen = Input(Bool())
      val waddr = Input(UInt(log2Up(size).W))
      val wdata = Input(UInt(XLEN.W)) // only write back uncache data
      val raddr = Input(UInt(log2Up(size).W))
      val rdata = Output(new LQDataEntry)
    }
    val refill = new Bundle() {
      val valid = Input(Bool())
      val paddr = Input(UInt(PAddrBits.W))
      val data = Input(UInt(l1BusDataWidth.W))
      val refillMask = Input(Vec(size, Bool()))
      val matchMask = Output(Vec(size, Bool()))
    }
    // st-ld violation query, word level cam
    val violation = Vec(StorePipelineWidth, new Bundle() {
      val paddr = Input(UInt(PAddrBits.W))
      val mask = Input(UInt(8.W))
      val violationMask = Output(Vec(size, Bool()))
    })
<<<<<<< HEAD
    val commit_data = new Bundle {
      val raddr = Input(Vec(CommitWidth, UInt(log2Up(size).W)))
      val rdata = Output(Vec(CommitWidth, UInt(XLEN.W)))
    }
=======
    // ld-ld violation query, cache line level cam
    val release_violation = Vec(LoadPipelineWidth, new Bundle() {
      val paddr = Input(UInt(PAddrBits.W))
      val match_mask = Output(Vec(size, Bool()))
      // if ld-ld violation does happened, we replay from the elder load
    })
>>>>>>> 496c0adf
    val debug = Output(Vec(size, new LQDataEntry))

    def wbWrite(channel: Int, waddr: UInt, wdata: LQDataEntry): Unit = {
      require(channel < wbNumWrite && wbNumWrite >= 0)
      // need extra "this.wb(channel).wen := true.B"
      this.wb.waddr(channel) := waddr
      this.wb.wdata(channel) := wdata
    }

    def uncacheWrite(waddr: UInt, wdata: UInt): Unit = {
      // need extra "this.uncache.wen := true.B"
      this.uncache.waddr := waddr
      this.uncache.wdata := wdata
    }

    // def refillWrite(ldIdx: Int): Unit = {
    // }
    // use "this.refill.wen(ldIdx) := true.B" instead
  })

  // val data = Reg(Vec(size, new LQDataEntry))
  // data module
<<<<<<< HEAD
  val paddrModule = Module(new LQPaddrModule(size, numRead = 3, numWrite = 2))
  val maskModule = Module(new MaskModule(size, numRead = 3, numWrite = 2))
  val coredataModule = Module(new CoredataModule(size, numRead = 3 + CommitWidth, numWrite = 3))
=======
  val paddrModule = Module(new LQPaddrModule(size, numRead = LoadPipelineWidth+1, numWrite = LoadPipelineWidth))
  val maskModule = Module(new MaskModule(size, numRead = LoadPipelineWidth+1, numWrite = LoadPipelineWidth))
  val coredataModule = Module(new CoredataModule(size, numRead = LoadPipelineWidth+1, numWrite = LoadPipelineWidth+1))
>>>>>>> 496c0adf

  // read data
  // read port 0 -> wbNumRead-1
  (0 until wbNumRead).map(i => {
    paddrModule.io.raddr(i) := io.wb.raddr(i)
    maskModule.io.raddr(i) := io.wb.raddr(i)
    coredataModule.io.raddr(i) := io.wb.raddr(i)

    io.wb.rdata(i).paddr := paddrModule.io.rdata(i)
    io.wb.rdata(i).mask := maskModule.io.rdata(i)
    io.wb.rdata(i).data := coredataModule.io.rdata(i)
    io.wb.rdata(i).fwdMask := DontCare
  })

  (0 until CommitWidth).map(i => {
    coredataModule.io.raddr(i + wbNumRead + 1) := io.commit_data.raddr(i)
    io.commit_data.rdata(i) := coredataModule.io.rdata(i + wbNumRead + 1)
  })

  // read port wbNumRead
  paddrModule.io.raddr(wbNumRead) := io.uncache.raddr
  maskModule.io.raddr(wbNumRead) := io.uncache.raddr
  coredataModule.io.raddr(wbNumRead) := io.uncache.raddr

  io.uncache.rdata.paddr := paddrModule.io.rdata(wbNumRead)
  io.uncache.rdata.mask := maskModule.io.rdata(wbNumRead)
  io.uncache.rdata.data := coredataModule.io.rdata(wbNumRead)
  io.uncache.rdata.fwdMask := DontCare

  // write data
  // write port 0 -> wbNumWrite-1
  (0 until wbNumWrite).map(i => {
    paddrModule.io.wen(i) := false.B
    maskModule.io.wen(i) := false.B
    coredataModule.io.wen(i) := false.B
    coredataModule.io.fwdMaskWen(i) := false.B
    coredataModule.io.paddrWen(i) := false.B

    paddrModule.io.waddr(i) := io.wb.waddr(i)
    maskModule.io.waddr(i) := io.wb.waddr(i)
    coredataModule.io.waddr(i) := io.wb.waddr(i)

    paddrModule.io.wdata(i) := io.wb.wdata(i).paddr
    maskModule.io.wdata(i) := io.wb.wdata(i).mask
    coredataModule.io.wdata(i) := io.wb.wdata(i).data
    coredataModule.io.fwdMaskWdata(i) := io.wb.wdata(i).fwdMask.asUInt
    coredataModule.io.paddrWdata(i) := io.wb.wdata(i).paddr

    when(io.wb.wen(i)){
      paddrModule.io.wen(i) := true.B
      maskModule.io.wen(i) := true.B
      coredataModule.io.wen(i) := true.B
      coredataModule.io.fwdMaskWen(i) := true.B
      coredataModule.io.paddrWen(i) := true.B
    }
  })

  // write port wbNumWrite
  // exceptionModule.io.wen(wbNumWrite) := false.B
  coredataModule.io.wen(wbNumWrite) := io.uncache.wen
  coredataModule.io.fwdMaskWen(wbNumWrite) := false.B
  coredataModule.io.paddrWen(wbNumWrite) := false.B

  coredataModule.io.waddr(wbNumWrite) := io.uncache.waddr

  coredataModule.io.fwdMaskWdata(wbNumWrite) := DontCare
  coredataModule.io.paddrWdata(wbNumWrite) := DontCare
  coredataModule.io.wdata(wbNumWrite) := io.uncache.wdata

  // st-ld mem access violation check, gen violationMask
  (0 until StorePipelineWidth).map(i => {
    paddrModule.io.violationMdata(i) := io.violation(i).paddr
    maskModule.io.violationMdata(i) := io.violation(i).mask
    io.violation(i).violationMask := (paddrModule.io.violationMmask(i).asUInt & maskModule.io.violationMmask(i).asUInt).asBools
  })

  // ld-ld mem access violation check, gen violationMask (cam match mask)
  (0 until LoadPipelineWidth).map(i => {
    paddrModule.io.releaseMdata(i) := io.release_violation(i).paddr
    io.release_violation(i).match_mask := paddrModule.io.releaseMmask(i)
  })

  // refill missed load
  def mergeRefillData(refill: UInt, fwd: UInt, fwdMask: UInt): UInt = {
    val res = Wire(Vec(8, UInt(8.W)))
    (0 until 8).foreach(i => {
      res(i) := Mux(fwdMask(i), fwd(8 * (i + 1) - 1, 8 * i), refill(8 * (i + 1) - 1, 8 * i))
    })
    res.asUInt
  }

  // gen paddr match mask
  paddrModule.io.refillMdata := io.refill.paddr
  (0 until size).map(i => {
    io.refill.matchMask := paddrModule.io.refillMmask
    // io.refill.matchMask(i) := get_block_addr(data(i).paddr) === get_block_addr(io.refill.paddr)
  })

  // refill data according to matchMask, refillMask and refill.valid
  coredataModule.io.refillData := io.refill.data
  (0 until size).map(i => {
    coredataModule.io.mwmask(i) := io.refill.valid && io.refill.matchMask(i) && io.refill.refillMask(i)
  })

  // debug data read
  io.debug := DontCare
}<|MERGE_RESOLUTION|>--- conflicted
+++ resolved
@@ -289,19 +289,16 @@
       val mask = Input(UInt(8.W))
       val violationMask = Output(Vec(size, Bool()))
     })
-<<<<<<< HEAD
     val commit_data = new Bundle {
       val raddr = Input(Vec(CommitWidth, UInt(log2Up(size).W)))
       val rdata = Output(Vec(CommitWidth, UInt(XLEN.W)))
     }
-=======
     // ld-ld violation query, cache line level cam
     val release_violation = Vec(LoadPipelineWidth, new Bundle() {
       val paddr = Input(UInt(PAddrBits.W))
       val match_mask = Output(Vec(size, Bool()))
       // if ld-ld violation does happened, we replay from the elder load
     })
->>>>>>> 496c0adf
     val debug = Output(Vec(size, new LQDataEntry))
 
     def wbWrite(channel: Int, waddr: UInt, wdata: LQDataEntry): Unit = {
@@ -324,15 +321,9 @@
 
   // val data = Reg(Vec(size, new LQDataEntry))
   // data module
-<<<<<<< HEAD
-  val paddrModule = Module(new LQPaddrModule(size, numRead = 3, numWrite = 2))
-  val maskModule = Module(new MaskModule(size, numRead = 3, numWrite = 2))
-  val coredataModule = Module(new CoredataModule(size, numRead = 3 + CommitWidth, numWrite = 3))
-=======
   val paddrModule = Module(new LQPaddrModule(size, numRead = LoadPipelineWidth+1, numWrite = LoadPipelineWidth))
   val maskModule = Module(new MaskModule(size, numRead = LoadPipelineWidth+1, numWrite = LoadPipelineWidth))
-  val coredataModule = Module(new CoredataModule(size, numRead = LoadPipelineWidth+1, numWrite = LoadPipelineWidth+1))
->>>>>>> 496c0adf
+  val coredataModule = Module(new CoredataModule(size, numRead = LoadPipelineWidth+CommitWidth+1, numWrite = LoadPipelineWidth+1))
 
   // read data
   // read port 0 -> wbNumRead-1
