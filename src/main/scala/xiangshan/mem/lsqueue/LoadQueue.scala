package xiangshan.mem

import chisel3._
import chisel3.util._
import freechips.rocketchip.tile.HasFPUParameters
import utils._
import xiangshan._
import xiangshan.cache._
import xiangshan.cache.{DCacheLineIO, DCacheWordIO, MemoryOpConstants, TlbRequestIO}
import xiangshan.backend.LSUOpType
import xiangshan.mem._
import xiangshan.backend.roq.RoqLsqIO
import xiangshan.backend.fu.HasExceptionNO


class LqPtr extends CircularQueuePtr(LqPtr.LoadQueueSize) { }

object LqPtr extends HasXSParameter {
  def apply(f: Bool, v: UInt): LqPtr = {
    val ptr = Wire(new LqPtr)
    ptr.flag := f
    ptr.value := v
    ptr
  }
}

trait HasLoadHelper { this: XSModule =>
  def rdataHelper(uop: MicroOp, rdata: UInt): UInt = {
    val fpWen = uop.ctrl.fpWen
    LookupTree(uop.ctrl.fuOpType, List(
      LSUOpType.lb   -> SignExt(rdata(7, 0) , XLEN),
      LSUOpType.lh   -> SignExt(rdata(15, 0), XLEN),
      LSUOpType.lw   -> Mux(fpWen, rdata, SignExt(rdata(31, 0), XLEN)),
      LSUOpType.ld   -> Mux(fpWen, rdata, SignExt(rdata(63, 0), XLEN)),
      LSUOpType.lbu  -> ZeroExt(rdata(7, 0) , XLEN),
      LSUOpType.lhu  -> ZeroExt(rdata(15, 0), XLEN),
      LSUOpType.lwu  -> ZeroExt(rdata(31, 0), XLEN),
    ))
  }

  def fpRdataHelper(uop: MicroOp, rdata: UInt): UInt = {
    LookupTree(uop.ctrl.fuOpType, List(
      LSUOpType.lw   -> recode(rdata(31, 0), S),
      LSUOpType.ld   -> recode(rdata(63, 0), D)
    ))
  }
}

class LqEnqIO extends XSBundle {
  val canAccept = Output(Bool())
  val sqCanAccept = Input(Bool())
  val needAlloc = Vec(RenameWidth, Input(Bool()))
  val req = Vec(RenameWidth, Flipped(ValidIO(new MicroOp)))
  val resp = Vec(RenameWidth, Output(new LqPtr))
}

// Load Queue
class LoadQueue extends XSModule
  with HasDCacheParameters
  with HasCircularQueuePtrHelper
  with HasLoadHelper
  with HasExceptionNO
{
  val io = IO(new Bundle() {
    val enq = new LqEnqIO
    val brqRedirect = Flipped(ValidIO(new Redirect))
    val flush = Input(Bool())
    val loadIn = Vec(LoadPipelineWidth, Flipped(Valid(new LsPipelineBundle)))
    val storeIn = Vec(StorePipelineWidth, Flipped(Valid(new LsPipelineBundle)))
    val loadDataForwarded = Vec(LoadPipelineWidth, Input(Bool()))
    val ldout = Vec(2, DecoupledIO(new ExuOutput)) // writeback int load
    val load_s1 = Vec(LoadPipelineWidth, Flipped(new LoadForwardQueryIO))
    val roq = Flipped(new RoqLsqIO)
    val rollback = Output(Valid(new Redirect)) // replay now starts from load instead of store
    val dcache = Flipped(ValidIO(new Refill))
    val uncache = new DCacheWordIO
    val exceptionAddr = new ExceptionAddrIO
  })

  val uop = Reg(Vec(LoadQueueSize, new MicroOp))
  // val data = Reg(Vec(LoadQueueSize, new LsRoqEntry))
  val dataModule = Module(new LoadQueueData(LoadQueueSize, wbNumRead = LoadPipelineWidth, wbNumWrite = LoadPipelineWidth))
  dataModule.io := DontCare
  val vaddrModule = Module(new SyncDataModuleTemplate(UInt(VAddrBits.W), LoadQueueSize, numRead = 1, numWrite = LoadPipelineWidth))
  vaddrModule.io := DontCare
  val allocated = RegInit(VecInit(List.fill(LoadQueueSize)(false.B))) // lq entry has been allocated
  val datavalid = RegInit(VecInit(List.fill(LoadQueueSize)(false.B))) // data is valid
  val writebacked = RegInit(VecInit(List.fill(LoadQueueSize)(false.B))) // inst has been writebacked to CDB
  val miss = Reg(Vec(LoadQueueSize, Bool())) // load inst missed, waiting for miss queue to accept miss request
  // val listening = Reg(Vec(LoadQueueSize, Bool())) // waiting for refill result
  val pending = Reg(Vec(LoadQueueSize, Bool())) // mmio pending: inst is an mmio inst, it will not be executed until it reachs the end of roq

  val debug_mmio = Reg(Vec(LoadQueueSize, Bool())) // mmio: inst is an mmio inst

  val enqPtrExt = RegInit(VecInit((0 until RenameWidth).map(_.U.asTypeOf(new LqPtr))))
  val deqPtrExt = RegInit(0.U.asTypeOf(new LqPtr))
  val deqPtrExtNext = Wire(new LqPtr)
  val allowEnqueue = RegInit(true.B)

  val enqPtr = enqPtrExt(0).value
  val deqPtr = deqPtrExt.value

  val deqMask = UIntToMask(deqPtr, LoadQueueSize)
  val enqMask = UIntToMask(enqPtr, LoadQueueSize)

  val commitCount = RegNext(io.roq.lcommit)

  /**
    * Enqueue at dispatch
    *
    * Currently, LoadQueue only allows enqueue when #emptyEntries > RenameWidth(EnqWidth)
    */
  io.enq.canAccept := allowEnqueue

  for (i <- 0 until RenameWidth) {
    val offset = if (i == 0) 0.U else PopCount(io.enq.needAlloc.take(i))
    val lqIdx = enqPtrExt(offset)
    val index = lqIdx.value
    when (io.enq.req(i).valid && io.enq.canAccept && io.enq.sqCanAccept && !(io.brqRedirect.valid || io.flush)) {
      uop(index) := io.enq.req(i).bits
      allocated(index) := true.B
      datavalid(index) := false.B
      writebacked(index) := false.B
      miss(index) := false.B
      // listening(index) := false.B
      pending(index) := false.B
    }
    io.enq.resp(i) := lqIdx
  }
  XSDebug(p"(ready, valid): ${io.enq.canAccept}, ${Binary(Cat(io.enq.req.map(_.valid)))}\n")

  /**
    * Writeback load from load units
    *
    * Most load instructions writeback to regfile at the same time.
    * However,
    *   (1) For an mmio instruction with exceptions, it writes back to ROB immediately.
    *   (2) For an mmio instruction without exceptions, it does not write back.
    * The mmio instruction will be sent to lower level when it reaches ROB's head.
    * After uncache response, it will write back through arbiter with loadUnit.
    *   (3) For cache misses, it is marked miss and sent to dcache later.
    * After cache refills, it will write back through arbiter with loadUnit.
    */
  for (i <- 0 until LoadPipelineWidth) {
    dataModule.io.wb.wen(i) := false.B
    val loadWbIndex = io.loadIn(i).bits.uop.lqIdx.value
    when(io.loadIn(i).fire()) {
      when(io.loadIn(i).bits.miss) {
        XSInfo(io.loadIn(i).valid, "load miss write to lq idx %d pc 0x%x vaddr %x paddr %x data %x mask %x forwardData %x forwardMask: %x mmio %x\n",
          io.loadIn(i).bits.uop.lqIdx.asUInt,
          io.loadIn(i).bits.uop.cf.pc,
          io.loadIn(i).bits.vaddr,
          io.loadIn(i).bits.paddr,
          io.loadIn(i).bits.data,
          io.loadIn(i).bits.mask,
          io.loadIn(i).bits.forwardData.asUInt,
          io.loadIn(i).bits.forwardMask.asUInt,
          io.loadIn(i).bits.mmio
        )
      }.otherwise {
        XSInfo(io.loadIn(i).valid, "load hit write to cbd lqidx %d pc 0x%x vaddr %x paddr %x data %x mask %x forwardData %x forwardMask: %x mmio %x\n",
        io.loadIn(i).bits.uop.lqIdx.asUInt,
        io.loadIn(i).bits.uop.cf.pc,
        io.loadIn(i).bits.vaddr,
        io.loadIn(i).bits.paddr,
        io.loadIn(i).bits.data,
        io.loadIn(i).bits.mask,
        io.loadIn(i).bits.forwardData.asUInt,
        io.loadIn(i).bits.forwardMask.asUInt,
        io.loadIn(i).bits.mmio
      )}
      datavalid(loadWbIndex) := (!io.loadIn(i).bits.miss || io.loadDataForwarded(i)) && !io.loadIn(i).bits.mmio
      writebacked(loadWbIndex) := !io.loadIn(i).bits.miss && !io.loadIn(i).bits.mmio

      val loadWbData = Wire(new LQDataEntry)
      loadWbData.paddr := io.loadIn(i).bits.paddr
      loadWbData.mask := io.loadIn(i).bits.mask
      loadWbData.data := io.loadIn(i).bits.forwardData.asUInt // fwd data
      loadWbData.fwdMask := io.loadIn(i).bits.forwardMask
      dataModule.io.wbWrite(i, loadWbIndex, loadWbData)
      dataModule.io.wb.wen(i) := true.B


      debug_mmio(loadWbIndex) := io.loadIn(i).bits.mmio

      val dcacheMissed = io.loadIn(i).bits.miss && !io.loadIn(i).bits.mmio
      miss(loadWbIndex) := dcacheMissed && !io.loadDataForwarded(i)
      pending(loadWbIndex) := io.loadIn(i).bits.mmio
      uop(loadWbIndex).debugInfo.issueTime := io.loadIn(i).bits.uop.debugInfo.issueTime
    }
    // vaddrModule write is delayed, as vaddrModule will not be read right after write
    vaddrModule.io.waddr(i) := RegNext(loadWbIndex)
    vaddrModule.io.wdata(i) := RegNext(io.loadIn(i).bits.vaddr)
    vaddrModule.io.wen(i) := RegNext(io.loadIn(i).fire())
  }

  when(io.dcache.valid) {
    XSDebug("miss resp: paddr:0x%x data %x\n", io.dcache.bits.addr, io.dcache.bits.data)
  }

  // Refill 64 bit in a cycle
  // Refill data comes back from io.dcache.resp
  dataModule.io.refill.valid := io.dcache.valid
  dataModule.io.refill.paddr := io.dcache.bits.addr
  dataModule.io.refill.data := io.dcache.bits.data

  (0 until LoadQueueSize).map(i => {
    dataModule.io.refill.refillMask(i) := allocated(i) && miss(i)
    when(dataModule.io.refill.valid && dataModule.io.refill.refillMask(i) && dataModule.io.refill.matchMask(i)) {
      datavalid(i) := true.B
      miss(i) := false.B
    }
  })

  // Writeback up to 2 missed load insts to CDB
  //
  // Pick 2 missed load (data refilled), write them back to cdb
  // 2 refilled load will be selected from even/odd entry, separately

  // Stage 0
  // Generate writeback indexes

  def getEvenBits(input: UInt): UInt = {
    require(input.getWidth == LoadQueueSize)
    VecInit((0 until LoadQueueSize/2).map(i => {input(2*i)})).asUInt
  }
  def getOddBits(input: UInt): UInt = {
    require(input.getWidth == LoadQueueSize)
    VecInit((0 until LoadQueueSize/2).map(i => {input(2*i+1)})).asUInt
  }

  val loadWbSel = Wire(Vec(LoadPipelineWidth, UInt(log2Up(LoadQueueSize).W))) // index selected last cycle
  val loadWbSelV = Wire(Vec(LoadPipelineWidth, Bool())) // index selected in last cycle is valid

  val loadWbSelVec = VecInit((0 until LoadQueueSize).map(i => {
    allocated(i) && !writebacked(i) && datavalid(i)
  })).asUInt() // use uint instead vec to reduce verilog lines
  val evenDeqMask = getEvenBits(deqMask)
  val oddDeqMask = getOddBits(deqMask)
  // generate lastCycleSelect mask 
  val evenSelectMask = Mux(io.ldout(0).fire(), getEvenBits(UIntToOH(loadWbSel(0))), 0.U)
  val oddSelectMask = Mux(io.ldout(1).fire(), getOddBits(UIntToOH(loadWbSel(1))), 0.U)
  // generate real select vec
  val loadEvenSelVec = getEvenBits(loadWbSelVec) & ~evenSelectMask
  val loadOddSelVec = getOddBits(loadWbSelVec) & ~oddSelectMask

  def toVec(a: UInt): Vec[Bool] = {
    VecInit(a.asBools)
  }

  val loadWbSelGen = Wire(Vec(LoadPipelineWidth, UInt(log2Up(LoadQueueSize).W)))
  val loadWbSelVGen = Wire(Vec(LoadPipelineWidth, Bool()))
  loadWbSelGen(0) := Cat(getFirstOne(toVec(loadEvenSelVec), evenDeqMask), 0.U(1.W))
  loadWbSelVGen(0):= loadEvenSelVec.asUInt.orR
  loadWbSelGen(1) := Cat(getFirstOne(toVec(loadOddSelVec), oddDeqMask), 1.U(1.W))
  loadWbSelVGen(1) := loadOddSelVec.asUInt.orR
  
  (0 until LoadPipelineWidth).map(i => {
    loadWbSel(i) := RegNext(loadWbSelGen(i))
    loadWbSelV(i) := RegNext(loadWbSelVGen(i), init = false.B)
    when(io.ldout(i).fire()){
      // Mark them as writebacked, so they will not be selected in the next cycle
      writebacked(loadWbSel(i)) := true.B
    }
  })

  // Stage 1
  // Use indexes generated in cycle 0 to read data
  // writeback data to cdb
  (0 until LoadPipelineWidth).map(i => {
    // data select
    dataModule.io.wb.raddr(i) := loadWbSelGen(i)
    val rdata = dataModule.io.wb.rdata(i).data
    val seluop = uop(loadWbSel(i))
    val func = seluop.ctrl.fuOpType
    val raddr = dataModule.io.wb.rdata(i).paddr
    val rdataSel = LookupTree(raddr(2, 0), List(
      "b000".U -> rdata(63, 0),
      "b001".U -> rdata(63, 8),
      "b010".U -> rdata(63, 16),
      "b011".U -> rdata(63, 24),
      "b100".U -> rdata(63, 32),
      "b101".U -> rdata(63, 40),
      "b110".U -> rdata(63, 48),
      "b111".U -> rdata(63, 56)
    ))
    val rdataPartialLoad = rdataHelper(seluop, rdataSel)

    // writeback missed int/fp load
    //
    // Int load writeback will finish (if not blocked) in one cycle
    io.ldout(i).bits.uop := seluop
    io.ldout(i).bits.uop.lqIdx := loadWbSel(i).asTypeOf(new LqPtr)
    io.ldout(i).bits.data := rdataPartialLoad
    io.ldout(i).bits.redirectValid := false.B
    io.ldout(i).bits.redirect := DontCare
    io.ldout(i).bits.debug.isMMIO := debug_mmio(loadWbSel(i))
    io.ldout(i).bits.debug.isPerfCnt := false.B
    io.ldout(i).bits.fflags := DontCare
    io.ldout(i).valid := loadWbSelV(i)

    when(io.ldout(i).fire()) {
      XSInfo("int load miss write to cbd roqidx %d lqidx %d pc 0x%x mmio %x\n",
        io.ldout(i).bits.uop.roqIdx.asUInt,
        io.ldout(i).bits.uop.lqIdx.asUInt,
        io.ldout(i).bits.uop.cf.pc,
        debug_mmio(loadWbSel(i))
      )
    }

  })

  /**
    * Load commits
    *
    * When load commited, mark it as !allocated and move deqPtrExt forward.
    */
  (0 until CommitWidth).map(i => {
    when(commitCount > i.U){
      allocated(deqPtr+i.U) := false.B
    }
  })

  def getFirstOne(mask: Vec[Bool], startMask: UInt) = {
    val length = mask.length
    val highBits = (0 until length).map(i => mask(i) & ~startMask(i))
    val highBitsUint = Cat(highBits.reverse)
    PriorityEncoder(Mux(highBitsUint.orR(), highBitsUint, mask.asUInt))
  }

  def getOldestInTwo(valid: Seq[Bool], uop: Seq[MicroOp]) = {
    assert(valid.length == uop.length)
    assert(valid.length == 2)
    Mux(valid(0) && valid(1),
      Mux(isAfter(uop(0).roqIdx, uop(1).roqIdx), uop(1), uop(0)),
      Mux(valid(0) && !valid(1), uop(0), uop(1)))
  }

  def getAfterMask(valid: Seq[Bool], uop: Seq[MicroOp]) = {
    assert(valid.length == uop.length)
    val length = valid.length
    (0 until length).map(i => {
      (0 until length).map(j => {
        Mux(valid(i) && valid(j),
          isAfter(uop(i).roqIdx, uop(j).roqIdx),
          Mux(!valid(i), true.B, false.B))
      })
    })
  }

  /**
    * Memory violation detection
    *
    * When store writes back, it searches LoadQueue for younger load instructions
    * with the same load physical address. They loaded wrong data and need re-execution.
    *
    * Cycle 0: Store Writeback
    *   Generate match vector for store address with rangeMask(stPtr, enqPtr).
    *   Besides, load instructions in LoadUnit_S1 and S2 are also checked.
    * Cycle 1: Redirect Generation
    *   There're three possible types of violations, up to 6 possible redirect requests.
    *   Choose the oldest load (part 1). (4 + 2) -> (1 + 2)
    * Cycle 2: Redirect Fire
    *   Choose the oldest load (part 2). (3 -> 1)
    *   Prepare redirect request according to the detected violation.
    *   Fire redirect request (if valid)
    */

  // stage 0:        lq l1 wb     l1 wb lq
  //                 |  |  |      |  |  |  (paddr match)
  // stage 1:        lq l1 wb     l1 wb lq
  //                 |  |  |      |  |  |
  //                 |  |------------|  |
  //                 |        |         |
  // stage 2:        lq      l1wb       lq
  //                 |        |         |
  //                 --------------------
  //                          |
  //                      rollback req
  io.load_s1 := DontCare
  def detectRollback(i: Int) = {
    val startIndex = io.storeIn(i).bits.uop.lqIdx.value
    val lqIdxMask = UIntToMask(startIndex, LoadQueueSize)
    val xorMask = lqIdxMask ^ enqMask
    val sameFlag = io.storeIn(i).bits.uop.lqIdx.flag === enqPtrExt(0).flag
    val toEnqPtrMask = Mux(sameFlag, xorMask, ~xorMask)

    // check if load already in lq needs to be rolledback
    dataModule.io.violation(i).paddr := io.storeIn(i).bits.paddr
    dataModule.io.violation(i).mask := io.storeIn(i).bits.mask
    val addrMaskMatch = RegNext(dataModule.io.violation(i).violationMask)
    val entryNeedCheck = RegNext(VecInit((0 until LoadQueueSize).map(j => {
      allocated(j) && toEnqPtrMask(j) && (datavalid(j) || miss(j))
    })))
    val lqViolationVec = VecInit((0 until LoadQueueSize).map(j => {
      addrMaskMatch(j) && entryNeedCheck(j)
    }))
    val lqViolation = lqViolationVec.asUInt().orR()
    val lqViolationIndex = getFirstOne(lqViolationVec, RegNext(lqIdxMask))
    val lqViolationUop = uop(lqViolationIndex)
    // lqViolationUop.lqIdx.flag := deqMask(lqViolationIndex) ^ deqPtrExt.flag
    // lqViolationUop.lqIdx.value := lqViolationIndex
    XSDebug(lqViolation, p"${Binary(Cat(lqViolationVec))}, $startIndex, $lqViolationIndex\n")

    // when l/s writeback to roq together, check if rollback is needed
    val wbViolationVec = RegNext(VecInit((0 until LoadPipelineWidth).map(j => {
      io.loadIn(j).valid &&
        isAfter(io.loadIn(j).bits.uop.roqIdx, io.storeIn(i).bits.uop.roqIdx) &&
        io.storeIn(i).bits.paddr(PAddrBits - 1, 3) === io.loadIn(j).bits.paddr(PAddrBits - 1, 3) &&
        (io.storeIn(i).bits.mask & io.loadIn(j).bits.mask).orR
    })))
    val wbViolation = wbViolationVec.asUInt().orR()
    val wbViolationUop = getOldestInTwo(wbViolationVec, RegNext(VecInit(io.loadIn.map(_.bits.uop))))
    XSDebug(wbViolation, p"${Binary(Cat(wbViolationVec))}, $wbViolationUop\n")

    // check if rollback is needed for load in l1
    val l1ViolationVec = RegNext(VecInit((0 until LoadPipelineWidth).map(j => {
      io.load_s1(j).valid && // L1 valid
        isAfter(io.load_s1(j).uop.roqIdx, io.storeIn(i).bits.uop.roqIdx) &&
        io.storeIn(i).bits.paddr(PAddrBits - 1, 3) === io.load_s1(j).paddr(PAddrBits - 1, 3) &&
        (io.storeIn(i).bits.mask & io.load_s1(j).mask).orR
    })))
    val l1Violation = l1ViolationVec.asUInt().orR()
    val l1ViolationUop = getOldestInTwo(l1ViolationVec, RegNext(VecInit(io.load_s1.map(_.uop))))
    XSDebug(l1Violation, p"${Binary(Cat(l1ViolationVec))}, $l1ViolationUop\n")

    XSDebug(
      l1Violation,
      "need rollback (l4 load) pc %x roqidx %d target %x\n",
      io.storeIn(i).bits.uop.cf.pc, io.storeIn(i).bits.uop.roqIdx.asUInt, l1ViolationUop.roqIdx.asUInt
    )
    XSDebug(
      lqViolation,
      "need rollback (ld wb before store) pc %x roqidx %d target %x\n",
      io.storeIn(i).bits.uop.cf.pc, io.storeIn(i).bits.uop.roqIdx.asUInt, lqViolationUop.roqIdx.asUInt
    )
    XSDebug(
      wbViolation,
      "need rollback (ld/st wb together) pc %x roqidx %d target %x\n",
      io.storeIn(i).bits.uop.cf.pc, io.storeIn(i).bits.uop.roqIdx.asUInt, wbViolationUop.roqIdx.asUInt
    )

    ((lqViolation, lqViolationUop), (wbViolation, wbViolationUop), (l1Violation, l1ViolationUop))
  }

  def rollbackSel(a: Valid[MicroOp], b: Valid[MicroOp]): ValidIO[MicroOp] = {
    Mux(
      a.valid,
      Mux(
        b.valid,
        Mux(isAfter(a.bits.roqIdx, b.bits.roqIdx), b, a), // a,b both valid, sel oldest
        a // sel a
      ),
      b // sel b
    )
  }
  val lastCycleRedirect = RegNext(io.brqRedirect)
<<<<<<< HEAD
  val lastlastCycleRedirect = RegNext(lastCycleRedirect)
=======
  val lastCycleFlush = RegNext(io.flush)
>>>>>>> 65a0653f

  // S2: select rollback (part1) and generate rollback request
  // rollback check
  // Wb/L1 rollback seq check is done in s2
  val rollbackWb = Wire(Vec(StorePipelineWidth, Valid(new MicroOp)))
  val rollbackL1 = Wire(Vec(StorePipelineWidth, Valid(new MicroOp)))
  val rollbackL1Wb = Wire(Vec(StorePipelineWidth*2, Valid(new MicroOp)))
  // Lq rollback seq check is done in s3 (next stage), as getting rollbackLq MicroOp is slow
  val rollbackLq = Wire(Vec(StorePipelineWidth, Valid(new MicroOp)))
  for (i <- 0 until StorePipelineWidth) {
    val detectedRollback = detectRollback(i)
    rollbackLq(i).valid := detectedRollback._1._1 && RegNext(io.storeIn(i).valid)
    rollbackLq(i).bits := detectedRollback._1._2
    rollbackWb(i).valid := detectedRollback._2._1 && RegNext(io.storeIn(i).valid)
    rollbackWb(i).bits := detectedRollback._2._2
    rollbackL1(i).valid := detectedRollback._3._1 && RegNext(io.storeIn(i).valid)
    rollbackL1(i).bits := detectedRollback._3._2
    rollbackL1Wb(2*i) := rollbackL1(i)
    rollbackL1Wb(2*i+1) := rollbackWb(i)
  }

  val rollbackL1WbSelected = ParallelOperation(rollbackL1Wb, rollbackSel)
  val rollbackL1WbVReg = RegNext(rollbackL1WbSelected.valid)
  val rollbackL1WbReg = RegEnable(rollbackL1WbSelected.bits, rollbackL1WbSelected.valid)
  val rollbackLq0VReg = RegNext(rollbackLq(0).valid)
  val rollbackLq0Reg = RegEnable(rollbackLq(0).bits, rollbackLq(0).valid)
  val rollbackLq1VReg = RegNext(rollbackLq(1).valid)
  val rollbackLq1Reg = RegEnable(rollbackLq(1).bits, rollbackLq(1).valid)

  // S3: select rollback (part2), generate rollback request, then fire rollback request
  // Note that we use roqIdx - 1.U to flush the load instruction itself.
  // Thus, here if last cycle's roqIdx equals to this cycle's roqIdx, it still triggers the redirect.
<<<<<<< HEAD

  // FIXME: this is ugly
  val rollbackValidVec = Seq(rollbackL1WbVReg, rollbackLq0VReg, rollbackLq1VReg)
  val rollbackUopVec = Seq(rollbackL1WbReg, rollbackLq0Reg, rollbackLq1Reg)

  // select uop in parallel
  val mask = getAfterMask(rollbackValidVec, rollbackUopVec)
  val oneAfterZero = mask(1)(0)
  val rollbackUop = Mux(oneAfterZero && mask(2)(0),
    rollbackUopVec(0),
    Mux(!oneAfterZero && mask(2)(1), rollbackUopVec(1), rollbackUopVec(2)))

  // check if rollback request is still valid in parallel
  val rollbackValidVecChecked = Wire(Vec(3, Bool()))
  for(((v, uop), idx) <- rollbackValidVec.zip(rollbackUopVec).zipWithIndex) {
    rollbackValidVecChecked(idx) := v && 
      (!lastCycleRedirect.valid || !isAfter(uop.roqIdx, lastCycleRedirect.bits.roqIdx)) &&
      !(lastCycleRedirect.valid && lastCycleRedirect.bits.isUnconditional()) &&
      (!lastlastCycleRedirect.valid || !isAfter(uop.roqIdx, lastlastCycleRedirect.bits.roqIdx)) &&
      !(lastlastCycleRedirect.valid && lastlastCycleRedirect.bits.isUnconditional())
  }

  io.rollback.bits.roqIdx := rollbackUop.roqIdx
  io.rollback.bits.level := RedirectLevel.flush
  io.rollback.bits.interrupt := DontCare
  io.rollback.bits.pc := DontCare
  io.rollback.bits.target := rollbackUop.cf.pc
  io.rollback.bits.brTag := rollbackUop.brTag

  io.rollback.valid := rollbackValidVecChecked.asUInt.orR
=======
  val rollbackGen = Wire(Valid(new Redirect))
  val rollbackReg = Reg(Valid(new Redirect))
  rollbackGen.valid := rollbackSelected.valid &&
    (!lastCycleRedirect.valid || !isAfter(rollbackSelected.bits.roqIdx, lastCycleRedirect.bits.roqIdx)) &&
    !lastCycleFlush

  rollbackGen.bits.roqIdx := rollbackSelected.bits.roqIdx
  rollbackGen.bits.ftqIdx := rollbackSelected.bits.cf.ftqPtr
  rollbackGen.bits.ftqOffset := rollbackSelected.bits.cf.ftqOffset
  rollbackGen.bits.level := RedirectLevel.flush
  rollbackGen.bits.interrupt := DontCare
  rollbackGen.bits.cfiUpdate := DontCare
  rollbackGen.bits.cfiUpdate.target := rollbackSelected.bits.cf.pc

  rollbackReg := rollbackGen

  // S3: fire rollback request
  io.rollback := rollbackReg
  io.rollback.valid := rollbackReg.valid && 
    (!lastCycleRedirect.valid || !isAfter(rollbackReg.bits.roqIdx, lastCycleRedirect.bits.roqIdx)) &&
    !lastCycleFlush
>>>>>>> 65a0653f

  when(io.rollback.valid) {
    // XSDebug("Mem rollback: pc %x roqidx %d\n", io.rollback.bits.cfi, io.rollback.bits.roqIdx.asUInt)
  }

  /**
    * Memory mapped IO / other uncached operations
    *
    * States:
    * (1) writeback from store units: mark as pending
    * (2) when they reach ROB's head, they can be sent to uncache channel
    * (3) response from uncache channel: mark as datavalid
    * (4) writeback to ROB (and other units): mark as writebacked
    * (5) ROB commits the instruction: same as normal instructions
    */
  //(2) when they reach ROB's head, they can be sent to uncache channel
  val s_idle :: s_req :: s_resp :: s_wait :: Nil = Enum(4)
  val uncacheState = RegInit(s_idle)
  switch(uncacheState) {
    is(s_idle) {
      when(io.roq.pendingld && pending(deqPtr) && allocated(deqPtr)) {
        uncacheState := s_req
      }
    }
    is(s_req) {
      when(io.uncache.req.fire()) {
        uncacheState := s_resp
      }
    }
    is(s_resp) {
      when(io.uncache.resp.fire()) {
        uncacheState := s_wait
      }
    }
    is(s_wait) {
      when(io.roq.commit) {
        uncacheState := s_idle // ready for next mmio
      }
    }
  }
  io.uncache.req.valid := uncacheState === s_req

  dataModule.io.uncache.raddr := deqPtrExtNext.value

  io.uncache.req.bits.cmd  := MemoryOpConstants.M_XRD
  io.uncache.req.bits.addr := dataModule.io.uncache.rdata.paddr
  io.uncache.req.bits.data := dataModule.io.uncache.rdata.data
  io.uncache.req.bits.mask := dataModule.io.uncache.rdata.mask

  io.uncache.req.bits.id   := DontCare

  io.uncache.resp.ready := true.B

  when (io.uncache.req.fire()) {
    pending(deqPtr) := false.B

    XSDebug("uncache req: pc %x addr %x data %x op %x mask %x\n",
      uop(deqPtr).cf.pc,
      io.uncache.req.bits.addr,
      io.uncache.req.bits.data,
      io.uncache.req.bits.cmd,
      io.uncache.req.bits.mask
    )
  }

  // (3) response from uncache channel: mark as datavalid
  dataModule.io.uncache.wen := false.B
  when(io.uncache.resp.fire()){
    datavalid(deqPtr) := true.B
    dataModule.io.uncacheWrite(deqPtr, io.uncache.resp.bits.data(XLEN-1, 0))
    dataModule.io.uncache.wen := true.B

    XSDebug("uncache resp: data %x\n", io.dcache.bits.data)
  }

  // Read vaddr for mem exception
  vaddrModule.io.raddr(0) := deqPtr + io.roq.lcommit
  io.exceptionAddr.vaddr := vaddrModule.io.rdata(0)

  // misprediction recovery / exception redirect
  // invalidate lq term using robIdx
  val needCancel = Wire(Vec(LoadQueueSize, Bool()))
  for (i <- 0 until LoadQueueSize) {
    needCancel(i) := uop(i).roqIdx.needFlush(io.brqRedirect, io.flush) && allocated(i)
    when (needCancel(i)) {
        allocated(i) := false.B
    }
  }

  /**
    * update pointers
    */
  val lastCycleCancelCount = PopCount(RegNext(needCancel))
  // when io.brqRedirect.valid, we don't allow eneuque even though it may fire.
  val enqNumber = Mux(io.enq.canAccept && io.enq.sqCanAccept && !(io.brqRedirect.valid || io.flush), PopCount(io.enq.req.map(_.valid)), 0.U)
  when (lastCycleRedirect.valid || lastCycleFlush) {
    // we recover the pointers in the next cycle after redirect
    enqPtrExt := VecInit(enqPtrExt.map(_ - lastCycleCancelCount))
  }.otherwise {
    enqPtrExt := VecInit(enqPtrExt.map(_ + enqNumber))
  }

  deqPtrExtNext := deqPtrExt + commitCount
  deqPtrExt := deqPtrExtNext

  val validCount = distanceBetween(enqPtrExt(0), deqPtrExt)

  allowEnqueue := validCount + enqNumber <= (LoadQueueSize - RenameWidth).U

  // debug info
  XSDebug("enqPtrExt %d:%d deqPtrExt %d:%d\n", enqPtrExt(0).flag, enqPtr, deqPtrExt.flag, deqPtr)

  def PrintFlag(flag: Bool, name: String): Unit = {
    when(flag) {
      XSDebug(false, true.B, name)
    }.otherwise {
      XSDebug(false, true.B, " ")
    }
  }

  for (i <- 0 until LoadQueueSize) {
    if (i % 4 == 0) XSDebug("")
    XSDebug(false, true.B, "%x [%x] ", uop(i).cf.pc, dataModule.io.debug(i).paddr)
    PrintFlag(allocated(i), "a")
    PrintFlag(allocated(i) && datavalid(i), "v")
    PrintFlag(allocated(i) && writebacked(i), "w")
    PrintFlag(allocated(i) && miss(i), "m")
    // PrintFlag(allocated(i) && listening(i), "l")
    PrintFlag(allocated(i) && pending(i), "p")
    XSDebug(false, true.B, " ")
    if (i % 4 == 3 || i == LoadQueueSize - 1) XSDebug(false, true.B, "\n")
  }

}<|MERGE_RESOLUTION|>--- conflicted
+++ resolved
@@ -455,11 +455,9 @@
     )
   }
   val lastCycleRedirect = RegNext(io.brqRedirect)
-<<<<<<< HEAD
   val lastlastCycleRedirect = RegNext(lastCycleRedirect)
-=======
   val lastCycleFlush = RegNext(io.flush)
->>>>>>> 65a0653f
+  val lastlastCycleFlush = RegNext(lastCycleFlush)
 
   // S2: select rollback (part1) and generate rollback request
   // rollback check
@@ -492,7 +490,6 @@
   // S3: select rollback (part2), generate rollback request, then fire rollback request
   // Note that we use roqIdx - 1.U to flush the load instruction itself.
   // Thus, here if last cycle's roqIdx equals to this cycle's roqIdx, it still triggers the redirect.
-<<<<<<< HEAD
 
   // FIXME: this is ugly
   val rollbackValidVec = Seq(rollbackL1WbVReg, rollbackLq0VReg, rollbackLq1VReg)
@@ -510,42 +507,19 @@
   for(((v, uop), idx) <- rollbackValidVec.zip(rollbackUopVec).zipWithIndex) {
     rollbackValidVecChecked(idx) := v && 
       (!lastCycleRedirect.valid || !isAfter(uop.roqIdx, lastCycleRedirect.bits.roqIdx)) &&
-      !(lastCycleRedirect.valid && lastCycleRedirect.bits.isUnconditional()) &&
-      (!lastlastCycleRedirect.valid || !isAfter(uop.roqIdx, lastlastCycleRedirect.bits.roqIdx)) &&
-      !(lastlastCycleRedirect.valid && lastlastCycleRedirect.bits.isUnconditional())
+      (!lastlastCycleRedirect.valid || !isAfter(uop.roqIdx, lastlastCycleRedirect.bits.roqIdx))
   }
 
   io.rollback.bits.roqIdx := rollbackUop.roqIdx
+  io.rollback.bits.ftqIdx := rollbackUop.cf.ftqPtr
+  io.rollback.bits.ftqOffset := rollbackUop.cf.ftqOffset
   io.rollback.bits.level := RedirectLevel.flush
   io.rollback.bits.interrupt := DontCare
-  io.rollback.bits.pc := DontCare
-  io.rollback.bits.target := rollbackUop.cf.pc
-  io.rollback.bits.brTag := rollbackUop.brTag
-
-  io.rollback.valid := rollbackValidVecChecked.asUInt.orR
-=======
-  val rollbackGen = Wire(Valid(new Redirect))
-  val rollbackReg = Reg(Valid(new Redirect))
-  rollbackGen.valid := rollbackSelected.valid &&
-    (!lastCycleRedirect.valid || !isAfter(rollbackSelected.bits.roqIdx, lastCycleRedirect.bits.roqIdx)) &&
-    !lastCycleFlush
-
-  rollbackGen.bits.roqIdx := rollbackSelected.bits.roqIdx
-  rollbackGen.bits.ftqIdx := rollbackSelected.bits.cf.ftqPtr
-  rollbackGen.bits.ftqOffset := rollbackSelected.bits.cf.ftqOffset
-  rollbackGen.bits.level := RedirectLevel.flush
-  rollbackGen.bits.interrupt := DontCare
-  rollbackGen.bits.cfiUpdate := DontCare
-  rollbackGen.bits.cfiUpdate.target := rollbackSelected.bits.cf.pc
-
-  rollbackReg := rollbackGen
-
-  // S3: fire rollback request
-  io.rollback := rollbackReg
-  io.rollback.valid := rollbackReg.valid && 
-    (!lastCycleRedirect.valid || !isAfter(rollbackReg.bits.roqIdx, lastCycleRedirect.bits.roqIdx)) &&
-    !lastCycleFlush
->>>>>>> 65a0653f
+  io.rollback.bits.cfiUpdate := DontCare
+  io.rollback.bits.cfiUpdate.target := rollbackUop.cf.pc
+  // io.rollback.bits.pc := DontCare
+
+  io.rollback.valid := rollbackValidVecChecked.asUInt.orR && !lastCycleFlush && !lastlastCycleFlush
 
   when(io.rollback.valid) {
     // XSDebug("Mem rollback: pc %x roqidx %d\n", io.rollback.bits.cfi, io.rollback.bits.roqIdx.asUInt)
