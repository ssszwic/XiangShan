/***************************************************************************************
* Copyright (c) 2020-2021 Institute of Computing Technology, Chinese Academy of Sciences
* Copyright (c) 2020-2021 Peng Cheng Laboratory
*
* XiangShan is licensed under Mulan PSL v2.
* You can use this software according to the terms and conditions of the Mulan PSL v2.
* You may obtain a copy of Mulan PSL v2 at:
*          http://license.coscl.org.cn/MulanPSL2
*
* THIS SOFTWARE IS PROVIDED ON AN "AS IS" BASIS, WITHOUT WARRANTIES OF ANY KIND,
* EITHER EXPRESS OR IMPLIED, INCLUDING BUT NOT LIMITED TO NON-INFRINGEMENT,
* MERCHANTABILITY OR FIT FOR A PARTICULAR PURPOSE.
*
* See the Mulan PSL v2 for more details.
***************************************************************************************/

package xiangshan.mem

import chipsalliance.rocketchip.config.Parameters
import chisel3._
import chisel3.util._
import utils._
import xiangshan._
import xiangshan.backend.fu.fpu.FPU
import xiangshan.backend.rob.RobLsqIO
import xiangshan.cache._
import xiangshan.frontend.FtqPtr
import xiangshan.mem.strideprefetch._


class LqPtr(implicit p: Parameters) extends CircularQueuePtr[LqPtr](
  p => p(XSCoreParamsKey).LoadQueueSize
){
}

object LqPtr {
  def apply(f: Bool, v: UInt)(implicit p: Parameters): LqPtr = {
    val ptr = Wire(new LqPtr)
    ptr.flag := f
    ptr.value := v
    ptr
  }
}

trait HasLoadHelper { this: XSModule =>
  def rdataHelper(uop: MicroOp, rdata: UInt): UInt = {
    val fpWen = uop.ctrl.fpWen
    LookupTree(uop.ctrl.fuOpType, List(
      LSUOpType.lb   -> SignExt(rdata(7, 0) , XLEN),
      LSUOpType.lh   -> SignExt(rdata(15, 0), XLEN),
      /*
          riscv-spec-20191213: 12.2 NaN Boxing of Narrower Values
          Any operation that writes a narrower result to an f register must write
          all 1s to the uppermost FLEN−n bits to yield a legal NaN-boxed value.
      */
      LSUOpType.lw   -> Mux(fpWen, FPU.box(rdata, FPU.S), SignExt(rdata(31, 0), XLEN)),
      LSUOpType.ld   -> Mux(fpWen, FPU.box(rdata, FPU.D), SignExt(rdata(63, 0), XLEN)),
      LSUOpType.lbu  -> ZeroExt(rdata(7, 0) , XLEN),
      LSUOpType.lhu  -> ZeroExt(rdata(15, 0), XLEN),
      LSUOpType.lwu  -> ZeroExt(rdata(31, 0), XLEN),
    ))
  }
}

class LqEnqIO(implicit p: Parameters) extends XSBundle {
  val canAccept = Output(Bool())
  val sqCanAccept = Input(Bool())
  val needAlloc = Vec(exuParameters.LsExuCnt, Input(Bool()))
  val req = Vec(exuParameters.LsExuCnt, Flipped(ValidIO(new MicroOp)))
  val resp = Vec(exuParameters.LsExuCnt, Output(new LqPtr))
}

class LqTriggerIO(implicit p: Parameters) extends XSBundle {
  val hitLoadAddrTriggerHitVec = Input(Vec(3, Bool()))
  val lqLoadAddrTriggerHitVec = Output(Vec(3, Bool()))
}

// Load Queue
class LoadQueue(implicit p: Parameters) extends XSModule
  with HasDCacheParameters
  with HasCircularQueuePtrHelper
  with HasLoadHelper
  with HasPerfEvents
{
  val io = IO(new Bundle() {
    val enq = new LqEnqIO
    val brqRedirect = Flipped(ValidIO(new Redirect))
    val loadIn = Vec(LoadPipelineWidth, Flipped(Valid(new LsPipelineBundle)))
    val storeIn = Vec(StorePipelineWidth, Flipped(Valid(new LsPipelineBundle)))
    val loadDataForwarded = Vec(LoadPipelineWidth, Input(Bool()))
    val dcacheRequireReplay = Vec(LoadPipelineWidth, Input(Bool()))
    val ldout = Vec(LoadPipelineWidth, DecoupledIO(new ExuOutput)) // writeback int load
    val load_s1 = Vec(LoadPipelineWidth, Flipped(new PipeLoadForwardQueryIO)) // TODO: to be renamed
    val loadViolationQuery = Vec(LoadPipelineWidth, Flipped(new LoadViolationQueryIO))
    val rob = Flipped(new RobLsqIO)
    val rollback = Output(Valid(new Redirect)) // replay now starts from load instead of store
    val refill = Flipped(ValidIO(new Refill))
    val release = Flipped(ValidIO(new Release))
    val uncache = new DCacheWordIO
    val exceptionAddr = new ExceptionAddrIO
    val lqFull = Output(Bool())
    val lqCancelCnt = Output(UInt(log2Up(LoadQueueSize + 1).W))
    val prefetchLoadVaddr = Vec(LoadPipelineWidth, Valid(UInt(VAddrBits.W)))
    val trigger = Vec(LoadPipelineWidth, new LqTriggerIO)
    val trainingStride = Vec(L1DPrefetchPipelineWidth, DecoupledIO(new ToStrideReq)) //zyh
  })

  println("LoadQueue: size:" + LoadQueueSize)

  val uop = Reg(Vec(LoadQueueSize, new MicroOp))
  // val data = Reg(Vec(LoadQueueSize, new LsRobEntry))
  val dataModule = Module(new LoadQueueDataWrapper(LoadQueueSize, wbNumRead = LoadPipelineWidth, wbNumWrite = LoadPipelineWidth))
  dataModule.io := DontCare
  val vaddrModule = Module(new SyncDataModuleTemplate(UInt(VAddrBits.W), LoadQueueSize, numRead = LoadPipelineWidth + L1PrefetchVaddrGenWidth + 1, numWrite = LoadPipelineWidth))
  vaddrModule.io := DontCare
  val vaddrTriggerResultModule = Module(new SyncDataModuleTemplate(Vec(3, Bool()), LoadQueueSize, numRead = LoadPipelineWidth, numWrite = LoadPipelineWidth))
  vaddrTriggerResultModule.io := DontCare
  val allocated = RegInit(VecInit(List.fill(LoadQueueSize)(false.B))) // lq entry has been allocated
  val datavalid = RegInit(VecInit(List.fill(LoadQueueSize)(false.B))) // data is valid
  val writebacked = RegInit(VecInit(List.fill(LoadQueueSize)(false.B))) // inst has been writebacked to CDB
  val released = RegInit(VecInit(List.fill(LoadQueueSize)(false.B))) // load data has been released by dcache
  val error = RegInit(VecInit(List.fill(LoadQueueSize)(false.B))) // load data has been corrupted
  val miss = Reg(Vec(LoadQueueSize, Bool())) // load inst missed, waiting for miss queue to accept miss request
  // val listening = Reg(Vec(LoadQueueSize, Bool())) // waiting for refill result
  val pending = Reg(Vec(LoadQueueSize, Bool())) // mmio pending: inst is an mmio inst, it will not be executed until it reachs the end of rob
  val refilling = WireInit(VecInit(List.fill(LoadQueueSize)(false.B))) // inst has been writebacked to CDB

  val debug_mmio = Reg(Vec(LoadQueueSize, Bool())) // mmio: inst is an mmio inst
  val debug_paddr = Reg(Vec(LoadQueueSize, UInt(PAddrBits.W))) // mmio: inst is an mmio inst
<<<<<<< HEAD
  val debug_vaddr = Reg(Vec(LoadQueueSize, UInt(VAddrBits.W))) // zyh
=======
  val debug_vaddr = Reg(Vec(LoadQueueSize, UInt(VAddrBits.W))) // mmio: inst is an mmio inst
>>>>>>> dbf2ed8f

  val enqPtrExt = RegInit(VecInit((0 until io.enq.req.length).map(_.U.asTypeOf(new LqPtr))))
  val deqPtrExt = RegInit(0.U.asTypeOf(new LqPtr))
  val prefetchPtrExt = RegInit(VecInit((0 until L1PrefetchVaddrGenWidth).map(_.U.asTypeOf(new LqPtr))))

  val enqPtrExtNext = Wire(Vec(io.enq.req.length, new LqPtr))
  val deqPtrExtNext = Wire(new LqPtr)
  val prefetchPtrExtNext = Wire(Vec(L1PrefetchVaddrGenWidth, new LqPtr))

  val enqPtr = enqPtrExt(0).value
  val deqPtr = deqPtrExt.value

  val validCount = distanceBetween(enqPtrExt(0), deqPtrExt)
  val allowEnqueue = validCount <= (LoadQueueSize - LoadPipelineWidth).U

  val deqMask = UIntToMask(deqPtr, LoadQueueSize)
  val enqMask = UIntToMask(enqPtr, LoadQueueSize)

  val commitCount = RegNext(io.rob.lcommit)

  val release1cycle = io.release
  val release2cycle = RegNext(io.release)

  /**
    * Enqueue at dispatch
    *
    * Currently, LoadQueue only allows enqueue when #emptyEntries > EnqWidth
    */
  io.enq.canAccept := allowEnqueue

  val canEnqueue = io.enq.req.map(_.valid)
  val enqCancel = io.enq.req.map(_.bits.robIdx.needFlush(io.brqRedirect))
  for (i <- 0 until io.enq.req.length) {
    val offset = if (i == 0) 0.U else PopCount(io.enq.needAlloc.take(i))
    val lqIdx = enqPtrExt(offset)
    val index = io.enq.req(i).bits.lqIdx.value
    when (canEnqueue(i) && !enqCancel(i)) {
      uop(index).robIdx := io.enq.req(i).bits.robIdx
      allocated(index) := true.B
      datavalid(index) := false.B
      writebacked(index) := false.B
      released(index) := false.B
      miss(index) := false.B
      pending(index) := false.B
      error(index) := false.B
      XSError(!io.enq.canAccept || !io.enq.sqCanAccept, s"must accept $i\n")
      XSError(index =/= lqIdx.value, s"must be the same entry $i\n")
    }
    io.enq.resp(i) := lqIdx
  }
  XSDebug(p"(ready, valid): ${io.enq.canAccept}, ${Binary(Cat(io.enq.req.map(_.valid)))}\n")

  /**
    * Writeback load from load units
    *
    * Most load instructions writeback to regfile at the same time.
    * However,
    *   (1) For an mmio instruction with exceptions, it writes back to ROB immediately.
    *   (2) For an mmio instruction without exceptions, it does not write back.
    * The mmio instruction will be sent to lower level when it reaches ROB's head.
    * After uncache response, it will write back through arbiter with loadUnit.
    *   (3) For cache misses, it is marked miss and sent to dcache later.
    * After cache refills, it will write back through arbiter with loadUnit.
    */
  for (i <- 0 until LoadPipelineWidth) {
    dataModule.io.wb.wen(i) := false.B
    vaddrTriggerResultModule.io.wen(i) := false.B
    val loadWbIndex = io.loadIn(i).bits.uop.lqIdx.value

    // most lq status need to be updated immediately after load writeback to lq
    when(io.loadIn(i).fire()) {
      when(io.loadIn(i).bits.miss) {
        XSInfo(io.loadIn(i).valid, "load miss write to lq idx %d pc 0x%x vaddr %x paddr %x data %x mask %x forwardData %x forwardMask: %x mmio %x\n",
          io.loadIn(i).bits.uop.lqIdx.asUInt,
          io.loadIn(i).bits.uop.cf.pc,
          io.loadIn(i).bits.vaddr,
          io.loadIn(i).bits.paddr,
          io.loadIn(i).bits.data,
          io.loadIn(i).bits.mask,
          io.loadIn(i).bits.forwardData.asUInt,
          io.loadIn(i).bits.forwardMask.asUInt,
          io.loadIn(i).bits.mmio
        )
      }.otherwise {
        XSInfo(io.loadIn(i).valid, "load hit write to cbd lqidx %d pc 0x%x vaddr %x paddr %x data %x mask %x forwardData %x forwardMask: %x mmio %x\n",
        io.loadIn(i).bits.uop.lqIdx.asUInt,
        io.loadIn(i).bits.uop.cf.pc,
        io.loadIn(i).bits.vaddr,
        io.loadIn(i).bits.paddr,
        io.loadIn(i).bits.data,
        io.loadIn(i).bits.mask,
        io.loadIn(i).bits.forwardData.asUInt,
        io.loadIn(i).bits.forwardMask.asUInt,
        io.loadIn(i).bits.mmio
      )}
      if(EnableFastForward){
        datavalid(loadWbIndex) := (!io.loadIn(i).bits.miss || io.loadDataForwarded(i)) &&
          !io.loadIn(i).bits.mmio && // mmio data is not valid until we finished uncache access
          !io.dcacheRequireReplay(i) // do not writeback if that inst will be resend from rs
      } else {
        datavalid(loadWbIndex) := (!io.loadIn(i).bits.miss || io.loadDataForwarded(i)) &&
          !io.loadIn(i).bits.mmio // mmio data is not valid until we finished uncache access
      }
      writebacked(loadWbIndex) := !io.loadIn(i).bits.miss && !io.loadIn(i).bits.mmio

      val loadWbData = Wire(new LQDataEntry)
      loadWbData.paddr := io.loadIn(i).bits.paddr
      loadWbData.mask := io.loadIn(i).bits.mask
      loadWbData.data := io.loadIn(i).bits.forwardData.asUInt // fwd data
      loadWbData.fwdMask := io.loadIn(i).bits.forwardMask
      dataModule.io.wbWrite(i, loadWbIndex, loadWbData)
      dataModule.io.wb.wen(i) := true.B

      vaddrTriggerResultModule.io.waddr(i) := loadWbIndex
      vaddrTriggerResultModule.io.wdata(i) := io.trigger(i).hitLoadAddrTriggerHitVec
      vaddrTriggerResultModule.io.wen(i) := true.B

      debug_mmio(loadWbIndex) := io.loadIn(i).bits.mmio
      debug_paddr(loadWbIndex) := io.loadIn(i).bits.paddr
      debug_vaddr(loadWbIndex) := io.loadIn(i).bits.vaddr

      val dcacheMissed = io.loadIn(i).bits.miss && !io.loadIn(i).bits.mmio
      if(EnableFastForward){
        miss(loadWbIndex) := dcacheMissed && !io.loadDataForwarded(i) && !io.dcacheRequireReplay(i)
      } else {
        miss(loadWbIndex) := dcacheMissed && !io.loadDataForwarded(i)
      }
      pending(loadWbIndex) := io.loadIn(i).bits.mmio
      released(loadWbIndex) := release2cycle.valid && 
        io.loadIn(i).bits.paddr(PAddrBits-1, DCacheLineOffset) === release2cycle.bits.paddr(PAddrBits-1, DCacheLineOffset) ||
        release1cycle.valid &&
        io.loadIn(i).bits.paddr(PAddrBits-1, DCacheLineOffset) === release1cycle.bits.paddr(PAddrBits-1, DCacheLineOffset)
      // dirty code for load instr
      uop(loadWbIndex).pdest := io.loadIn(i).bits.uop.pdest
      uop(loadWbIndex).cf := io.loadIn(i).bits.uop.cf
      uop(loadWbIndex).ctrl := io.loadIn(i).bits.uop.ctrl
      uop(loadWbIndex).debugInfo := io.loadIn(i).bits.uop.debugInfo
    }

    // Now l1 prefetchor get prefetch vaddr from vaddrModule, 
    // update vaddrModule right after load update load queue (loadIn.fire())
    // todo: timing opt, vaddrModule write used to be delayed
    vaddrModule.io.waddr(i) := loadWbIndex
    vaddrModule.io.wdata(i) := io.loadIn(i).bits.vaddr
    vaddrModule.io.wen(i) := io.loadIn(i).fire()
  }

  when(io.refill.valid) {
    XSDebug("miss resp: paddr:0x%x data %x\n", io.refill.bits.addr, io.refill.bits.data)
  }

  // Refill 64 bit in a cycle
  // Refill data comes back from io.dcache.resp
  dataModule.io.refill.valid := io.refill.valid
  dataModule.io.refill.paddr := io.refill.bits.addr
  dataModule.io.refill.data := io.refill.bits.data

  val dcacheRequireReplay = WireInit(VecInit((0 until LoadPipelineWidth).map(i =>{
    RegNext(io.loadIn(i).fire()) && RegNext(io.dcacheRequireReplay(i))
  })))
  dontTouch(dcacheRequireReplay)

  (0 until LoadQueueSize).map(i => {
    dataModule.io.refill.refillMask(i) := allocated(i) && miss(i)
    when(dataModule.io.refill.valid && dataModule.io.refill.refillMask(i) && dataModule.io.refill.matchMask(i)) {
      datavalid(i) := true.B
      miss(i) := false.B
      when(io.refill.bits.error) {
        error(i) := true.B
      }
    }
  })

  for (i <- 0 until LoadPipelineWidth) {
    val loadWbIndex = io.loadIn(i).bits.uop.lqIdx.value
    if(!EnableFastForward){
      // dcacheRequireReplay will be used to update lq flag 1 cycle after for better timing
      //
      // io.dcacheRequireReplay comes from dcache miss req reject, which is quite slow to generate 
      when(dcacheRequireReplay(i) && !refill_addr_hit(RegNext(io.loadIn(i).bits.paddr), io.refill.bits.addr)) {
        // do not writeback if that inst will be resend from rs
        // rob writeback will not be triggered by a refill before inst replay
        miss(RegNext(loadWbIndex)) := false.B // disable refill listening
        datavalid(RegNext(loadWbIndex)) := false.B // disable refill listening
        assert(!datavalid(RegNext(loadWbIndex)))
      }
    }
  }

  // Writeback up to 2 missed load insts to CDB
  //
  // Pick 2 missed load (data refilled), write them back to cdb
  // 2 refilled load will be selected from even/odd entry, separately

  // Stage 0
  // Generate writeback indexes

  def getRemBits(input: UInt)(rem: Int): UInt = {
    VecInit((0 until LoadQueueSize / LoadPipelineWidth).map(i => { input(LoadPipelineWidth * i + rem) })).asUInt
  }

  val loadWbSel = Wire(Vec(LoadPipelineWidth, UInt(log2Up(LoadQueueSize).W))) // index selected last cycle
  val loadWbSelV = Wire(Vec(LoadPipelineWidth, Bool())) // index selected in last cycle is valid

  val loadWbSelVec = VecInit((0 until LoadQueueSize).map(i => {
    allocated(i) && !writebacked(i) && (datavalid(i) || refilling(i))
  })).asUInt() // use uint instead vec to reduce verilog lines
  val remDeqMask = Seq.tabulate(LoadPipelineWidth)(getRemBits(deqMask)(_))
  // generate lastCycleSelect mask
  val remFireMask = Seq.tabulate(LoadPipelineWidth)(rem => getRemBits(UIntToOH(loadWbSel(rem)))(rem))
  // generate real select vec
  def toVec(a: UInt): Vec[Bool] = {
    VecInit(a.asBools)
  }
  val loadRemSelVecFire = Seq.tabulate(LoadPipelineWidth)(rem => getRemBits(loadWbSelVec)(rem) & ~remFireMask(rem))
  val loadRemSelVecNotFire = Seq.tabulate(LoadPipelineWidth)(getRemBits(loadWbSelVec)(_))
  val loadRemSel = Seq.tabulate(LoadPipelineWidth)(rem => Mux(
    io.ldout(rem).fire(),
    getFirstOne(toVec(loadRemSelVecFire(rem)), remDeqMask(rem)),
    getFirstOne(toVec(loadRemSelVecNotFire(rem)), remDeqMask(rem))
  ))


  val loadWbSelGen = Wire(Vec(LoadPipelineWidth, UInt(log2Up(LoadQueueSize).W)))
  val loadWbSelVGen = Wire(Vec(LoadPipelineWidth, Bool()))
  (0 until LoadPipelineWidth).foreach(index => {
    loadWbSelGen(index) := (
      if (LoadPipelineWidth > 1) Cat(loadRemSel(index), index.U(log2Ceil(LoadPipelineWidth).W))
      else loadRemSel(index)
    )
    loadWbSelVGen(index) := Mux(io.ldout(index).fire, loadRemSelVecFire(index).asUInt.orR, loadRemSelVecNotFire(index).asUInt.orR)
  })

  (0 until LoadPipelineWidth).map(i => {
    loadWbSel(i) := RegNext(loadWbSelGen(i))
    loadWbSelV(i) := RegNext(loadWbSelVGen(i), init = false.B)
    when(io.ldout(i).fire()){
      // Mark them as writebacked, so they will not be selected in the next cycle
      writebacked(loadWbSel(i)) := true.B
    }
  })

  // Stage 1
  // Use indexes generated in cycle 0 to read data
  // writeback data to cdb
  (0 until LoadPipelineWidth).map(i => {
    // data select
    dataModule.io.wb.raddr(i) := loadWbSelGen(i)
    val rdata = dataModule.io.wb.rdata(i).data
    val seluop = uop(loadWbSel(i))
    val func = seluop.ctrl.fuOpType
    val raddr = dataModule.io.wb.rdata(i).paddr
    val rdataSel = LookupTree(raddr(2, 0), List(
      "b000".U -> rdata(63, 0),
      "b001".U -> rdata(63, 8),
      "b010".U -> rdata(63, 16),
      "b011".U -> rdata(63, 24),
      "b100".U -> rdata(63, 32),
      "b101".U -> rdata(63, 40),
      "b110".U -> rdata(63, 48),
      "b111".U -> rdata(63, 56)
    ))
    val rdataPartialLoad = rdataHelper(seluop, rdataSel)

    // writeback missed int/fp load
    //
    // Int load writeback will finish (if not blocked) in one cycle
    io.ldout(i).bits.uop := seluop
    io.ldout(i).bits.uop.lqIdx := loadWbSel(i).asTypeOf(new LqPtr)
    io.ldout(i).bits.data := rdataPartialLoad
    io.ldout(i).bits.redirectValid := false.B
    io.ldout(i).bits.redirect := DontCare
    io.ldout(i).bits.debug.isMMIO := debug_mmio(loadWbSel(i))
    io.ldout(i).bits.debug.isPerfCnt := false.B
    io.ldout(i).bits.debug.paddr := debug_paddr(loadWbSel(i))
    io.ldout(i).bits.debug.vaddr := vaddrModule.io.rdata(i+1)
    io.ldout(i).bits.fflags := DontCare
    io.ldout(i).valid := loadWbSelV(i)

    when(io.ldout(i).fire()) {
      XSInfo("int load miss write to cbd robidx %d lqidx %d pc 0x%x mmio %x\n",
        io.ldout(i).bits.uop.robIdx.asUInt,
        io.ldout(i).bits.uop.lqIdx.asUInt,
        io.ldout(i).bits.uop.cf.pc,
        debug_mmio(loadWbSel(i))
      )
    }

  })

  /**
    * Load commits
    *
    * When load commited, mark it as !allocated and move deqPtrExt forward.
    */
  (0 until CommitWidth).map(i => {
    when(commitCount > i.U){
      allocated((deqPtrExt+i.U).value) := false.B
      XSError(!allocated((deqPtrExt+i.U).value), s"why commit invalid entry $i?\n")
    }
  })

  //zyh
  val l1Pfq = Module(new L1PfQueue)
  for (i <- 0 until CommitWidth) {
    when (commitCount > i.U) {
      l1Pfq.io.in(i).bits.uop   <> uop((deqPtrExt+i.U).value)
      l1Pfq.io.in(i).bits.vaddr := debug_vaddr((deqPtrExt+i.U).value)
      l1Pfq.io.in(i).valid      := true.B
    }.otherwise {
      l1Pfq.io.in(i).bits.uop   <> DontCare
      l1Pfq.io.in(i).bits.vaddr := DontCare
      l1Pfq.io.in(i).valid      := false.B
    }
  }

  io.trainingStride <> l1Pfq.io.out

  def getFirstOne(mask: Vec[Bool], startMask: UInt) = {
    val length = mask.length
    val highBits = (0 until length).map(i => mask(i) & ~startMask(i))
    val highBitsUint = Cat(highBits.reverse)
    PriorityEncoder(Mux(highBitsUint.orR(), highBitsUint, mask.asUInt))
  }

  def getOldest[T <: XSBundleWithMicroOp](valid: Seq[Bool], bits: Seq[T]): (Seq[Bool], Seq[T]) = {
    assert(valid.length == bits.length)
    assert(isPow2(valid.length))
    if (valid.length == 1) {
      (valid, bits)
    } else if (valid.length == 2) {
      val res = Seq.fill(2)(Wire(ValidIO(chiselTypeOf(bits(0)))))
      for (i <- res.indices) {
        res(i).valid := valid(i)
        res(i).bits := bits(i)
      }
      val oldest = Mux(valid(0) && valid(1), Mux(isAfter(bits(0).uop.robIdx, bits(1).uop.robIdx), res(1), res(0)), Mux(valid(0) && !valid(1), res(0), res(1)))
      (Seq(oldest.valid), Seq(oldest.bits))
    } else {
      val left = getOldest(valid.take(valid.length / 2), bits.take(valid.length / 2))
      val right = getOldest(valid.takeRight(valid.length / 2), bits.takeRight(valid.length / 2))
      getOldest(left._1 ++ right._1, left._2 ++ right._2)
    }
  }

  def getAfterMask(valid: Seq[Bool], uop: Seq[MicroOp]) = {
    assert(valid.length == uop.length)
    val length = valid.length
    (0 until length).map(i => {
      (0 until length).map(j => {
        Mux(valid(i) && valid(j),
          isAfter(uop(i).robIdx, uop(j).robIdx),
          Mux(!valid(i), true.B, false.B))
      })
    })
  }

  /**
    * Store-Load Memory violation detection
    *
    * When store writes back, it searches LoadQueue for younger load instructions
    * with the same load physical address. They loaded wrong data and need re-execution.
    *
    * Cycle 0: Store Writeback
    *   Generate match vector for store address with rangeMask(stPtr, enqPtr).
    *   Besides, load instructions in LoadUnit_S1 and S2 are also checked.
    * Cycle 1: Redirect Generation
    *   There're three possible types of violations, up to 6 possible redirect requests.
    *   Choose the oldest load (part 1). (4 + 2) -> (1 + 2)
    * Cycle 2: Redirect Fire
    *   Choose the oldest load (part 2). (3 -> 1)
    *   Prepare redirect request according to the detected violation.
    *   Fire redirect request (if valid)
    */

  // stage 0:        lq l1 wb     l1 wb lq
  //                 |  |  |      |  |  |  (paddr match)
  // stage 1:        lq l1 wb     l1 wb lq
  //                 |  |  |      |  |  |
  //                 |  |------------|  |
  //                 |        |         |
  // stage 2:        lq      l1wb       lq
  //                 |        |         |
  //                 --------------------
  //                          |
  //                      rollback req
  io.load_s1 := DontCare
  def detectRollback(i: Int) = {
    val startIndex = io.storeIn(i).bits.uop.lqIdx.value
    val lqIdxMask = UIntToMask(startIndex, LoadQueueSize)
    val xorMask = lqIdxMask ^ enqMask
    val sameFlag = io.storeIn(i).bits.uop.lqIdx.flag === enqPtrExt(0).flag
    val stToEnqPtrMask = Mux(sameFlag, xorMask, ~xorMask)

    // check if load already in lq needs to be rolledback
    dataModule.io.violation(i).paddr := io.storeIn(i).bits.paddr
    dataModule.io.violation(i).mask := io.storeIn(i).bits.mask
    val addrMaskMatch = RegNext(dataModule.io.violation(i).violationMask)
    val entryNeedCheck = RegNext(VecInit((0 until LoadQueueSize).map(j => {
      allocated(j) && stToEnqPtrMask(j) && (datavalid(j) || miss(j))
    })))
    val lqViolationVec = VecInit((0 until LoadQueueSize).map(j => {
      addrMaskMatch(j) && entryNeedCheck(j)
    }))
    val lqViolation = lqViolationVec.asUInt().orR()
    val lqViolationIndex = getFirstOne(lqViolationVec, RegNext(lqIdxMask))
    val lqViolationUop = uop(lqViolationIndex)
    // lqViolationUop.lqIdx.flag := deqMask(lqViolationIndex) ^ deqPtrExt.flag
    // lqViolationUop.lqIdx.value := lqViolationIndex
    XSDebug(lqViolation, p"${Binary(Cat(lqViolationVec))}, $startIndex, $lqViolationIndex\n")

    // when l/s writeback to rob together, check if rollback is needed
    val wbViolationVec = RegNext(VecInit((0 until LoadPipelineWidth).map(j => {
      io.loadIn(j).valid &&
        isAfter(io.loadIn(j).bits.uop.robIdx, io.storeIn(i).bits.uop.robIdx) &&
        io.storeIn(i).bits.paddr(PAddrBits - 1, 3) === io.loadIn(j).bits.paddr(PAddrBits - 1, 3) &&
        (io.storeIn(i).bits.mask & io.loadIn(j).bits.mask).orR
    })))
    val wbViolation = wbViolationVec.asUInt().orR()
    val wbViolationUop = getOldest(wbViolationVec, RegNext(VecInit(io.loadIn.map(_.bits))))._2(0).uop
    XSDebug(wbViolation, p"${Binary(Cat(wbViolationVec))}, $wbViolationUop\n")

    // check if rollback is needed for load in l1
    val l1ViolationVec = RegNext(VecInit((0 until LoadPipelineWidth).map(j => {
      io.load_s1(j).valid && // L1 valid
        isAfter(io.load_s1(j).uop.robIdx, io.storeIn(i).bits.uop.robIdx) &&
        io.storeIn(i).bits.paddr(PAddrBits - 1, 3) === io.load_s1(j).paddr(PAddrBits - 1, 3) &&
        (io.storeIn(i).bits.mask & io.load_s1(j).mask).orR
    })))
    val l1Violation = l1ViolationVec.asUInt().orR()
    val load_s1 = Wire(Vec(LoadPipelineWidth, new XSBundleWithMicroOp))
    (0 until LoadPipelineWidth).foreach(i => load_s1(i).uop := io.load_s1(i).uop)
    val l1ViolationUop = getOldest(l1ViolationVec, RegNext(load_s1))._2(0).uop
    XSDebug(l1Violation, p"${Binary(Cat(l1ViolationVec))}, $l1ViolationUop\n")

    XSDebug(
      l1Violation,
      "need rollback (l1 load) pc %x robidx %d target %x\n",
      io.storeIn(i).bits.uop.cf.pc, io.storeIn(i).bits.uop.robIdx.asUInt, l1ViolationUop.robIdx.asUInt
    )
    XSDebug(
      lqViolation,
      "need rollback (ld wb before store) pc %x robidx %d target %x\n",
      io.storeIn(i).bits.uop.cf.pc, io.storeIn(i).bits.uop.robIdx.asUInt, lqViolationUop.robIdx.asUInt
    )
    XSDebug(
      wbViolation,
      "need rollback (ld/st wb together) pc %x robidx %d target %x\n",
      io.storeIn(i).bits.uop.cf.pc, io.storeIn(i).bits.uop.robIdx.asUInt, wbViolationUop.robIdx.asUInt
    )

    ((lqViolation, lqViolationUop), (wbViolation, wbViolationUop), (l1Violation, l1ViolationUop))
  }

  def rollbackSel(a: Valid[MicroOpRbExt], b: Valid[MicroOpRbExt]): ValidIO[MicroOpRbExt] = {
    Mux(
      a.valid,
      Mux(
        b.valid,
        Mux(isAfter(a.bits.uop.robIdx, b.bits.uop.robIdx), b, a), // a,b both valid, sel oldest
        a // sel a
      ),
      b // sel b
    )
  }
  val lastCycleRedirect = RegNext(io.brqRedirect)
  val lastlastCycleRedirect = RegNext(lastCycleRedirect)

  // S2: select rollback (part1) and generate rollback request
  // rollback check
  // Wb/L1 rollback seq check is done in s2
  val rollbackWb = Wire(Vec(StorePipelineWidth, Valid(new MicroOpRbExt)))
  val rollbackL1 = Wire(Vec(StorePipelineWidth, Valid(new MicroOpRbExt)))
  val rollbackL1Wb = Wire(Vec(StorePipelineWidth*2, Valid(new MicroOpRbExt)))
  // Lq rollback seq check is done in s3 (next stage), as getting rollbackLq MicroOp is slow
  val rollbackLq = Wire(Vec(StorePipelineWidth, Valid(new MicroOpRbExt)))
  // store ftq index for store set update
  val stFtqIdxS2 = Wire(Vec(StorePipelineWidth, new FtqPtr))
  val stFtqOffsetS2 = Wire(Vec(StorePipelineWidth, UInt(log2Up(PredictWidth).W)))
  for (i <- 0 until StorePipelineWidth) {
    val detectedRollback = detectRollback(i)
    rollbackLq(i).valid := detectedRollback._1._1 && RegNext(io.storeIn(i).valid)
    rollbackLq(i).bits.uop := detectedRollback._1._2
    rollbackLq(i).bits.flag := i.U
    rollbackWb(i).valid := detectedRollback._2._1 && RegNext(io.storeIn(i).valid)
    rollbackWb(i).bits.uop := detectedRollback._2._2
    rollbackWb(i).bits.flag := i.U
    rollbackL1(i).valid := detectedRollback._3._1 && RegNext(io.storeIn(i).valid)
    rollbackL1(i).bits.uop := detectedRollback._3._2
    rollbackL1(i).bits.flag := i.U
    rollbackL1Wb(2*i) := rollbackL1(i)
    rollbackL1Wb(2*i+1) := rollbackWb(i)
    stFtqIdxS2(i) := RegNext(io.storeIn(i).bits.uop.cf.ftqPtr)
    stFtqOffsetS2(i) := RegNext(io.storeIn(i).bits.uop.cf.ftqOffset)
  }

  val rollbackL1WbSelected = ParallelOperation(rollbackL1Wb, rollbackSel)
  val rollbackL1WbVReg = RegNext(rollbackL1WbSelected.valid)
  val rollbackL1WbReg = RegEnable(rollbackL1WbSelected.bits, rollbackL1WbSelected.valid)
  val rollbackLqVReg = rollbackLq.map(x => RegNext(x.valid))
  val rollbackLqReg = rollbackLq.map(x => RegEnable(x.bits, x.valid))

  // S3: select rollback (part2), generate rollback request, then fire rollback request
  // Note that we use robIdx - 1.U to flush the load instruction itself.
  // Thus, here if last cycle's robIdx equals to this cycle's robIdx, it still triggers the redirect.

  val rollbackValidVec = rollbackL1WbVReg +: rollbackLqVReg
  val rollbackUopExtVec = rollbackL1WbReg +: rollbackLqReg

  // select uop in parallel
  val mask = getAfterMask(rollbackValidVec, rollbackUopExtVec.map(i => i.uop))
  val lqs = getOldest(rollbackLqVReg, rollbackLqReg)
  val rollbackUopExt = getOldest(lqs._1 :+ rollbackL1WbVReg, lqs._2 :+ rollbackL1WbReg)._2(0)
  val stFtqIdxS3 = RegNext(stFtqIdxS2)
  val stFtqOffsetS3 = RegNext(stFtqOffsetS2)
  val rollbackUop = rollbackUopExt.uop
  val rollbackStFtqIdx = stFtqIdxS3(rollbackUopExt.flag)
  val rollbackStFtqOffset = stFtqOffsetS3(rollbackUopExt.flag)

  // check if rollback request is still valid in parallel
  val rollbackValidVecChecked = Wire(Vec(LoadPipelineWidth + 1, Bool()))
  for(((v, uop), idx) <- rollbackValidVec.zip(rollbackUopExtVec.map(i => i.uop)).zipWithIndex) {
    rollbackValidVecChecked(idx) := v &&
      (!lastCycleRedirect.valid || isBefore(uop.robIdx, lastCycleRedirect.bits.robIdx)) &&
      (!lastlastCycleRedirect.valid || isBefore(uop.robIdx, lastlastCycleRedirect.bits.robIdx))
  }

  io.rollback.bits.robIdx := rollbackUop.robIdx
  io.rollback.bits.ftqIdx := rollbackUop.cf.ftqPtr
  io.rollback.bits.stFtqIdx := rollbackStFtqIdx
  io.rollback.bits.ftqOffset := rollbackUop.cf.ftqOffset
  io.rollback.bits.stFtqOffset := rollbackStFtqOffset
  io.rollback.bits.level := RedirectLevel.flush
  io.rollback.bits.interrupt := DontCare
  io.rollback.bits.cfiUpdate := DontCare
  io.rollback.bits.cfiUpdate.target := rollbackUop.cf.pc
  io.rollback.bits.debug_runahead_checkpoint_id := rollbackUop.debugInfo.runahead_checkpoint_id
  // io.rollback.bits.pc := DontCare

  io.rollback.valid := rollbackValidVecChecked.asUInt.orR

  when(io.rollback.valid) {
    // XSDebug("Mem rollback: pc %x robidx %d\n", io.rollback.bits.cfi, io.rollback.bits.robIdx.asUInt)
  }

  /**
  * Load-Load Memory violation detection
  *
  * When load arrives load_s1, it searches LoadQueue for younger load instructions
  * with the same load physical address. If younger load has been released (or observed),
  * the younger load needs to be re-execed.
  * 
  * For now, if re-exec it found to be needed in load_s1, we mark the older load as replayInst,
  * the two loads will be replayed if the older load becomes the head of rob.
  *
  * When dcache releases a line, mark all writebacked entrys in load queue with
  * the same line paddr as released.
  */

  // Load-Load Memory violation query
  val deqRightMask = UIntToMask.rightmask(deqPtr, LoadQueueSize)
  (0 until LoadPipelineWidth).map(i => {
    dataModule.io.release_violation(i).paddr := io.loadViolationQuery(i).req.bits.paddr
    io.loadViolationQuery(i).req.ready := true.B
    io.loadViolationQuery(i).resp.valid := RegNext(io.loadViolationQuery(i).req.fire())
    // Generate real violation mask
    // Note that we use UIntToMask.rightmask here
    val startIndex = io.loadViolationQuery(i).req.bits.uop.lqIdx.value
    val lqIdxMask = UIntToMask(startIndex, LoadQueueSize)
    val xorMask = lqIdxMask ^ enqMask
    val sameFlag = io.loadViolationQuery(i).req.bits.uop.lqIdx.flag === enqPtrExt(0).flag
    val ldToEnqPtrMask = Mux(sameFlag, xorMask, ~xorMask)
    val ldld_violation_mask = WireInit(VecInit((0 until LoadQueueSize).map(j => {
      dataModule.io.release_violation(i).match_mask(j) && // addr match
      ldToEnqPtrMask(j) && // the load is younger than current load
      allocated(j) && // entry is valid
      released(j) && // cacheline is released
      (datavalid(j) || miss(j)) // paddr is valid
    })))
    dontTouch(ldld_violation_mask)
    ldld_violation_mask.suggestName("ldldViolationMask_" + i)
    io.loadViolationQuery(i).resp.bits.have_violation := RegNext(ldld_violation_mask.asUInt.orR)
  })

  // "released" flag update
  // 
  // When io.release.valid (release1cycle.valid), it uses the last ld-ld paddr cam port to
  // update release flag in 1 cycle

  when(release1cycle.valid){
    // Take over ld-ld paddr cam port
    dataModule.io.release_violation.takeRight(1)(0).paddr := release1cycle.bits.paddr
    io.loadViolationQuery.takeRight(1)(0).req.ready := false.B
  }

  when(release2cycle.valid){
    // If a load comes in that cycle, we can not judge if it has ld-ld violation
    // We replay that load inst from RS
    io.loadViolationQuery.map(i => i.req.ready := 
      !i.req.bits.paddr(PAddrBits-1, DCacheLineOffset) === release2cycle.bits.paddr(PAddrBits-1, DCacheLineOffset)
    )
    // io.loadViolationQuery.map(i => i.req.ready := false.B) // For better timing
  }

  (0 until LoadQueueSize).map(i => {
    when(RegNext(dataModule.io.release_violation.takeRight(1)(0).match_mask(i) && 
      allocated(i) && 
      writebacked(i) &&
      release1cycle.valid
    )){
      // Note: if a load has missed in dcache and is waiting for refill in load queue,
      // its released flag still needs to be set as true if addr matches. 
      released(i) := true.B
    }
  })

  /**
    * Prefetch vaddr read ptr (prefetchPtrExt) update logic
    *
    * (1) if load addr valid, send load vaddr to l1 prefetcher and update prefetch ptr
    * (2) when redirect, check if prefetchPtrExt is newer then new load queue enqPtr
    *     if so, reset prefetchPtrExt = enqPtrExt
    */

  val numPrefetchVaddrFired = PopCount(io.prefetchLoadVaddr.map(_.valid))

  require(io.enq.req.length >= L1PrefetchVaddrGenWidth)
  prefetchPtrExtNext := Mux(
    lastCycleRedirect.valid && isBefore(enqPtrExtNext(0), prefetchPtrExt(0)),
    // we recover the pointers in the next cycle after redirect
    VecInit(Seq.tabulate(L1PrefetchVaddrGenWidth){i => enqPtrExtNext(i)}), // set prefetchPtrExt := enqPtrExtNext 
    // if !brqRedirect, for most cases, prefetchPtrExt newer than enqPtrExt  
    VecInit(prefetchPtrExt.map(_ + numPrefetchVaddrFired))
  )
  prefetchPtrExt := prefetchPtrExtNext

  io.prefetchLoadVaddr.zip(prefetchPtrExt).map{case (out, ptr) => {
    out.valid := allocated(ptr.value) && writebacked(ptr.value) && !lastCycleRedirect.valid
    // for prefetch pref analyse only, tobe refactored
    assert(!out.valid || debug_vaddr(ptr.value) === out.bits)
  }}

  (0 until L1PrefetchVaddrGenWidth).map(i => {
    io.prefetchLoadVaddr(i).bits :=  vaddrModule.io.rdata(i+LoadPipelineWidth+1)
  })

  XSPerfAccumulate("enqPtr_before_prefetchPtr", isBefore(enqPtrExt(0), prefetchPtrExt(0)) && !lastCycleRedirect.valid)
  XSPerfAccumulate("deqPtr_after_prefetchPtr", isAfter(deqPtrExt, prefetchPtrExt(0)))

  /**
    * Memory mapped IO / other uncached operations
    *
    * States:
    * (1) writeback from store units: mark as pending
    * (2) when they reach ROB's head, they can be sent to uncache channel
    * (3) response from uncache channel: mark as datavalid
    * (4) writeback to ROB (and other units): mark as writebacked
    * (5) ROB commits the instruction: same as normal instructions
    */
  //(2) when they reach ROB's head, they can be sent to uncache channel
  val lqTailMmioPending = WireInit(pending(deqPtr))
  val lqTailAllocated = WireInit(allocated(deqPtr))
  val s_idle :: s_req :: s_resp :: s_wait :: Nil = Enum(4)
  val uncacheState = RegInit(s_idle)
  switch(uncacheState) {
    is(s_idle) {
      when(RegNext(io.rob.pendingld && lqTailMmioPending && lqTailAllocated)) {
        uncacheState := s_req
      }
    }
    is(s_req) {
      when(io.uncache.req.fire()) {
        uncacheState := s_resp
      }
    }
    is(s_resp) {
      when(io.uncache.resp.fire()) {
        uncacheState := s_wait
      }
    }
    is(s_wait) {
      when(RegNext(io.rob.commit)) {
        uncacheState := s_idle // ready for next mmio
      }
    }
  }
  io.uncache.req.valid := uncacheState === s_req

  dataModule.io.uncache.raddr := deqPtrExtNext.value

  io.uncache.req.bits.cmd  := MemoryOpConstants.M_XRD
  io.uncache.req.bits.addr := dataModule.io.uncache.rdata.paddr
  io.uncache.req.bits.data := dataModule.io.uncache.rdata.data
  io.uncache.req.bits.mask := dataModule.io.uncache.rdata.mask

  io.uncache.req.bits.id   := DontCare
  io.uncache.req.bits.instrtype := DontCare

  io.uncache.resp.ready := true.B

  when (io.uncache.req.fire()) {
    pending(deqPtr) := false.B

    XSDebug("uncache req: pc %x addr %x data %x op %x mask %x\n",
      uop(deqPtr).cf.pc,
      io.uncache.req.bits.addr,
      io.uncache.req.bits.data,
      io.uncache.req.bits.cmd,
      io.uncache.req.bits.mask
    )
  }

  // (3) response from uncache channel: mark as datavalid
  dataModule.io.uncache.wen := false.B
  when(io.uncache.resp.fire()){
    datavalid(deqPtr) := true.B
    dataModule.io.uncacheWrite(deqPtr, io.uncache.resp.bits.data(XLEN-1, 0))
    dataModule.io.uncache.wen := true.B

    XSDebug("uncache resp: data %x\n", io.refill.bits.data)
  }

  // vaddr module read ports

  // port (0) mem exception 
  // todo: to be refactored
  // read vaddr for mem exception
  // no inst will be commited 1 cycle before tval update
  vaddrModule.io.raddr(0) := (deqPtrExt + commitCount).value
  io.exceptionAddr.vaddr := vaddrModule.io.rdata(0)

  // port (1) - (LoadPipelineWidth) // vaddr for debug module
  // read vaddr for debug
  (0 until LoadPipelineWidth).map(i => {
    vaddrModule.io.raddr(i+1) := loadWbSel(i)
  })

  // port (LoadPipelineWidth + 1) - (LoadPipelineWidth + L1PrefetchVaddrGenWidth)
  (0 until L1PrefetchVaddrGenWidth).map(i => {
    vaddrModule.io.raddr(i+LoadPipelineWidth+1) := prefetchPtrExtNext(i).value
  })


  (0 until LoadPipelineWidth).map(i => {
    vaddrTriggerResultModule.io.raddr(i) := loadWbSelGen(i)
    io.trigger(i).lqLoadAddrTriggerHitVec := Mux(
      loadWbSelV(i),
      vaddrTriggerResultModule.io.rdata(i),
      VecInit(Seq.fill(3)(false.B))
    )
  })

  // misprediction recovery / exception redirect
  // invalidate lq term using robIdx
  val needCancel = Wire(Vec(LoadQueueSize, Bool()))
  for (i <- 0 until LoadQueueSize) {
    needCancel(i) := uop(i).robIdx.needFlush(io.brqRedirect) && allocated(i)
    when (needCancel(i)) {
      allocated(i) := false.B
    }
  }

  /**
    * update pointers
    */
  val lastEnqCancel = PopCount(RegNext(VecInit(canEnqueue.zip(enqCancel).map(x => x._1 && x._2))))
  val lastCycleCancelCount = PopCount(RegNext(needCancel))
  val enqNumber = Mux(io.enq.canAccept && io.enq.sqCanAccept, PopCount(io.enq.req.map(_.valid)), 0.U)

  when (lastCycleRedirect.valid) {
    // we recover the pointers in the next cycle after redirect
    enqPtrExtNext := VecInit(enqPtrExt.map(_ - (lastCycleCancelCount + lastEnqCancel)))
  }.otherwise {
    enqPtrExtNext := VecInit(enqPtrExt.map(_ + enqNumber))
  }
  enqPtrExt := enqPtrExtNext

  deqPtrExtNext := deqPtrExt + commitCount
  deqPtrExt := deqPtrExtNext

  io.lqCancelCnt := RegNext(lastCycleCancelCount + lastEnqCancel)

  /**
    * misc
    */
  // perf counter
  QueuePerf(LoadQueueSize, validCount, !allowEnqueue)
  io.lqFull := !allowEnqueue
  XSPerfAccumulate("rollback", io.rollback.valid) // rollback redirect generated
  XSPerfAccumulate("mmioCycle", uncacheState =/= s_idle) // lq is busy dealing with uncache req
  XSPerfAccumulate("mmioCnt", io.uncache.req.fire())
  XSPerfAccumulate("refill", io.refill.valid)
  XSPerfAccumulate("writeback_success", PopCount(VecInit(io.ldout.map(i => i.fire()))))
  XSPerfAccumulate("writeback_blocked", PopCount(VecInit(io.ldout.map(i => i.valid && !i.ready))))
  XSPerfAccumulate("utilization_miss", PopCount((0 until LoadQueueSize).map(i => allocated(i) && miss(i))))

  val perfEvents = Seq(
    ("rollback         ", io.rollback.valid                                                               ),
    ("mmioCycle        ", uncacheState =/= s_idle                                                         ),
    ("mmio_Cnt         ", io.uncache.req.fire()                                                           ),
    ("refill           ", io.refill.valid                                                                 ),
    ("writeback_success", PopCount(VecInit(io.ldout.map(i => i.fire())))                                  ),
    ("writeback_blocked", PopCount(VecInit(io.ldout.map(i => i.valid && !i.ready)))                       ),
    ("ltq_1_4_valid    ", (validCount < (LoadQueueSize.U/4.U))                                            ),
    ("ltq_2_4_valid    ", (validCount > (LoadQueueSize.U/4.U)) & (validCount <= (LoadQueueSize.U/2.U))    ),
    ("ltq_3_4_valid    ", (validCount > (LoadQueueSize.U/2.U)) & (validCount <= (LoadQueueSize.U*3.U/4.U))),
    ("ltq_4_4_valid    ", (validCount > (LoadQueueSize.U*3.U/4.U))                                        )
  )
  generatePerfEvent()

  // debug info
  XSDebug("enqPtrExt %d:%d deqPtrExt %d:%d\n", enqPtrExt(0).flag, enqPtr, deqPtrExt.flag, deqPtr)

  def PrintFlag(flag: Bool, name: String): Unit = {
    when(flag) {
      XSDebug(false, true.B, name)
    }.otherwise {
      XSDebug(false, true.B, " ")
    }
  }

  for (i <- 0 until LoadQueueSize) {
    XSDebug(i + " pc %x pa %x ", uop(i).cf.pc, debug_paddr(i))
    PrintFlag(allocated(i), "a")
    PrintFlag(allocated(i) && datavalid(i), "v")
    PrintFlag(allocated(i) && writebacked(i), "w")
    PrintFlag(allocated(i) && miss(i), "m")
    PrintFlag(allocated(i) && pending(i), "p")
    XSDebug(false, true.B, "\n")
  }

}<|MERGE_RESOLUTION|>--- conflicted
+++ resolved
@@ -127,11 +127,7 @@
 
   val debug_mmio = Reg(Vec(LoadQueueSize, Bool())) // mmio: inst is an mmio inst
   val debug_paddr = Reg(Vec(LoadQueueSize, UInt(PAddrBits.W))) // mmio: inst is an mmio inst
-<<<<<<< HEAD
-  val debug_vaddr = Reg(Vec(LoadQueueSize, UInt(VAddrBits.W))) // zyh
-=======
   val debug_vaddr = Reg(Vec(LoadQueueSize, UInt(VAddrBits.W))) // mmio: inst is an mmio inst
->>>>>>> dbf2ed8f
 
   val enqPtrExt = RegInit(VecInit((0 until io.enq.req.length).map(_.U.asTypeOf(new LqPtr))))
   val deqPtrExt = RegInit(0.U.asTypeOf(new LqPtr))
@@ -448,6 +444,14 @@
     }
   }
 
+  // (0 until L1PrefetchVaddrGenWidth).map(i => {
+  //   // io.prefetchLoadVaddr(i).bits :=  vaddrModule.io.rdata(i+LoadPipelineWidth+1)
+
+  //   l1Pfq.io.in(i).bits.uop   <> uop(prefetchPtrExt(i).value)
+  //   l1Pfq.io.in(i).bits.vaddr := io.prefetchLoadVaddr(i).bits
+  //   l1Pfq.io.in(i).valid      := io.prefetchLoadVaddr(i).valid
+  // })
+
   io.trainingStride <> l1Pfq.io.out
 
   def getFirstOne(mask: Vec[Bool], startMask: UInt) = {
