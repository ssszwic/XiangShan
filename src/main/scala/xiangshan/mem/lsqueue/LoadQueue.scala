--- conflicted
+++ resolved
@@ -224,13 +224,10 @@
       dataModule.io.wbWrite(i, loadWbIndex, loadWbData)
       dataModule.io.wb.wen(i) := true.B
 
-<<<<<<< HEAD
-=======
       vaddrTriggerResultModule.io.waddr(i) := loadWbIndex
       vaddrTriggerResultModule.io.wdata(i) := io.trigger(i).hitLoadAddrTriggerHitVec
       vaddrTriggerResultModule.io.wen(i) := true.B
 
->>>>>>> 67c26c34
       debug_mmio(loadWbIndex) := io.loadIn(i).bits.mmio
       debug_paddr(loadWbIndex) := io.loadIn(i).bits.paddr
 
