--- conflicted
+++ resolved
@@ -157,7 +157,6 @@
   loadQueueRAW.io.query <> io.ldu.s2.storeLoadViolationQuery  // enqueue
 
   /**
-<<<<<<< HEAD
    * LoadQueueFlag
    */  
   loadQueueFlag.io.redirect <> io.redirect
@@ -172,176 +171,6 @@
   loadQueueFlag.io.lqFull <> io.lqFlagFull
   loadQueueFlag.io.lqDeq <> io.lqDeq
   loadQueueFlag.io.lqCancelCnt <> io.lqCancelCnt
-=======
-    * Memory mapped IO / other uncached operations
-    *
-    * States:
-    * (1) writeback from store units: mark as pending
-    * (2) when they reach ROB's head, they can be sent to uncache channel
-    * (3) response from uncache channel: mark as datavalid
-    * (4) writeback to ROB (and other units): mark as writebacked
-    * (5) ROB commits the instruction: same as normal instructions
-    */
-  //(2) when they reach ROB's head, they can be sent to uncache channel
-  val lqTailMmioPending = WireInit(pending(deqPtr))
-  val lqTailAllocated = WireInit(allocated(deqPtr))
-  val s_idle :: s_req :: s_resp :: s_wait :: Nil = Enum(4)
-  val uncacheState = RegInit(s_idle)
-  switch(uncacheState) {
-    is(s_idle) {
-      when(RegNext(io.rob.pendingld && lqTailMmioPending && lqTailAllocated)) {
-        uncacheState := s_req
-      }
-    }
-    is(s_req) {
-      when(io.uncache.req.fire()) {
-        uncacheState := s_resp
-      }
-    }
-    is(s_resp) {
-      when(io.uncache.resp.fire()) {
-        uncacheState := s_wait
-      }
-    }
-    is(s_wait) {
-      when(RegNext(io.rob.commit)) {
-        uncacheState := s_idle // ready for next mmio
-      }
-    }
-  }
-
-  // used for uncache commit
-  val uncacheData = RegInit(0.U(XLEN.W))
-  val uncacheCommitFired = RegInit(false.B)
-
-  when(uncacheState === s_req) {
-    uncacheCommitFired := false.B
-  }
-
-  io.uncache.req.valid := uncacheState === s_req
-
-  dataModule.io.uncache.raddr := deqPtrExtNext.value
-
-  io.uncache.req.bits.cmd  := MemoryOpConstants.M_XRD
-  io.uncache.req.bits.addr := dataModule.io.uncache.rdata.paddr
-  io.uncache.req.bits.data := DontCare
-  io.uncache.req.bits.mask := dataModule.io.uncache.rdata.mask
-  io.uncache.req.bits.id   := RegNext(deqPtrExtNext.value)
-  io.uncache.req.bits.instrtype := DontCare
-  io.uncache.req.bits.replayCarry := DontCare
-  io.uncache.req.bits.atomic := true.B
-
-  io.uncache.resp.ready := true.B
-
-  when (io.uncache.req.fire()) {
-    pending(deqPtr) := false.B
-
-    XSDebug("uncache req: pc %x addr %x data %x op %x mask %x\n",
-      uop(deqPtr).cf.pc,
-      io.uncache.req.bits.addr,
-      io.uncache.req.bits.data,
-      io.uncache.req.bits.cmd,
-      io.uncache.req.bits.mask
-    )
-  }
-
-  // (3) response from uncache channel: mark as datavalid
-  when(io.uncache.resp.fire()){
-    datavalid(deqPtr) := true.B
-    uncacheData := io.uncache.resp.bits.data(XLEN-1, 0)
-
-    XSDebug("uncache resp: data %x\n", io.refill.bits.data)
-  }
-
-  // writeback mmio load, Note: only use ldout(0) to write back
-  //
-  // Int load writeback will finish (if not blocked) in one cycle
-  io.ldout(0).bits.uop := uop(deqPtr)
-  io.ldout(0).bits.uop.lqIdx := deqPtr.asTypeOf(new LqPtr)
-  io.ldout(0).bits.data := DontCare // not used
-  io.ldout(0).bits.redirectValid := false.B
-  io.ldout(0).bits.redirect := DontCare
-  io.ldout(0).bits.debug.isMMIO := true.B
-  io.ldout(0).bits.debug.isPerfCnt := false.B
-  io.ldout(0).bits.debug.paddr := debug_paddr(deqPtr)
-  io.ldout(0).bits.debug.vaddr := vaddrModule.io.rdata(1)
-  io.ldout(0).bits.fflags := DontCare
-  io.ldout(0).bits.vxsat := DontCare
-
-  io.ldout(0).valid := (uncacheState === s_wait) && !uncacheCommitFired
-
-  io.ldout(1).bits := DontCare
-  io.ldout(1).valid := false.B
-
-  // merged data, uop and offset for data sel in load_s3
-  io.ldRawDataOut(0).lqData := uncacheData
-  io.ldRawDataOut(0).uop := io.ldout(0).bits.uop
-  io.ldRawDataOut(0).addrOffset := dataModule.io.uncache.rdata.paddr
-
-  io.ldRawDataOut(1) := DontCare
-
-  when(io.ldout(0).fire()){
-    uncacheCommitFired := true.B
-  }
-
-  XSPerfAccumulate("uncache_load_write_back", io.ldout(0).fire())
-
-  // Read vaddr for mem exception
-  // no inst will be commited 1 cycle before tval update
-  vaddrModule.io.raddr(0) := (deqPtrExt + commitCount).value
-  io.exceptionAddr.vaddr := vaddrModule.io.rdata(0)
-
-  // read vaddr for mmio, and only port {1} is used
-  vaddrModule.io.raddr(1) := deqPtr
-
-  (0 until LoadPipelineWidth).map(i => {
-    if(i == 0) {
-      vaddrTriggerResultModule.io.raddr(i) := deqPtr
-      io.trigger(i).lqLoadAddrTriggerHitVec := Mux(
-        io.ldout(i).valid,
-        vaddrTriggerResultModule.io.rdata(i),
-        VecInit(Seq.fill(3)(false.B))
-      )
-    }else {
-      vaddrTriggerResultModule.io.raddr(i) := DontCare
-      io.trigger(i).lqLoadAddrTriggerHitVec := VecInit(Seq.fill(3)(false.B))
-    }
-    // vaddrTriggerResultModule.io.raddr(i) := loadWbSelGen(i)
-    // io.trigger(i).lqLoadAddrTriggerHitVec := Mux(
-    //   loadWbSelV(i),
-    //   vaddrTriggerResultModule.io.rdata(i),
-    //   VecInit(Seq.fill(3)(false.B))
-    // )
-  })
-
-  // misprediction recovery / exception redirect
-  // invalidate lq term using robIdx
-  val needCancel = Wire(Vec(LoadQueueSize, Bool()))
-  for (i <- 0 until LoadQueueSize) {
-    needCancel(i) := uop(i).robIdx.needFlush(io.brqRedirect) && allocated(i)
-    when (needCancel(i)) {
-      allocated(i) := false.B
-    }
-  }
-
-  /**
-    * update pointers
-    */
-  val lastEnqCancel = PopCount(RegNext(VecInit(canEnqueue.zip(enqCancel).map(x => x._1 && x._2))))
-  val lastCycleCancelCount = PopCount(RegNext(needCancel))
-  val enqNumber = Mux(io.enq.canAccept && io.enq.sqCanAccept, PopCount(io.enq.req.map(_.valid)), 0.U)
-  when (lastCycleRedirect.valid) {
-    // we recover the pointers in the next cycle after redirect
-    enqPtrExt := VecInit(enqPtrExt.map(_ - (lastCycleCancelCount + lastEnqCancel)))
-  }.otherwise {
-    enqPtrExt := VecInit(enqPtrExt.map(_ + enqNumber))
-  }
-
-  deqPtrExtNext := deqPtrExt + commitCount
-  deqPtrExt := deqPtrExtNext
-
-  io.lqCancelCnt := RegNext(lastCycleCancelCount + lastEnqCancel)
->>>>>>> 1d2facad
 
   /**
    * LoadQueueReplay
@@ -357,8 +186,7 @@
   loadQueueReplay.io.sqEmpty <> io.sq.sqEmpty
   loadQueueReplay.io.lqFull <> io.lqReplayFull
   loadQueueReplay.io.tlbReplayDelayCycleCtrl <> io.tlbReplayDelayCycleCtrl
-
-  // perf cnt
+  
   val perfEvents = Seq(loadQueueFlag, loadQueueRAR, loadQueueRAW, loadQueueReplay).flatMap(_.getPerfEvents)
   generatePerfEvent()
   // end
