--- conflicted
+++ resolved
@@ -193,11 +193,7 @@
     */
   for (i <- 0 until LoadPipelineWidth) {
     dataModule.io.wb.wen(i) := false.B
-<<<<<<< HEAD
-=======
     dataModule.io.paddr.wen(i) := false.B
-    vaddrTriggerResultModule.io.wen(i) := false.B
->>>>>>> d4d8900f
     val loadWbIndex = io.loadIn(i).bits.uop.lqIdx.value
 
     // most lq status need to be updated immediately after load writeback to lq
@@ -298,11 +294,6 @@
     when(io.loadIn(i).bits.lq_data_wen_dup(4)){
       uop(loadWbIndex).debugInfo := io.loadIn(i).bits.uop.debugInfo
     }
-    when(io.loadIn(i).bits.lq_data_wen_dup(5)){
-      vaddrTriggerResultModule.io.waddr(i) := loadWbIndex
-      vaddrTriggerResultModule.io.wdata(i) := io.trigger(i).hitLoadAddrTriggerHitVec
-      vaddrTriggerResultModule.io.wen(i) := true.B
-    }
 
     when(io.loadPaddrIn(i).valid) {
       dataModule.io.paddr.wen(i) := true.B
@@ -316,7 +307,7 @@
     vaddrModule.io.wen(i) := RegNext(io.loadIn(i).fire())
     vaddrTriggerResultModule.io.waddr(i) := RegNext(loadWbIndex)
     vaddrTriggerResultModule.io.wdata(i) := RegNext(io.trigger(i).hitLoadAddrTriggerHitVec)
-    vaddrTriggerResultModule.io.wen(i) := RegNext(io.loadIn(i).fire())
+    vaddrTriggerResultModule.io.wen(i) := RegNext(io.loadIn(i).bits.lq_data_wen_dup(5))
   }
 
   when(io.dcache.valid) {
