/***************************************************************************************
* Copyright (c) 2020-2021 Institute of Computing Technology, Chinese Academy of Sciences
* Copyright (c) 2020-2021 Peng Cheng Laboratory
*
* XiangShan is licensed under Mulan PSL v2.
* You can use this software according to the terms and conditions of the Mulan PSL v2.
* You may obtain a copy of Mulan PSL v2 at:
*          http://license.coscl.org.cn/MulanPSL2
*
* THIS SOFTWARE IS PROVIDED ON AN "AS IS" BASIS, WITHOUT WARRANTIES OF ANY KIND,
* EITHER EXPRESS OR IMPLIED, INCLUDING BUT NOT LIMITED TO NON-INFRINGEMENT,
* MERCHANTABILITY OR FIT FOR A PARTICULAR PURPOSE.
*
* See the Mulan PSL v2 for more details.
***************************************************************************************/

package xiangshan.mem

import chisel3._
import chisel3.util._
import org.chipsalliance.cde.config._
import xiangshan._
import xiangshan.backend.rob.RobPtr
import xiangshan.cache._
import xiangshan.frontend.FtqPtr
import xiangshan.mem.mdp._
import utils._
import utility._
import xiangshan.backend.Bundles.DynInst

class LoadQueueRAW(implicit p: Parameters) extends XSModule
  with HasDCacheParameters
  with HasCircularQueuePtrHelper
  with HasLoadHelper
  with HasPerfEvents
{
  val io = IO(new Bundle() {
    // control
    val redirect = Flipped(ValidIO(new Redirect))

    // violation query
    val query = Vec(LoadPipelineWidth, Flipped(new LoadNukeQueryIO))

    // from store unit s1
    val storeIn = Vec(StorePipelineWidth, Flipped(Valid(new LsPipelineBundle)))
    val vecStoreIn = Vec(StorePipelineWidth, Flipped(Valid(new LsPipelineBundle)))

    // global rollback flush
    val rollback = Output(Valid(new Redirect))

    // to LoadQueueReplay
    val stAddrReadySqPtr = Input(new SqPtr)
    val stIssuePtr       = Input(new SqPtr)
    val lqFull           = Output(Bool())
  })

  println("LoadQueueRAW: size " + LoadQueueRAWSize)
  //  LoadQueueRAW field
  //  +-------+--------+-------+-------+-----------+
  //  | Valid |  uop   |PAddr  | Mask  | Datavalid |
  //  +-------+--------+-------+-------+-----------+
  //
  //  Field descriptions:
  //  Allocated   : entry has been allocated already
  //  MicroOp     : inst's microOp
  //  PAddr       : physical address.
  //  Mask        : data mask
  //  Datavalid   : data valid
  //
  val allocated = RegInit(VecInit(List.fill(LoadQueueRAWSize)(false.B))) // The control signals need to explicitly indicate the initial value
  val uop = Reg(Vec(LoadQueueRAWSize, new DynInst))
  val paddrModule = Module(new LqPAddrModule(
    gen = UInt(PAddrBits.W),
    numEntries = LoadQueueRAWSize,
    numRead = LoadPipelineWidth,
    numWrite = LoadPipelineWidth,
    numWBank = LoadQueueNWriteBanks,
    numWDelay = 2,
    numCamPort = StorePipelineWidth
  ))
  paddrModule.io := DontCare
  val maskModule = Module(new LqMaskModule(
    gen = UInt((VLEN/8).W),
    numEntries = LoadQueueRAWSize,
    numRead = LoadPipelineWidth,
    numWrite = LoadPipelineWidth,
    numWBank = LoadQueueNWriteBanks,
    numWDelay = 2,
    numCamPort = StorePipelineWidth
  ))
  maskModule.io := DontCare
  val datavalid = RegInit(VecInit(List.fill(LoadQueueRAWSize)(false.B)))

  // freeliset: store valid entries index.
  // +---+---+--------------+-----+-----+
  // | 0 | 1 |      ......  | n-2 | n-1 |
  // +---+---+--------------+-----+-----+
  val freeList = Module(new FreeList(
    size = LoadQueueRAWSize,
    allocWidth = LoadPipelineWidth,
    freeWidth = 4,
    enablePreAlloc = true,
    moduleName = "LoadQueueRAW freelist"
  ))
  freeList.io := DontCare

  //  LoadQueueRAW enqueue
  val canEnqueue = io.query.map(_.req.valid)
  val cancelEnqueue = io.query.map(_.req.bits.uop.robIdx.needFlush(io.redirect))
  val allAddrCheck = io.stIssuePtr === io.stAddrReadySqPtr
  val hasAddrInvalidStore = io.query.map(_.req.bits.uop.sqIdx).map(sqIdx => {
    Mux(!allAddrCheck, isBefore(io.stAddrReadySqPtr, sqIdx), false.B)
  })
  val needEnqueue = canEnqueue.zip(hasAddrInvalidStore).zip(cancelEnqueue).map { case ((v, r), c) => v && r && !c }
  val bypassPAddr = Reg(Vec(LoadPipelineWidth, UInt(PAddrBits.W)))
  val bypassMask = Reg(Vec(LoadPipelineWidth, UInt((VLEN/8).W)))

  // Allocate logic
  val acceptedVec = Wire(Vec(LoadPipelineWidth, Bool()))
  val enqIndexVec = Wire(Vec(LoadPipelineWidth, UInt()))

  // Enqueue
  for ((enq, w) <- io.query.map(_.req).zipWithIndex) {
    acceptedVec(w) := false.B
    paddrModule.io.wen(w) := false.B
    maskModule.io.wen(w) := false.B
    freeList.io.doAllocate(w) := false.B

    freeList.io.allocateReq(w) := true.B

    //  Allocate ready
    val offset = PopCount(needEnqueue.take(w))
    val canAccept = freeList.io.canAllocate(offset)
    val enqIndex = freeList.io.allocateSlot(offset)
    enq.ready := Mux(needEnqueue(w), canAccept, true.B)

    enqIndexVec(w) := enqIndex
    when (needEnqueue(w) && enq.ready) {
      acceptedVec(w) := true.B

      val debug_robIdx = enq.bits.uop.robIdx.asUInt
      XSError(allocated(enqIndex), p"LoadQueueRAW: You can not write an valid entry! check: ldu $w, robIdx $debug_robIdx")

      freeList.io.doAllocate(w) := true.B

      //  Allocate new entry
      allocated(enqIndex) := true.B

      //  Write paddr
      paddrModule.io.wen(w) := true.B
      paddrModule.io.waddr(w) := enqIndex
      paddrModule.io.wdata(w) := enq.bits.paddr
      bypassPAddr(w) := enq.bits.paddr

      //  Write mask
      maskModule.io.wen(w) := true.B
      maskModule.io.waddr(w) := enqIndex
      maskModule.io.wdata(w) := enq.bits.mask
      bypassMask(w) := enq.bits.mask

      //  Fill info
      uop(enqIndex) := enq.bits.uop
      datavalid(enqIndex) := enq.bits.data_valid
    }
  }

  for ((query, w) <- io.query.map(_.resp).zipWithIndex) {
    query.valid := RegNext(io.query(w).req.valid)
    query.bits.rep_frm_fetch := RegNext(false.B)
  }

  //  LoadQueueRAW deallocate
  val freeMaskVec = Wire(Vec(LoadQueueRAWSize, Bool()))

  // init
  freeMaskVec.map(e => e := false.B)

  // when the stores that "older than" current load address were ready.
  // current load will be released.
  for (i <- 0 until LoadQueueRAWSize) {
    val deqNotBlock = Mux(!allAddrCheck, !isBefore(io.stAddrReadySqPtr, uop(i).sqIdx), true.B)
    val needCancel = uop(i).robIdx.needFlush(io.redirect)

    when (allocated(i) && (deqNotBlock || needCancel)) {
      allocated(i) := false.B
      freeMaskVec(i) := true.B
    }
  }

  // if need replay deallocate entry
  val lastCanAccept = RegNext(acceptedVec)
  val lastAllocIndex = RegNext(enqIndexVec)

  for ((revoke, w) <- io.query.map(_.revoke).zipWithIndex) {
    val revokeValid = revoke && lastCanAccept(w)
    val revokeIndex = lastAllocIndex(w)

    when (allocated(revokeIndex) && revokeValid) {
      allocated(revokeIndex) := false.B
      freeMaskVec(revokeIndex) := true.B
    }
  }
  freeList.io.free := freeMaskVec.asUInt

  io.lqFull := freeList.io.empty

  /**
    * Store-Load Memory violation detection
    * Scheme 1(Current scheme): flush the pipeline then re-fetch from the load instruction (like old load queue).
    * Scheme 2                : re-fetch instructions from the first instruction after the store instruction.
    *
    * When store writes back, it searches LoadQueue for younger load instructions
    * with the same load physical address. They loaded wrong data and need re-execution.
    *
    * Cycle 0: Store Writeback
    *   Generate match vector for store address with rangeMask(stPtr, enqPtr).
    * Cycle 1: Select oldest load from select group.
    * Cycle x: Redirect Fire
    *   Choose the oldest load from LoadPipelineWidth oldest loads.
    *   Prepare redirect request according to the detected violation.
    *   Fire redirect request (if valid)
    */
  //              SelectGroup 0         SelectGroup 1          SelectGroup y
  // stage 0:       lq  lq  lq  ......    lq  lq  lq  .......    lq  lq  lq
  //                |   |   |             |   |   |              |   |   |
  // stage 1:       lq  lq  lq  ......    lq  lq  lq  .......    lq  lq  lq
  //                 \  |  /    ......     \  |  /    .......     \  |  /
  // stage 2:           lq                    lq                     lq
  //                     \  |  /  .......  \  |  /   ........  \  |  /
  // stage 3:               lq                lq                  lq
  //                                          ...
  //                                          ...
  //                                           |
  // stage x:                                  lq
  //                                           |
  //                                       rollback req

  // select logic
  val SelectGroupSize = RollbackGroupSize
  val lgSelectGroupSize = log2Ceil(SelectGroupSize)
  val TotalSelectCycles = scala.math.ceil(log2Ceil(LoadQueueRAWSize).toFloat / lgSelectGroupSize).toInt + 1

  def selectPartialOldest[T <: XSBundleWithMicroOp](valid: Seq[Bool], bits: Seq[T]): (Seq[Bool], Seq[T]) = {
    assert(valid.length == bits.length)
    if (valid.length == 0 || valid.length == 1) {
      (valid, bits)
    } else if (valid.length == 2) {
      val res = Seq.fill(2)(Wire(ValidIO(chiselTypeOf(bits(0)))))
      for (i <- res.indices) {
        res(i).valid := valid(i)
        res(i).bits := bits(i)
      }
      val oldest = Mux(valid(0) && valid(1), Mux(isAfter(bits(0).uop.robIdx, bits(1).uop.robIdx), res(1), res(0)), Mux(valid(0) && !valid(1), res(0), res(1)))
      (Seq(oldest.valid), Seq(oldest.bits))
    } else {
      val left = selectPartialOldest(valid.take(valid.length / 2), bits.take(bits.length / 2))
      val right = selectPartialOldest(valid.takeRight(valid.length - (valid.length / 2)), bits.takeRight(bits.length - (bits.length / 2)))
      selectPartialOldest(left._1 ++ right._1, left._2 ++ right._2)
    }
  }

  def selectOldest[T <: XSBundleWithMicroOp](valid: Seq[Bool], bits: Seq[T]): (Seq[Bool], Seq[T]) = {
    assert(valid.length == bits.length)
    val numSelectGroups = scala.math.ceil(valid.length.toFloat / SelectGroupSize).toInt

    // group info
    val selectValidGroups =
      if (valid.length <= SelectGroupSize) {
        Seq(valid)
      } else {
        (0 until numSelectGroups).map(g => {
          if (valid.length < (g + 1) * SelectGroupSize) {
            valid.takeRight(valid.length - g * SelectGroupSize)
          } else {
            (0 until SelectGroupSize).map(j => valid(g * SelectGroupSize + j))
          }
        })
      }
    val selectBitsGroups =
      if (bits.length <= SelectGroupSize) {
        Seq(bits)
      } else {
        (0 until numSelectGroups).map(g => {
          if (bits.length < (g + 1) * SelectGroupSize) {
            bits.takeRight(bits.length - g * SelectGroupSize)
          } else {
            (0 until SelectGroupSize).map(j => bits(g * SelectGroupSize + j))
          }
        })
      }

    // select logic
    if (valid.length <= SelectGroupSize) {
      val (selValid, selBits) = selectPartialOldest(valid, bits)
      val selValidNext = RegNext(selValid(0))
      val selBitsNext = RegNext(selBits(0))
      (Seq(selValidNext && !selBitsNext.uop.robIdx.needFlush(io.redirect) && !selBitsNext.uop.robIdx.needFlush(RegNext(io.redirect))), Seq(selBitsNext))
    } else {
      val select = (0 until numSelectGroups).map(g => {
        val (selValid, selBits) = selectPartialOldest(selectValidGroups(g), selectBitsGroups(g))
        val selValidNext = RegNext(selValid(0))
        val selBitsNext = RegNext(selBits(0))
        (selValidNext && !selBitsNext.uop.robIdx.needFlush(io.redirect) && !selBitsNext.uop.robIdx.needFlush(RegNext(io.redirect)), selBitsNext)
      })
      selectOldest(select.map(_._1), select.map(_._2))
    }
  }

  val storeIn = (io.storeIn zip io.vecStoreIn).map { case (scalar, vector) =>
    Mux(vector.valid, vector, scalar)
  }

  def detectRollback(i: Int) = {
    paddrModule.io.violationMdata(i) := storeIn(i).bits.paddr
    maskModule.io.violationMdata(i) := storeIn(i).bits.mask

    val bypassPaddrMask = RegNext(VecInit((0 until LoadPipelineWidth).map(j => bypassPAddr(j)(PAddrBits-1, DCacheVWordOffset) === storeIn(i).bits.paddr(PAddrBits-1, DCacheVWordOffset))))
    val bypassMMask = RegNext(VecInit((0 until LoadPipelineWidth).map(j => (bypassMask(j) & storeIn(i).bits.mask).orR)))
    val bypassMaskUInt = (0 until LoadPipelineWidth).map(j =>
      Fill(LoadQueueRAWSize, RegNext(RegNext(io.query(j).req.fire))) & Mux(bypassPaddrMask(j) && bypassMMask(j), UIntToOH(RegNext(RegNext(enqIndexVec(j)))), 0.U(LoadQueueRAWSize.W))
    ).reduce(_|_)

    val addrMaskMatch = RegNext(paddrModule.io.violationMmask(i).asUInt & maskModule.io.violationMmask(i).asUInt) | bypassMaskUInt
    val entryNeedCheck = RegNext(VecInit((0 until LoadQueueRAWSize).map(j => {
      allocated(j) && isAfter(uop(j).robIdx, storeIn(i).bits.uop.robIdx) && datavalid(j) && !uop(j).robIdx.needFlush(io.redirect)
    })))
    val lqViolationSelVec = VecInit((0 until LoadQueueRAWSize).map(j => {
      addrMaskMatch(j) && entryNeedCheck(j)
    }))

    val lqViolationSelUopExts = uop.map(uop => {
      val wrapper = Wire(new XSBundleWithMicroOp)
      wrapper.uop := uop
      wrapper
    })

    // select logic
    val lqSelect = selectOldest(lqViolationSelVec, lqViolationSelUopExts)

    // select one inst
    val lqViolation = lqSelect._1(0)
    val lqViolationUop = lqSelect._2(0).uop

    XSDebug(
      lqViolation,
      "need rollback (ld wb before store) pc %x robidx %d target %x\n",
      storeIn(i).bits.uop.pc, storeIn(i).bits.uop.robIdx.asUInt, lqViolationUop.robIdx.asUInt
    )

    (lqViolation, lqViolationUop)
  }

  // select rollback (part1) and generate rollback request
  // rollback check
  // Lq rollback seq check is done in s3 (next stage), as getting rollbackLq MicroOp is slow
  val rollbackLqWb = Wire(Vec(StorePipelineWidth, Valid(new MicroOp)))
  val stFtqIdx = Wire(Vec(StorePipelineWidth, new FtqPtr))
  val stFtqOffset = Wire(Vec(StorePipelineWidth, UInt(log2Up(PredictWidth).W)))
  for (w <- 0 until StorePipelineWidth) {
    val detectedRollback = detectRollback(w)
<<<<<<< HEAD
    rollbackLqWb(w).valid     := detectedRollback._1 && DelayN(storeIn(w).valid && !storeIn(w).bits.miss, TotalSelectCycles)
    rollbackLqWb(w).bits.uop  := detectedRollback._2
    rollbackLqWb(w).bits.flag := w.U
    stFtqIdx(w) := DelayN(storeIn(w).bits.uop.ftqPtr, TotalSelectCycles)
    stFtqOffset(w) := DelayN(storeIn(w).bits.uop.ftqOffset, TotalSelectCycles)
=======
    rollbackLqWb(w).valid := detectedRollback._1 && DelayN(io.storeIn(w).valid && !io.storeIn(w).bits.miss, TotalSelectCycles)
    rollbackLqWb(w).bits  := detectedRollback._2
    stFtqIdx(w) := DelayN(io.storeIn(w).bits.uop.cf.ftqPtr, TotalSelectCycles)
    stFtqOffset(w) := DelayN(io.storeIn(w).bits.uop.cf.ftqOffset, TotalSelectCycles)
>>>>>>> 67a03ae6
  }

  // select rollback (part2), generate rollback request, then fire rollback request
  // Note that we use robIdx - 1.U to flush the load instruction itself.
  // Thus, here if last cycle's robIdx equals to this cycle's robIdx, it still triggers the redirect.

  // select uop in parallel
<<<<<<< HEAD
  val lqs = selectPartialOldest(rollbackLqWbValid, rollbackLqWbBits)
  val rollbackUopExt = lqs._2(0)
  val rollbackUop = rollbackUopExt.uop
  val rollbackStFtqIdx = stFtqIdx(rollbackUopExt.flag)
  val rollbackStFtqOffset = stFtqOffset(rollbackUopExt.flag)

  // check if rollback request is still valid in parallel
  io.rollback.bits             := DontCare
  io.rollback.bits.robIdx      := rollbackUop.robIdx
  io.rollback.bits.ftqIdx      := rollbackUop.ftqPtr
  io.rollback.bits.stFtqIdx    := rollbackStFtqIdx
  io.rollback.bits.ftqOffset   := rollbackUop.ftqOffset
  io.rollback.bits.stFtqOffset := rollbackStFtqOffset
  io.rollback.bits.level       := RedirectLevel.flush
  io.rollback.bits.interrupt   := DontCare
  io.rollback.bits.cfiUpdate   := DontCare
  io.rollback.bits.cfiUpdate.target := rollbackUop.pc
  io.rollback.bits.debug_runahead_checkpoint_id := rollbackUop.debugInfo.runahead_checkpoint_id
  // io.rollback.bits.pc := DontCare

  io.rollback.valid := VecInit(rollbackLqWbValid).asUInt.orR
=======
  def selectOldestRedirect(xs: Seq[Valid[Redirect]]): Vec[Bool] = {
    val compareVec = (0 until xs.length).map(i => (0 until i).map(j => isAfter(xs(j).bits.robIdx, xs(i).bits.robIdx)))
    val resultOnehot = VecInit((0 until xs.length).map(i => Cat((0 until xs.length).map(j =>
      (if (j < i) !xs(j).valid || compareVec(i)(j)
      else if (j == i) xs(i).valid
      else !xs(j).valid || !compareVec(j)(i))
    )).andR))
    resultOnehot
  }
  val allRedirect = (0 until StorePipelineWidth).map(i => {
    val redirect = Wire(Valid(new Redirect))
    redirect.valid := rollbackLqWb(i).valid
    redirect.bits             := DontCare
    redirect.bits.isRVC       := rollbackLqWb(i).bits.cf.pd.isRVC
    redirect.bits.robIdx      := rollbackLqWb(i).bits.robIdx
    redirect.bits.ftqIdx      := rollbackLqWb(i).bits.cf.ftqPtr
    redirect.bits.ftqOffset   := rollbackLqWb(i).bits.cf.ftqOffset
    redirect.bits.stFtqIdx    := stFtqIdx(i)
    redirect.bits.stFtqOffset := stFtqOffset(i)
    redirect.bits.level       := RedirectLevel.flush
    redirect.bits.cfiUpdate.target := rollbackLqWb(i).bits.cf.pc
    redirect.bits.debug_runahead_checkpoint_id := rollbackLqWb(i).bits.debugInfo.runahead_checkpoint_id
    redirect
  })
  val oldestOneHot = selectOldestRedirect(allRedirect)
  val oldestRedirect = Mux1H(oldestOneHot, allRedirect)
  io.rollback := oldestRedirect
>>>>>>> 67a03ae6

  // perf cnt
  val canEnqCount = PopCount(io.query.map(_.req.fire))
  val validCount = freeList.io.validCount
  val allowEnqueue = validCount <= (LoadQueueRAWSize - LoadPipelineWidth).U

  QueuePerf(LoadQueueRAWSize, validCount, !allowEnqueue)
  XSPerfAccumulate("enqs", canEnqCount)
  XSPerfAccumulate("stld_rollback", io.rollback.valid)
  val perfEvents: Seq[(String, UInt)] = Seq(
    ("enq ", canEnqCount),
    ("stld_rollback", io.rollback.valid),
  )
  generatePerfEvent()
  // end
}<|MERGE_RESOLUTION|>--- conflicted
+++ resolved
@@ -353,23 +353,15 @@
   // select rollback (part1) and generate rollback request
   // rollback check
   // Lq rollback seq check is done in s3 (next stage), as getting rollbackLq MicroOp is slow
-  val rollbackLqWb = Wire(Vec(StorePipelineWidth, Valid(new MicroOp)))
+  val rollbackLqWb = Wire(Vec(StorePipelineWidth, Valid(new MicroOpRbExt)))
   val stFtqIdx = Wire(Vec(StorePipelineWidth, new FtqPtr))
   val stFtqOffset = Wire(Vec(StorePipelineWidth, UInt(log2Up(PredictWidth).W)))
   for (w <- 0 until StorePipelineWidth) {
     val detectedRollback = detectRollback(w)
-<<<<<<< HEAD
-    rollbackLqWb(w).valid     := detectedRollback._1 && DelayN(storeIn(w).valid && !storeIn(w).bits.miss, TotalSelectCycles)
-    rollbackLqWb(w).bits.uop  := detectedRollback._2
-    rollbackLqWb(w).bits.flag := w.U
+    rollbackLqWb(w).valid := detectedRollback._1 && DelayN(storeIn(w).valid && !storeIn(w).bits.miss, TotalSelectCycles)
+    rollbackLqWb(w).bits  := detectedRollback._2
     stFtqIdx(w) := DelayN(storeIn(w).bits.uop.ftqPtr, TotalSelectCycles)
     stFtqOffset(w) := DelayN(storeIn(w).bits.uop.ftqOffset, TotalSelectCycles)
-=======
-    rollbackLqWb(w).valid := detectedRollback._1 && DelayN(io.storeIn(w).valid && !io.storeIn(w).bits.miss, TotalSelectCycles)
-    rollbackLqWb(w).bits  := detectedRollback._2
-    stFtqIdx(w) := DelayN(io.storeIn(w).bits.uop.cf.ftqPtr, TotalSelectCycles)
-    stFtqOffset(w) := DelayN(io.storeIn(w).bits.uop.cf.ftqOffset, TotalSelectCycles)
->>>>>>> 67a03ae6
   }
 
   // select rollback (part2), generate rollback request, then fire rollback request
@@ -377,29 +369,6 @@
   // Thus, here if last cycle's robIdx equals to this cycle's robIdx, it still triggers the redirect.
 
   // select uop in parallel
-<<<<<<< HEAD
-  val lqs = selectPartialOldest(rollbackLqWbValid, rollbackLqWbBits)
-  val rollbackUopExt = lqs._2(0)
-  val rollbackUop = rollbackUopExt.uop
-  val rollbackStFtqIdx = stFtqIdx(rollbackUopExt.flag)
-  val rollbackStFtqOffset = stFtqOffset(rollbackUopExt.flag)
-
-  // check if rollback request is still valid in parallel
-  io.rollback.bits             := DontCare
-  io.rollback.bits.robIdx      := rollbackUop.robIdx
-  io.rollback.bits.ftqIdx      := rollbackUop.ftqPtr
-  io.rollback.bits.stFtqIdx    := rollbackStFtqIdx
-  io.rollback.bits.ftqOffset   := rollbackUop.ftqOffset
-  io.rollback.bits.stFtqOffset := rollbackStFtqOffset
-  io.rollback.bits.level       := RedirectLevel.flush
-  io.rollback.bits.interrupt   := DontCare
-  io.rollback.bits.cfiUpdate   := DontCare
-  io.rollback.bits.cfiUpdate.target := rollbackUop.pc
-  io.rollback.bits.debug_runahead_checkpoint_id := rollbackUop.debugInfo.runahead_checkpoint_id
-  // io.rollback.bits.pc := DontCare
-
-  io.rollback.valid := VecInit(rollbackLqWbValid).asUInt.orR
-=======
   def selectOldestRedirect(xs: Seq[Valid[Redirect]]): Vec[Bool] = {
     val compareVec = (0 until xs.length).map(i => (0 until i).map(j => isAfter(xs(j).bits.robIdx, xs(i).bits.robIdx)))
     val resultOnehot = VecInit((0 until xs.length).map(i => Cat((0 until xs.length).map(j =>
@@ -415,19 +384,18 @@
     redirect.bits             := DontCare
     redirect.bits.isRVC       := rollbackLqWb(i).bits.cf.pd.isRVC
     redirect.bits.robIdx      := rollbackLqWb(i).bits.robIdx
-    redirect.bits.ftqIdx      := rollbackLqWb(i).bits.cf.ftqPtr
-    redirect.bits.ftqOffset   := rollbackLqWb(i).bits.cf.ftqOffset
+    redirect.bits.ftqIdx      := rollbackLqWb(i).bits.ftqPtr
+    redirect.bits.ftqOffset   := rollbackLqWb(i).bits.ftqOffset
     redirect.bits.stFtqIdx    := stFtqIdx(i)
     redirect.bits.stFtqOffset := stFtqOffset(i)
     redirect.bits.level       := RedirectLevel.flush
-    redirect.bits.cfiUpdate.target := rollbackLqWb(i).bits.cf.pc
+    redirect.bits.cfiUpdate.target := rollbackLqWb(i).bits.pc
     redirect.bits.debug_runahead_checkpoint_id := rollbackLqWb(i).bits.debugInfo.runahead_checkpoint_id
     redirect
   })
   val oldestOneHot = selectOldestRedirect(allRedirect)
   val oldestRedirect = Mux1H(oldestOneHot, allRedirect)
   io.rollback := oldestRedirect
->>>>>>> 67a03ae6
 
   // perf cnt
   val canEnqCount = PopCount(io.query.map(_.req.fire))
