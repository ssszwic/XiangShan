/***************************************************************************************
* Copyright (c) 2020-2021 Institute of Computing Technology, Chinese Academy of Sciences
* Copyright (c) 2020-2021 Peng Cheng Laboratory
*
* XiangShan is licensed under Mulan PSL v2.
* You can use this software according to the terms and conditions of the Mulan PSL v2.
* You may obtain a copy of Mulan PSL v2 at:
*          http://license.coscl.org.cn/MulanPSL2
*
* THIS SOFTWARE IS PROVIDED ON AN "AS IS" BASIS, WITHOUT WARRANTIES OF ANY KIND,
* EITHER EXPRESS OR IMPLIED, INCLUDING BUT NOT LIMITED TO NON-INFRINGEMENT,
* MERCHANTABILITY OR FIT FOR A PARTICULAR PURPOSE.
*
* See the Mulan PSL v2 for more details.
***************************************************************************************/

package xiangshan.mem


import chipsalliance.rocketchip.config.Parameters
import chisel3._
import chisel3.util._
import xiangshan._
import utils._
import xiangshan.backend.rob.RobPtr
import xiangshan.cache._
import xiangshan.backend.fu.FenceToSbuffer

object genWmask {
  def apply(addr: UInt, sizeEncode: UInt): UInt = {
    (LookupTree(sizeEncode, List(
      "b00".U -> 0x1.U, //0001 << addr(2:0)
      "b01".U -> 0x3.U, //0011
      "b10".U -> 0xf.U, //1111
      "b11".U -> 0xff.U //11111111
    )) << addr(2, 0)).asUInt()
  }
}

object genWdata {
  def apply(data: UInt, sizeEncode: UInt): UInt = {
    LookupTree(sizeEncode, List(
      "b00".U -> Fill(8, data(7, 0)),
      "b01".U -> Fill(4, data(15, 0)),
      "b10".U -> Fill(2, data(31, 0)),
      "b11".U -> data
    ))
  }
}

<<<<<<< HEAD
//tjz
class ToStrideReq(implicit p: Parameters) extends XSBundle {
  val pc = UInt(VAddrBits.W)
  val reqVaddr = UInt(VAddrBits.W)
}

class LsPipelineBundle(implicit p: Parameters) extends XSBundle {
=======
class LsPipelineBundle(implicit p: Parameters) extends XSBundleWithMicroOp {
>>>>>>> dbf2ed8f
  val vaddr = UInt(VAddrBits.W)
  val paddr = UInt(PAddrBits.W)
  // val func = UInt(6.W)
  val mask = UInt(8.W)
  val data = UInt((XLEN+1).W)
  val wlineflag = Bool() // store write the whole cache line

  val miss = Bool()
  val tlbMiss = Bool()
  val ptwBack = Bool()
  val mmio = Bool()
  val rsIdx = UInt(log2Up(IssQueSize).W)

  val forwardMask = Vec(8, Bool())
  val forwardData = Vec(8, UInt(8.W))

  //softprefetch
  val isSoftPrefetch = Bool() 

  // For debug usage
  val isFirstIssue = Bool()
}

class LoadForwardQueryIO(implicit p: Parameters) extends XSBundleWithMicroOp {
  val vaddr = Output(UInt(VAddrBits.W))
  val paddr = Output(UInt(PAddrBits.W))
  val mask = Output(UInt(8.W))
  override val uop = Output(new MicroOp) // for replay
  val pc = Output(UInt(VAddrBits.W)) //for debug
  val valid = Output(Bool())

  val forwardMaskFast = Input(Vec(8, Bool())) // resp to load_s1
  val forwardMask = Input(Vec(8, Bool())) // resp to load_s2
  val forwardData = Input(Vec(8, UInt(8.W))) // resp to load_s2

  // val lqIdx = Output(UInt(LoadQueueIdxWidth.W))
  val sqIdx = Output(new SqPtr)

  // dataInvalid suggests store to load forward found forward should happen,
  // but data is not available for now. If dataInvalid, load inst should
  // be replayed from RS. Feedback type should be RSFeedbackType.dataInvalid
  val dataInvalid = Input(Bool()) // Addr match, but data is not valid for now

  // matchInvalid suggests in store to load forward logic, paddr cam result does
  // to equal to vaddr cam result. If matchInvalid, a microarchitectural exception
  // should be raised to flush SQ and committed sbuffer.
  val matchInvalid = Input(Bool()) // resp to load_s2
}

// LoadForwardQueryIO used in load pipeline
//
// Difference between PipeLoadForwardQueryIO and LoadForwardQueryIO:
// PipeIO use predecoded sqIdxMask for better forward timing
class PipeLoadForwardQueryIO(implicit p: Parameters) extends LoadForwardQueryIO {
  // val sqIdx = Output(new SqPtr) // for debug, should not be used in pipeline for timing reasons
  // sqIdxMask is calcuated in earlier stage for better timing
  val sqIdxMask = Output(UInt(StoreQueueSize.W))

  // dataInvalid: addr match, but data is not valid for now
  val dataInvalidFast = Input(Bool()) // resp to load_s1
  // val dataInvalid = Input(Bool()) // resp to load_s2
  val dataInvalidSqIdx = Input(UInt(log2Up(StoreQueueSize).W)) // resp to load_s2, sqIdx value
}

// Query load queue for ld-ld violation
// 
// Req should be send in load_s1
// Resp will be generated 1 cycle later
//
// Note that query req may be !ready, as dcache is releasing a block
// If it happens, a replay from rs is needed.

class LoadViolationQueryReq(implicit p: Parameters) extends XSBundleWithMicroOp { // provide lqIdx
  val paddr = UInt(PAddrBits.W)
}

class LoadViolationQueryResp(implicit p: Parameters) extends XSBundle {
  val have_violation = Bool()
}

class LoadViolationQueryIO(implicit p: Parameters) extends XSBundle {
  val req = Decoupled(new LoadViolationQueryReq)
  val resp = Flipped(Valid(new LoadViolationQueryResp))
}

// Bundle for load / store wait waking up
class MemWaitUpdateReq(implicit p: Parameters) extends XSBundle {
  val staIssue = Vec(exuParameters.StuCnt, ValidIO(new ExuInput))
  val stdIssue = Vec(exuParameters.StuCnt, ValidIO(new ExuInput))
}

object AddPipelineReg {
  class PipelineRegModule[T <: Data](gen: T) extends Module {
    val io = IO(new Bundle() {
      val in = Flipped(DecoupledIO(gen.cloneType))
      val out = DecoupledIO(gen.cloneType)
      val isFlush = Input(Bool())
    })

    val valid = RegInit(false.B)
    valid.suggestName("pipeline_reg_valid")
    when (io.out.fire()) { valid := false.B }
    when (io.in.fire()) { valid := true.B }
    when (io.isFlush) { valid := false.B }

    io.in.ready := !valid || io.out.ready
    io.out.bits := RegEnable(io.in.bits, io.in.fire())
    io.out.valid := valid //&& !isFlush
  }

  def apply[T <: Data]
  (left: DecoupledIO[T], right: DecoupledIO[T], isFlush: Bool,
   moduleName: Option[String] = None
  ){
    val pipelineReg = Module(new PipelineRegModule[T](left.bits.cloneType))
    if(moduleName.nonEmpty) pipelineReg.suggestName(moduleName.get)
    pipelineReg.io.in <> left
    right <> pipelineReg.io.out
    pipelineReg.io.isFlush := isFlush
  }
}<|MERGE_RESOLUTION|>--- conflicted
+++ resolved
@@ -48,17 +48,13 @@
   }
 }
 
-<<<<<<< HEAD
 //tjz
 class ToStrideReq(implicit p: Parameters) extends XSBundle {
   val pc = UInt(VAddrBits.W)
   val reqVaddr = UInt(VAddrBits.W)
 }
 
-class LsPipelineBundle(implicit p: Parameters) extends XSBundle {
-=======
 class LsPipelineBundle(implicit p: Parameters) extends XSBundleWithMicroOp {
->>>>>>> dbf2ed8f
   val vaddr = UInt(VAddrBits.W)
   val paddr = UInt(PAddrBits.W)
   // val func = UInt(6.W)
