/***************************************************************************************
* Copyright (c) 2020-2021 Institute of Computing Technology, Chinese Academy of Sciences
* Copyright (c) 2020-2021 Peng Cheng Laboratory
*
* XiangShan is licensed under Mulan PSL v2.
* You can use this software according to the terms and conditions of the Mulan PSL v2.
* You may obtain a copy of Mulan PSL v2 at:
*          http://license.coscl.org.cn/MulanPSL2
*
* THIS SOFTWARE IS PROVIDED ON AN "AS IS" BASIS, WITHOUT WARRANTIES OF ANY KIND,
* EITHER EXPRESS OR IMPLIED, INCLUDING BUT NOT LIMITED TO NON-INFRINGEMENT,
* MERCHANTABILITY OR FIT FOR A PARTICULAR PURPOSE.
*
* See the Mulan PSL v2 for more details.
***************************************************************************************/

package xiangshan.mem


import chipsalliance.rocketchip.config.Parameters
import chisel3._
import chisel3.util._
import xiangshan._
import utils._
import utility._
import xiangshan.backend.rob.RobPtr
import xiangshan.cache._
import xiangshan.backend.fu.FenceToSbuffer
import xiangshan.cache.dcache.ReplayCarry

object genWmask {
  def apply(addr: UInt, sizeEncode: UInt): UInt = {
    (LookupTree(sizeEncode, List(
      "b00".U -> 0x1.U, //0001 << addr(2:0)
      "b01".U -> 0x3.U, //0011
      "b10".U -> 0xf.U, //1111
      "b11".U -> 0xff.U //11111111
    )) << addr(2, 0)).asUInt()
  }
}

object genWdata {
  def apply(data: UInt, sizeEncode: UInt): UInt = {
    LookupTree(sizeEncode, List(
      "b00".U -> Fill(8, data(7, 0)),
      "b01".U -> Fill(4, data(15, 0)),
      "b10".U -> Fill(2, data(31, 0)),
      "b11".U -> data
    ))
  }
}

class LsPipelineBundle(implicit p: Parameters) extends XSBundleWithMicroOp with HasDCacheParameters{
  val vaddr = UInt(VAddrBits.W)
  val paddr = UInt(PAddrBits.W)
  // val func = UInt(6.W)
  val mask = UInt(8.W)
  val data = UInt((XLEN+1).W)
  val wlineflag = Bool() // store write the whole cache line

  val miss = Bool()
  val tlbMiss = Bool()
  val ptwBack = Bool()
  val mmio = Bool()
  val atomic = Bool()
  val rsIdx = UInt(log2Up(IssQueSize).W)

  val forwardMask = Vec(8, Bool())
  val forwardData = Vec(8, UInt(8.W))

  // prefetch
  val isPrefetch = Bool()
  val isHWPrefetch = Bool()
  def isSWPrefetch = isPrefetch && !isHWPrefetch

  // For debug usage
  val isFirstIssue = Bool()

  // For load replay
  val isLoadReplay = Bool()
  val replayCarry = new ReplayCarry

  // For dcache miss load
  val mshrid = UInt(log2Up(cfg.nMissEntries).W)

  val forward_tlDchannel = Bool()
}

class LdPrefetchTrainBundle(implicit p: Parameters) extends LsPipelineBundle {
  val meta_prefetch = Bool()
  val meta_access = Bool()

  def fromLsPipelineBundle(input: LsPipelineBundle) = {
    vaddr := input.vaddr
    paddr := input.paddr
    mask := input.mask
    data := input.data
    uop := input.uop
    wlineflag := input.wlineflag
    miss := input.miss
    tlbMiss := input.tlbMiss
    ptwBack := input.ptwBack
    mmio := input.mmio
    rsIdx := input.rsIdx
    forwardMask := input.forwardMask
    forwardData := input.forwardData
    isPrefetch := input.isPrefetch
    isHWPrefetch := input.isHWPrefetch
    isFirstIssue := input.isFirstIssue
    meta_prefetch := DontCare
    meta_access := DontCare
    forward_tlDchannel := DontCare
    mshrid := DontCare
    replayCarry := DontCare
    atomic := DontCare
    isLoadReplay := DontCare
  }
}

class LqWriteBundle(implicit p: Parameters) extends LsPipelineBundle {
  // queue entry data, except flag bits, will be updated if writeQueue is true,
  // valid bit in LqWriteBundle will be ignored
  val lq_data_wen_dup = Vec(6, Bool()) // dirty reg dup

  def fromLsPipelineBundle(input: LsPipelineBundle) = {
    vaddr := input.vaddr
    paddr := input.paddr
    mask := input.mask
    data := input.data
    uop := input.uop
    wlineflag := input.wlineflag
    miss := input.miss
    tlbMiss := input.tlbMiss
    ptwBack := input.ptwBack
    mmio := input.mmio
    atomic := input.atomic
    rsIdx := input.rsIdx
    forwardMask := input.forwardMask
    forwardData := input.forwardData
    isPrefetch := input.isPrefetch
    isHWPrefetch := input.isHWPrefetch
    isFirstIssue := input.isFirstIssue
    isLoadReplay := input.isLoadReplay
    mshrid := input.mshrid
    forward_tlDchannel := input.forward_tlDchannel
    replayCarry := input.replayCarry

    lq_data_wen_dup := DontCare
  }
}

class LoadForwardQueryIO(implicit p: Parameters) extends XSBundleWithMicroOp {
  val vaddr = Output(UInt(VAddrBits.W))
  val paddr = Output(UInt(PAddrBits.W))
  val mask = Output(UInt(8.W))
  override val uop = Output(new MicroOp) // for replay
  val pc = Output(UInt(VAddrBits.W)) //for debug
  val valid = Output(Bool())

  val forwardMaskFast = Input(Vec(8, Bool())) // resp to load_s1
  val forwardMask = Input(Vec(8, Bool())) // resp to load_s2
  val forwardData = Input(Vec(8, UInt(8.W))) // resp to load_s2

  // val lqIdx = Output(UInt(LoadQueueIdxWidth.W))
  val sqIdx = Output(new SqPtr)

  // dataInvalid suggests store to load forward found forward should happen,
  // but data is not available for now. If dataInvalid, load inst should
  // be replayed from RS. Feedback type should be RSFeedbackType.dataInvalid
  val dataInvalid = Input(Bool()) // Addr match, but data is not valid for now

  // matchInvalid suggests in store to load forward logic, paddr cam result does
  // to equal to vaddr cam result. If matchInvalid, a microarchitectural exception
  // should be raised to flush SQ and committed sbuffer.
  val matchInvalid = Input(Bool()) // resp to load_s2
}

// LoadForwardQueryIO used in load pipeline
//
// Difference between PipeLoadForwardQueryIO and LoadForwardQueryIO:
// PipeIO use predecoded sqIdxMask for better forward timing
class PipeLoadForwardQueryIO(implicit p: Parameters) extends LoadForwardQueryIO {
  // val sqIdx = Output(new SqPtr) // for debug, should not be used in pipeline for timing reasons
  // sqIdxMask is calcuated in earlier stage for better timing
  val sqIdxMask = Output(UInt(StoreQueueSize.W))

  // dataInvalid: addr match, but data is not valid for now
  val dataInvalidFast = Input(Bool()) // resp to load_s1
  // val dataInvalid = Input(Bool()) // resp to load_s2
  val dataInvalidSqIdx = Input(UInt(log2Up(StoreQueueSize).W)) // resp to load_s2, sqIdx value
}

// Query load queue for ld-ld violation
// 
// Req should be send in load_s1
// Resp will be generated 1 cycle later
//
// Note that query req may be !ready, as dcache is releasing a block
// If it happens, a replay from rs is needed.

class LoadViolationQueryReq(implicit p: Parameters) extends XSBundleWithMicroOp { // provide lqIdx
  val paddr = UInt(PAddrBits.W)
}

class LoadViolationQueryResp(implicit p: Parameters) extends XSBundle {
  val have_violation = Bool()
}

class LoadViolationQueryIO(implicit p: Parameters) extends XSBundle {
  val req = Decoupled(new LoadViolationQueryReq)
  val resp = Flipped(Valid(new LoadViolationQueryResp))
}

class LoadReExecuteQueryIO(implicit p: Parameters) extends XSBundle {
  //  robIdx: Requestor's (a store instruction) rob index for match logic. 
  val robIdx = new RobPtr

  //  paddr: requestor's (a store instruction) physical address for match logic. 
  val paddr = UInt(PAddrBits.W)

  //  mask: requestor's (a store instruction) data width mask for match logic.
  val mask = UInt(8.W)  
}

// Store byte valid mask write bundle
//
// Store byte valid mask write to SQ takes 2 cycles
class StoreMaskBundle(implicit p: Parameters) extends XSBundle {
  val sqIdx = new SqPtr
  val mask = UInt(8.W)
}

class LoadDataFromDcacheBundle(implicit p: Parameters) extends DCacheBundle {
  // old dcache: optimize data sram read fanout
  // val bankedDcacheData = Vec(DCacheBanks, UInt(64.W))
  // val bank_oh = UInt(DCacheBanks.W)  
  
  // new dcache
  val respDcacheData = UInt(XLEN.W)
  val forwardMask = Vec(8, Bool())
  val forwardData = Vec(8, UInt(8.W))
  val uop = new MicroOp // for data selection, only fwen and fuOpType are used
  val addrOffset = UInt(3.W) // for data selection
  
  // forward tilelink D channel
  val forward_D = Input(Bool())
  val forwardData_D = Input(Vec(8, UInt(8.W)))

<<<<<<< HEAD
  // forward refillBuffer data
  val forward_refillBuffer = Input(Bool())
  val forwardData_refillBuffer = Input(Vec(8, UInt(8.W)))

  // val dcacheData = UInt(64.W)
  def dcacheData(): UInt = {
    val dcache_data = Mux1H(bank_oh, bankedDcacheData)
    val use_D = forward_D
    val use_refillBuffer = forward_refillBuffer
    Mux(use_D, forwardData_D.asUInt, Mux(use_refillBuffer, forwardData_refillBuffer.asUInt, dcache_data))
=======
  // forward mshr data
  val forward_mshr = Input(Bool())
  val forwardData_mshr = Input(Vec(8, UInt(8.W)))

  val forward_result_valid = Input(Bool())
  
  def dcacheData(): UInt = {
    // old dcache
    // val dcache_data = Mux1H(bank_oh, bankedDcacheData)
    // new dcache
    val dcache_data = respDcacheData
    val use_D = forward_D && forward_result_valid
    val use_mshr = forward_mshr && forward_result_valid
    Mux(use_D, forwardData_D.asUInt, Mux(use_mshr, forwardData_mshr.asUInt, dcache_data))
>>>>>>> bc8bcc94
  }

  def mergedData(): UInt = {
    val rdataVec = VecInit((0 until XLEN / 8).map(j =>
      Mux(forwardMask(j), forwardData(j), dcacheData()(8*(j+1)-1, 8*j))
    ))
    rdataVec.asUInt
  }
}

// Load writeback data from load queue (refill)
class LoadDataFromLQBundle(implicit p: Parameters) extends XSBundle {
  val lqData = UInt(64.W) // load queue has merged data
  val uop = new MicroOp // for data selection, only fwen and fuOpType are used
  val addrOffset = UInt(3.W) // for data selection

  def mergedData(): UInt = {
    lqData
  }
}

// Bundle for load / store wait waking up
class MemWaitUpdateReq(implicit p: Parameters) extends XSBundle {
  val staIssue = Vec(exuParameters.StuCnt, ValidIO(new ExuInput))
  val stdIssue = Vec(exuParameters.StuCnt, ValidIO(new ExuInput))
}

object AddPipelineReg {
  class PipelineRegModule[T <: Data](gen: T) extends Module {
    val io = IO(new Bundle() {
      val in = Flipped(DecoupledIO(gen.cloneType))
      val out = DecoupledIO(gen.cloneType)
      val isFlush = Input(Bool())
    })

    val valid = RegInit(false.B)
    valid.suggestName("pipeline_reg_valid")
    when (io.out.fire()) { valid := false.B }
    when (io.in.fire()) { valid := true.B }
    when (io.isFlush) { valid := false.B }

    io.in.ready := !valid || io.out.ready
    io.out.bits := RegEnable(io.in.bits, io.in.fire())
    io.out.valid := valid //&& !isFlush
  }

  def apply[T <: Data]
  (left: DecoupledIO[T], right: DecoupledIO[T], isFlush: Bool,
   moduleName: Option[String] = None
  ){
    val pipelineReg = Module(new PipelineRegModule[T](left.bits.cloneType))
    if(moduleName.nonEmpty) pipelineReg.suggestName(moduleName.get)
    pipelineReg.io.in <> left
    right <> pipelineReg.io.out
    pipelineReg.io.isFlush := isFlush
  }
}<|MERGE_RESOLUTION|>--- conflicted
+++ resolved
@@ -246,33 +246,19 @@
   val forward_D = Input(Bool())
   val forwardData_D = Input(Vec(8, UInt(8.W)))
 
-<<<<<<< HEAD
   // forward refillBuffer data
   val forward_refillBuffer = Input(Bool())
   val forwardData_refillBuffer = Input(Vec(8, UInt(8.W)))
 
   // val dcacheData = UInt(64.W)
-  def dcacheData(): UInt = {
-    val dcache_data = Mux1H(bank_oh, bankedDcacheData)
-    val use_D = forward_D
-    val use_refillBuffer = forward_refillBuffer
-    Mux(use_D, forwardData_D.asUInt, Mux(use_refillBuffer, forwardData_refillBuffer.asUInt, dcache_data))
-=======
-  // forward mshr data
-  val forward_mshr = Input(Bool())
-  val forwardData_mshr = Input(Vec(8, UInt(8.W)))
-
-  val forward_result_valid = Input(Bool())
-  
   def dcacheData(): UInt = {
     // old dcache
     // val dcache_data = Mux1H(bank_oh, bankedDcacheData)
     // new dcache
     val dcache_data = respDcacheData
-    val use_D = forward_D && forward_result_valid
-    val use_mshr = forward_mshr && forward_result_valid
-    Mux(use_D, forwardData_D.asUInt, Mux(use_mshr, forwardData_mshr.asUInt, dcache_data))
->>>>>>> bc8bcc94
+    val use_D = forward_D
+    val use_refillBuffer = forward_refillBuffer
+    Mux(use_D, forwardData_D.asUInt, Mux(use_refillBuffer, forwardData_refillBuffer.asUInt, dcache_data))
   }
 
   def mergedData(): UInt = {
