--- conflicted
+++ resolved
@@ -24,27 +24,9 @@
 import xiangshan.ExceptionNO._
 import xiangshan._
 import xiangshan.backend.fu.PMPRespBundle
-<<<<<<< HEAD
 import xiangshan.backend.fu.FuConfig.LduCfg
-import xiangshan.backend.rob.DebugLsInfoBundle
-import xiangshan.cache._
-import xiangshan.cache.dcache.ReplayCarry
-import xiangshan.cache.mmu.{TlbCmd, TlbReq, TlbRequestIO, TlbResp}
+import xiangshan.backend.rob.{DebugLsInfoBundle, RobPtr}
 import xiangshan.backend.Bundles.{DynInst, MemExuInput, MemExuOutput}
-
-class LoadToLsqFastIO(implicit p: Parameters) extends XSBundle {
-  val valid = Output(Bool())
-  val ld_ld_check_ok = Output(Bool())
-  val st_ld_check_ok = Output(Bool())
-  val cache_bank_no_conflict = Output(Bool())
-  val ld_idx = Output(UInt(log2Ceil(LoadQueueSize).W))
-  val debug = Output(new PerfDebugInfo)
-
-  def needreplay: Bool = {
-    !ld_ld_check_ok || !st_ld_check_ok || !cache_bank_no_conflict
-  }
-=======
-import xiangshan.backend.rob.{DebugLsInfoBundle, RobPtr}
 import xiangshan.cache._
 import xiangshan.cache.dcache.ReplayCarry
 import xiangshan.cache.mmu.{TlbCmd, TlbReq, TlbRequestIO, TlbResp}
@@ -69,7 +51,7 @@
   // performance debug information
   val debug = new PerfDebugInfo
 
-  // 
+  //
   def tlbMiss       = cause(LoadReplayCauses.tlbMiss)
   def waitStore     = cause(LoadReplayCauses.waitStore)
   def schedError    = cause(LoadReplayCauses.schedError)
@@ -80,8 +62,7 @@
   def forwardFail   = cause(LoadReplayCauses.forwardFail)
 
   def forceReplay() = rejectEnq || schedError || waitStore || tlbMiss
-  def needReplay()  = cause.asUInt.orR 
->>>>>>> 15ee59e4
+  def needReplay()  = cause.asUInt.orR
 }
 
 class LoadToReplayIO(implicit p: Parameters) extends XSBundle {
@@ -90,15 +71,8 @@
 }
 
 class LoadToLsqIO(implicit p: Parameters) extends XSBundle {
-<<<<<<< HEAD
-  val loadIn = ValidIO(new LqWriteBundle)
-  val loadPaddrIn = ValidIO(new LqPaddrWriteBundle)
-  val loadVaddrIn = ValidIO(new LqVaddrWriteBundle)
-  val ldout = Flipped(DecoupledIO(new MemExuOutput))
-=======
   val loadIn = DecoupledIO(new LqWriteBundle)
-  val loadOut = Flipped(DecoupledIO(new ExuOutput))
->>>>>>> 15ee59e4
+  val loadOut = Flipped(DecoupledIO(new MemExuOutput))
   val ldRawData = Input(new LoadDataFromLQBundle)
   val forward = new PipeLoadForwardQueryIO
   val storeLoadViolationQuery = new LoadViolationQueryIO
@@ -124,13 +98,8 @@
 // Generate addr, use addr to query DCache and DTLB
 class LoadUnit_S0(implicit p: Parameters) extends XSModule with HasDCacheParameters with HasCircularQueuePtrHelper {
   val io = IO(new Bundle() {
-<<<<<<< HEAD
     val in = Flipped(Decoupled(new MemExuInput))
-    val out = Decoupled(new LsPipelineBundle)
-=======
-    val in = Flipped(Decoupled(new ExuInput))
     val out = Decoupled(new LqWriteBundle)
->>>>>>> 15ee59e4
     val prefetch_in = Flipped(ValidIO(new L1PrefetchReq))
     val dtlbReq = DecoupledIO(new TlbReq)
     val dcacheReq = DecoupledIO(new DCacheWordReq)
@@ -148,10 +117,6 @@
   val s0_mask = Wire(UInt(8.W))
   val s0_uop = Wire(new DynInst)
   val s0_isFirstIssue = Wire(Bool())
-<<<<<<< HEAD
-  val s0_rsIdx = Wire(UInt(log2Up(MemIQSizeMax).W))
-=======
->>>>>>> 15ee59e4
   val s0_sqIdx = Wire(new SqPtr)
   val s0_tryFastpath = WireInit(false.B)
   val s0_replayCarry = Wire(new ReplayCarry) // way info for way predict related logic
@@ -172,7 +137,7 @@
   // src5: hardware prefetch from prefetchor (high confidence) (io.prefetch)
 
   // load flow source valid
-  val lfsrc0_loadReplay_valid = io.replay.valid && !s0_replayShouldWait 
+  val lfsrc0_loadReplay_valid = io.replay.valid && !s0_replayShouldWait
   val lfsrc1_highconfhwPrefetch_valid = io.prefetch_in.valid && io.prefetch_in.bits.confidence > 0.U
   val lfsrc2_intloadFirstIssue_valid = io.in.valid // int flow first issue or software prefetch
   val lfsrc3_vecloadFirstIssue_valid = WireInit(false.B) // TODO
@@ -286,24 +251,13 @@
   s0_uop := DontCare
   // load flow priority mux
   when(lfsrc_loadReplay_select) {
-<<<<<<< HEAD
-    s0_vaddr := io.lsqOut.bits.vaddr
-    s0_mask := io.lsqOut.bits.mask
-    s0_uop := io.lsqOut.bits.uop
-    s0_isFirstIssue := io.lsqOut.bits.isFirstIssue
-    s0_rsIdx := io.lsqOut.bits.rsIdx
-    s0_sqIdx := io.lsqOut.bits.uop.sqIdx
-    s0_replayCarry := io.lsqOut.bits.replayCarry
-    val replayUopIsPrefetch = WireInit(LSUOpType.isPrefetch(io.lsqOut.bits.uop.fuOpType))
-=======
     s0_vaddr := io.replay.bits.vaddr
-    s0_mask := genWmask(io.replay.bits.vaddr, io.replay.bits.uop.ctrl.fuOpType(1, 0))
+    s0_mask := genWmask(io.replay.bits.vaddr, io.replay.bits.uop.fuOpType(1, 0))
     s0_uop := io.replay.bits.uop
     s0_isFirstIssue := io.replay.bits.isFirstIssue
     s0_sqIdx := io.replay.bits.uop.sqIdx
     s0_replayCarry := io.replay.bits.replayCarry
-    val replayUopIsPrefetch = WireInit(LSUOpType.isPrefetch(io.replay.bits.uop.ctrl.fuOpType))
->>>>>>> 15ee59e4
+    val replayUopIsPrefetch = WireInit(LSUOpType.isPrefetch(io.replay.bits.uop.fuOpType))
     when (replayUopIsPrefetch) {
       isPrefetch := true.B
     }
@@ -324,12 +278,7 @@
     s0_vaddr := io.in.bits.src(0) + SignExt(imm12, VAddrBits)
     s0_mask := genWmask(s0_vaddr, io.in.bits.uop.fuOpType(1,0))
     s0_uop := io.in.bits.uop
-<<<<<<< HEAD
-    s0_isFirstIssue := io.in.bits.isFirstIssue
-    s0_rsIdx := io.in.bits.iqIdx
-=======
     s0_isFirstIssue := true.B
->>>>>>> 15ee59e4
     s0_sqIdx := io.in.bits.uop.sqIdx
     val issueUopIsPrefetch = WireInit(LSUOpType.isPrefetch(io.in.bits.uop.fuOpType))
     when (issueUopIsPrefetch) {
@@ -363,16 +312,10 @@
   // TODO: prefetch need writeback to loadQueueFlag
   io.out.valid := s0_valid && io.dcacheReq.ready && !io.s0_kill
   io.out.bits := DontCare
-  io.out.bits.rsIdx := io.rsIdx
   io.out.bits.vaddr := s0_vaddr
   io.out.bits.mask := s0_mask
   io.out.bits.uop := s0_uop
-<<<<<<< HEAD
   io.out.bits.uop.exceptionVec(loadAddrMisaligned) := !addrAligned
-  io.out.bits.rsIdx := s0_rsIdx
-=======
-  io.out.bits.uop.cf.exceptionVec(loadAddrMisaligned) := !addrAligned
->>>>>>> 15ee59e4
   io.out.bits.isFirstIssue := s0_isFirstIssue
   io.out.bits.isPrefetch := isPrefetch
   io.out.bits.isHWPrefetch := isHWPrefetch
@@ -405,13 +348,8 @@
   XSPerfAccumulate("in_valid", io.in.valid)
   XSPerfAccumulate("in_fire", io.in.fire)
   XSPerfAccumulate("in_fire_first_issue", s0_valid && s0_isFirstIssue)
-<<<<<<< HEAD
-  XSPerfAccumulate("lsq_fire_first_issue", io.lsqOut.valid && io.lsqOut.bits.isFirstIssue)
-  XSPerfAccumulate("ldu_fire_first_issue", io.in.valid && io.in.bits.isFirstIssue)
-=======
   XSPerfAccumulate("lsq_fire_first_issue", io.replay.fire)
-  XSPerfAccumulate("ldu_fire_first_issue", io.in.fire && io.isFirstIssue)
->>>>>>> 15ee59e4
+  XSPerfAccumulate("ldu_fire_first_issue", io.in.fire && io.in.bits.isFirstIssue)
   XSPerfAccumulate("stall_out", io.out.valid && !io.out.ready && io.dcacheReq.ready)
   XSPerfAccumulate("stall_dcache", io.out.valid && io.out.ready && !io.dcacheReq.ready)
   XSPerfAccumulate("addr_spec_success", io.out.fire && s0_vaddr(VAddrBits-1, 12) === io.in.bits.src(0)(VAddrBits-1, 12))
@@ -490,7 +428,7 @@
 
   // st-ld violation query
   val s1_schedError =  VecInit((0 until StorePipelineWidth).map(w => io.reExecuteQuery(w).valid &&
-                          isAfter(io.in.bits.uop.robIdx, io.reExecuteQuery(w).bits.robIdx) && 
+                          isAfter(io.in.bits.uop.robIdx, io.reExecuteQuery(w).bits.robIdx) &&
                           (s1_paddr_dup_lsu(PAddrBits-1, 3) === io.reExecuteQuery(w).bits.paddr(PAddrBits-1, 3)) &&
                           (s1_mask & io.reExecuteQuery(w).bits.mask).orR)).asUInt.orR && !s1_tlb_miss
 
@@ -506,19 +444,13 @@
   // * st-ld violation check
   // * dcache bank conflict
   io.out.bits.replayInfo.cause(LoadReplayCauses.schedError) := s1_schedError && !s1_is_sw_prefetch
-  io.out.bits.replayInfo.cause(LoadReplayCauses.bankConflict) := s1_bank_conflict && !s1_is_sw_prefetch 
+  io.out.bits.replayInfo.cause(LoadReplayCauses.bankConflict) := s1_bank_conflict && !s1_is_sw_prefetch
   io.out.bits.replayInfo.debug := io.in.bits.uop.debugInfo
 
   // current ori test will cause the case of ldest == 0, below will be modifeid in the future.
   // af & pf exception were modified
-<<<<<<< HEAD
   io.out.bits.uop.exceptionVec(loadPageFault) := io.dtlbResp.bits.excp(0).pf.ld
   io.out.bits.uop.exceptionVec(loadAccessFault) := io.dtlbResp.bits.excp(0).af.ld
-
-=======
-  io.out.bits.uop.cf.exceptionVec(loadPageFault) := io.dtlbResp.bits.excp(0).pf.ld
-  io.out.bits.uop.cf.exceptionVec(loadAccessFault) := io.dtlbResp.bits.excp(0).af.ld
->>>>>>> 15ee59e4
   io.out.bits.ptwBack := io.dtlbResp.bits.ptwBack
   io.out.bits.rsIdx := io.in.bits.rsIdx
 
@@ -534,10 +466,10 @@
 
 // Load Pipeline Stage 2
 // DCache resp
-class LoadUnit_S2(implicit p: Parameters) extends XSModule  
-  with HasLoadHelper 
-  with HasCircularQueuePtrHelper 
-  with HasDCacheParameters 
+class LoadUnit_S2(implicit p: Parameters) extends XSModule
+  with HasLoadHelper
+  with HasCircularQueuePtrHelper
+  with HasDCacheParameters
 {
   val io = IO(new Bundle() {
     val redirect = Flipped(Valid(new Redirect))
@@ -569,7 +501,7 @@
     // indicate whether forward tilelink D channel or mshr data is valid
     val forward_result_valid = Input(Bool())
 
-    val feedbackFast = ValidIO(new RSFeedback) 
+    val feedbackFast = ValidIO(new RSFeedback)
     val lqReplayFull = Input(Bool())
 
     val s2_forward_fail = Output(Bool())
@@ -602,11 +534,7 @@
   when (s2_is_prefetch || io.in.bits.tlbMiss) {
     s2_exception_vec := 0.U.asTypeOf(s2_exception_vec.cloneType)
   }
-<<<<<<< HEAD
-  val s2_exception = ExceptionNO.selectByFu(s2_exception_vec, LduCfg).asUInt.orR && !io.in.bits.tlbMiss
-=======
-  val s2_exception = ExceptionNO.selectByFu(s2_exception_vec, lduCfg).asUInt.orR 
->>>>>>> 15ee59e4
+  val s2_exception = ExceptionNO.selectByFu(s2_exception_vec, LduCfg).asUInt.orR
 
   // writeback access fault caused by ecc error / bus error
   //
@@ -655,15 +583,15 @@
                               isAfter(io.in.bits.uop.robIdx, io.reExecuteQuery(w).bits.robIdx) &&
                               (s2_paddr(PAddrBits-1,3) === io.reExecuteQuery(w).bits.paddr(PAddrBits-1, 3)) &&
                               (s2_mask & io.reExecuteQuery(w).bits.mask).orR)).asUInt.orR &&
-                              !s2_tlb_miss 
+                              !s2_tlb_miss
 
   // need allocate new entry
   val s2_allocValid = !s2_tlb_miss &&
-                      !s2_is_prefetch && 
-                      !s2_exception && 
-                      !s2_mmio  && 
-                      !s2_wait_store && 
-                      !io.in.bits.replayInfo.cause(LoadReplayCauses.schedError) 
+                      !s2_is_prefetch &&
+                      !s2_exception &&
+                      !s2_mmio  &&
+                      !s2_wait_store &&
+                      !io.in.bits.replayInfo.cause(LoadReplayCauses.schedError)
 
   // ld-ld violation require
   io.loadLoadViolationQueryReq.valid := io.in.valid && s2_allocValid
@@ -726,22 +654,14 @@
   //   "b111".U -> rdata(63, 56)
   // ))
   // val rdataPartialLoad = rdataHelper(s2_uop, rdataSel) // s2_rdataPartialLoad is not used
-<<<<<<< HEAD
-
-  io.out.valid := io.in.valid &&
-    !s2_tlb_miss && // always request replay and cancel current flow if tlb miss
-    (!s2_data_invalid && !io.needReExecute || s2_is_prefetch) && // prefetch does not care about ld-st dependency
-    !s2_is_hw_prefetch // hardware prefetch flow should not be writebacked
-=======
   io.feedbackFast.valid := io.in.valid && !io.in.bits.isLoadReplay && !s2_exception && io.lqReplayFull && io.out.bits.replayInfo.needReplay() && !io.out.bits.uop.robIdx.needFlush(io.redirect)
-  io.feedbackFast.bits.hit := false.B 
+  io.feedbackFast.bits.hit := false.B
   io.feedbackFast.bits.flushState := io.in.bits.ptwBack
-  io.feedbackFast.bits.rsIdx := io.in.bits.rsIdx 
+  io.feedbackFast.bits.rsIdx := io.in.bits.rsIdx
   io.feedbackFast.bits.sourceType := RSFeedbackType.lrqFull
   io.feedbackFast.bits.dataInvalidSqIdx := DontCare
 
-  io.out.valid := io.in.valid && !io.feedbackFast.valid && !s2_is_hw_prefetch // hardware prefetch flow should not be writebacked 
->>>>>>> 15ee59e4
+  io.out.valid := io.in.valid && !io.feedbackFast.valid && !s2_is_hw_prefetch // hardware prefetch flow should not be writebacked
   // write_lq_safe is needed by dup logic
   // io.write_lq_safe := !s2_tlb_miss && !s2_data_invalid
   // Inst will be canceled in store queue / lsq,
@@ -796,13 +716,8 @@
   // io.out.bits.uop.ctrl.replayInst := false.B
 
   io.out.bits.mmio := s2_mmio
-<<<<<<< HEAD
-  io.out.bits.uop.flushPipe := s2_mmio && io.sentFastUop
+  io.out.bits.uop.flushPipe := io.sentFastUop && s2_mmio // remove io.sentFastUop
   io.out.bits.uop.exceptionVec := s2_exception_vec // cache error not included
-=======
-  io.out.bits.uop.ctrl.flushPipe := io.sentFastUop && s2_mmio // remove io.sentFastUop
-  io.out.bits.uop.cf.exceptionVec := s2_exception_vec // cache error not included
->>>>>>> 15ee59e4
 
   // For timing reasons, sometimes we can not let
   // io.out.bits.miss := s2_cache_miss && !s2_exception && !fullForward
@@ -831,11 +746,11 @@
   io.out.bits.replayInfo.cause(LoadReplayCauses.waitStore) := s2_wait_store && !s2_mmio && !s2_is_prefetch
   io.out.bits.replayInfo.cause(LoadReplayCauses.tlbMiss) := s2_tlb_miss
   io.out.bits.replayInfo.cause(LoadReplayCauses.schedError) := (io.in.bits.replayInfo.cause(LoadReplayCauses.schedError) || s2_schedError) && !s2_mmio && !s2_is_prefetch
-  io.out.bits.replayInfo.cause(LoadReplayCauses.dcacheMiss) := io.out.bits.miss 
+  io.out.bits.replayInfo.cause(LoadReplayCauses.dcacheMiss) := io.out.bits.miss
   if (EnableFastForward) {
     io.out.bits.replayInfo.cause(LoadReplayCauses.dcacheReplay) := !(!s2_cache_replay || s2_is_prefetch || s2_mmio || s2_exception || fullForward)
   }else {
-    io.out.bits.replayInfo.cause(LoadReplayCauses.dcacheReplay) := !(!s2_cache_replay || s2_is_prefetch || s2_mmio || s2_exception || io.dataForwarded) 
+    io.out.bits.replayInfo.cause(LoadReplayCauses.dcacheReplay) := !(!s2_cache_replay || s2_is_prefetch || s2_mmio || s2_exception || io.dataForwarded)
   }
   io.out.bits.replayInfo.cause(LoadReplayCauses.forwardFail) := s2_data_invalid && !s2_mmio && !s2_is_prefetch
   io.out.bits.replayInfo.cause(LoadReplayCauses.rejectEnq) := s2_rejectEnq && !s2_mmio && !s2_is_prefetch && !s2_exception
@@ -883,19 +798,9 @@
   with HasCircularQueuePtrHelper
 {
   val io = IO(new Bundle() {
-<<<<<<< HEAD
-    val ldin = Flipped(Decoupled(new MemExuInput))
-    val ldout = Decoupled(new MemExuOutput)
+    val loadIn = Flipped(Decoupled(new MemExuInput))
+    val loadOut = Decoupled(new MemExuOutput)
     val redirect = Flipped(ValidIO(new Redirect))
-    val feedbackSlow = ValidIO(new RSFeedback)
-    val feedbackFast = ValidIO(new RSFeedback)
-=======
-    val loadIn = Flipped(Decoupled(new ExuInput))
-    val loadOut = Decoupled(new ExuOutput)
-    val rsIdx = Input(UInt())
-    val redirect = Flipped(ValidIO(new Redirect))
-    val isFirstIssue = Input(Bool())
->>>>>>> 15ee59e4
     val dcache = new DCacheLoadIO
     val sbuffer = new LoadForwardQueryIO
     val lsq = new LoadToLsqIO
@@ -946,11 +851,6 @@
   load_s0.io.in <> io.loadIn
   load_s0.io.dtlbReq <> io.tlb.req
   load_s0.io.dcacheReq <> io.dcache.req
-<<<<<<< HEAD
-=======
-  load_s0.io.rsIdx := io.rsIdx
-  load_s0.io.isFirstIssue <> io.isFirstIssue
->>>>>>> 15ee59e4
   load_s0.io.s0_kill := false.B
   load_s0.io.replay <> io.replay
   // hareware prefetch to l1
@@ -992,11 +892,7 @@
     val addressMisMatch = s1_pointerChasingVAddr(6) || RegEnable(io.loadFastImm(11, 6).orR, s0_doTryPointerChasing)
     // Case 1: the address is not 64-bit aligned or the fuOpType is not LD
     val addressNotAligned = s1_pointerChasingVAddr(2, 0).orR
-<<<<<<< HEAD
-    val fuOpTypeIsNotLd = io.ldin.bits.uop.fuOpType =/= LSUOpType.ld
-=======
-    val fuOpTypeIsNotLd = io.loadIn.bits.uop.ctrl.fuOpType =/= LSUOpType.ld
->>>>>>> 15ee59e4
+    val fuOpTypeIsNotLd = io.loadIn.bits.uop.fuOpType =/= LSUOpType.ld
     // Case 2: this is not a valid load-load pair
     val notFastMatch = RegEnable(!io.loadFastMatch, s0_tryPointerChasing)
     // Case 3: this load-load uop is cancelled
@@ -1004,16 +900,11 @@
     when (s1_tryPointerChasing) {
       cancelPointerChasing := addressMisMatch || addressNotAligned || fuOpTypeIsNotLd || notFastMatch || isCancelled
       load_s1.io.in.bits.uop := io.loadIn.bits.uop
-      load_s1.io.in.bits.rsIdx := io.rsIdx
       val spec_vaddr = s1_data.vaddr
       val vaddr = Cat(spec_vaddr(VAddrBits - 1, 6), s1_pointerChasingVAddr(5, 3), 0.U(3.W))
       load_s1.io.in.bits.vaddr := vaddr
-<<<<<<< HEAD
-      load_s1.io.in.bits.rsIdx := io.ldin.bits.iqIdx
-      load_s1.io.in.bits.isFirstIssue := io.ldin.bits.isFirstIssue
-=======
-      load_s1.io.in.bits.isFirstIssue := io.isFirstIssue
->>>>>>> 15ee59e4
+      load_s1.io.in.bits.rsIdx := io.loadIn.bits.iqIdx
+      load_s1.io.in.bits.isFirstIssue := io.loadIn.bits.isFirstIssue
       // We need to replace vaddr(5, 3).
       val spec_paddr = io.tlb.resp.bits.paddr(0)
       load_s1.io.dtlbResp.bits.paddr.foreach(_ := Cat(spec_paddr(PAddrBits - 1, 6), s1_pointerChasingVAddr(5, 3), 0.U(3.W)))
@@ -1132,7 +1023,7 @@
       !load_s1.io.s1_kill && // killed by load-load forwarding
       !load_s1.io.dtlbResp.bits.fast_miss && // not mmio or tlb miss, pf / af not included here
       !io.lsq.forward.dataInvalidFast // forward failed
-    ) && 
+    ) &&
     !RegNext(load_s1.io.out.bits.uop.robIdx.needFlush(io.redirect)) &&
     (load_s2.io.in.valid && s2_dcache_hit && !load_s2.io.out.bits.replayInfo.needReplay())
   io.fastUop.bits := RegNext(load_s1.io.out.bits.uop)
@@ -1146,7 +1037,7 @@
 
   // load s2
   load_s2.io.out.ready := true.B
-  val s2_loadOutValid = load_s2.io.out.valid 
+  val s2_loadOutValid = load_s2.io.out.valid
   // generate duplicated load queue data wen
   val s2_loadValidVec = RegInit(0.U(6.W))
   val s2_loadLeftFire = load_s1.io.out.valid && load_s2.io.in.ready
@@ -1174,7 +1065,7 @@
 
   // s2_dcache_require_replay signal will be RegNexted, then used in s3
   val s3_dcacheRequireReplay = RegNext(load_s2.io.s2_dcache_require_replay)
-  val s3_delayedLoadError = 
+  val s3_delayedLoadError =
     if (EnableAccurateLoadError) {
       io.dcache.resp.bits.error_delayed && RegNext(io.csrCtrl.cache_error_enable)
     } else {
@@ -1186,7 +1077,7 @@
 
 
   val s3_vpMatchInvalid = RegNext(io.lsq.forward.matchInvalid || io.sbuffer.matchInvalid)
-  val s3_ldld_replayFromFetch = 
+  val s3_ldld_replayFromFetch =
     io.lsq.loadLoadViolationQuery.resp.valid &&
     io.lsq.loadLoadViolationQuery.resp.bits.replayFromFetch &&
     RegNext(io.csrCtrl.ldld_vio_check_enable)
@@ -1196,12 +1087,12 @@
   val s3_replayInst = s3_vpMatchInvalid || s3_ldld_replayFromFetch
   val s3_selReplayCause = PriorityEncoderOH(s3_replayInfo.cause.asUInt)
   dontTouch(s3_selReplayCause) // for debug
-  val s3_forceReplay = s3_selReplayCause(LoadReplayCauses.schedError) || 
+  val s3_forceReplay = s3_selReplayCause(LoadReplayCauses.schedError) ||
                        s3_selReplayCause(LoadReplayCauses.tlbMiss) ||
                        s3_selReplayCause(LoadReplayCauses.waitStore)
 
-  val s3_exception = ExceptionNO.selectByFu(s3_loadOutBits.uop.cf.exceptionVec, lduCfg).asUInt.orR 
-  when ((s3_exception || s3_delayedLoadError || s3_replayInst) && !s3_forceReplay) { 
+  val s3_exception = ExceptionNO.selectByFu(s3_loadOutBits.uop.exceptionVec, LduCfg).asUInt.orR
+  when ((s3_exception || s3_delayedLoadError || s3_replayInst) && !s3_forceReplay) {
     io.lsq.loadIn.bits.replayInfo.cause := 0.U.asTypeOf(s3_replayInfo.cause.cloneType)
   } .otherwise {
     io.lsq.loadIn.bits.replayInfo.cause := VecInit(s3_selReplayCause.asBools)
@@ -1211,38 +1102,24 @@
 
 
   // Int load, if hit, will be writebacked at s2
-<<<<<<< HEAD
   val hitLoadOut = Wire(Valid(new MemExuOutput))
-  hitLoadOut.valid := s2_wb_valid
-  hitLoadOut.bits.uop := load_s2.io.out.bits.uop
-  hitLoadOut.bits.data := load_s2.io.out.bits.data
-  hitLoadOut.bits.debug.isMMIO := load_s2.io.out.bits.mmio
-  hitLoadOut.bits.debug.isPerfCnt := false.B
-  hitLoadOut.bits.debug.paddr := load_s2.io.out.bits.paddr
-  hitLoadOut.bits.debug.vaddr := load_s2.io.out.bits.vaddr
-=======
-  val hitLoadOut = Wire(Valid(new ExuOutput))
   hitLoadOut.valid := s3_loadOutValid && !io.lsq.loadIn.bits.replayInfo.needReplay() && !s3_loadOutBits.mmio
   hitLoadOut.bits.uop := s3_loadOutBits.uop
-  hitLoadOut.bits.uop.cf.exceptionVec(loadAccessFault) := s3_delayedLoadError && !s3_loadOutBits.tlbMiss  || 
-                                                          s3_loadOutBits.uop.cf.exceptionVec(loadAccessFault) 
-  hitLoadOut.bits.uop.ctrl.replayInst := s3_replayInst
+  hitLoadOut.bits.uop.exceptionVec(loadAccessFault) := s3_delayedLoadError && !s3_loadOutBits.tlbMiss  ||
+                                                          s3_loadOutBits.uop.exceptionVec(loadAccessFault)
+  hitLoadOut.bits.uop.replayInst := s3_replayInst
   hitLoadOut.bits.data := s3_loadOutBits.data
-  hitLoadOut.bits.redirectValid := false.B
-  hitLoadOut.bits.redirect := DontCare
   hitLoadOut.bits.debug.isMMIO := s3_loadOutBits.mmio
   hitLoadOut.bits.debug.isPerfCnt := false.B
   hitLoadOut.bits.debug.paddr := s3_loadOutBits.paddr
   hitLoadOut.bits.debug.vaddr := s3_loadOutBits.vaddr
-  hitLoadOut.bits.fflags := DontCare
->>>>>>> 15ee59e4
 
   when (s3_forceReplay) {
-    hitLoadOut.bits.uop.cf.exceptionVec := 0.U.asTypeOf(s3_loadOutBits.uop.cf.exceptionVec.cloneType)
+    hitLoadOut.bits.uop.exceptionVec := 0.U.asTypeOf(s3_loadOutBits.uop.exceptionVec.cloneType)
   }
 
   /* <------- DANGEROUS: Don't change sequence here ! -------> */
-  
+
   io.lsq.loadIn.bits.uop := hitLoadOut.bits.uop
 
   val s3_needRelease = s3_exception || io.lsq.loadIn.bits.replayInfo.needReplay()
@@ -1253,7 +1130,7 @@
 
   // feedback slow
   io.feedbackSlow.valid := s3_loadOutValid && !s3_loadOutBits.uop.robIdx.needFlush(io.redirect) && !s3_loadOutBits.isLoadReplay
-  io.feedbackSlow.bits.hit := !io.lsq.loadIn.bits.replayInfo.needReplay() || io.lsq.loadIn.ready 
+  io.feedbackSlow.bits.hit := !io.lsq.loadIn.bits.replayInfo.needReplay() || io.lsq.loadIn.ready
   io.feedbackSlow.bits.flushState := s3_loadOutBits.ptwBack
   io.feedbackSlow.bits.rsIdx := s3_loadOutBits.rsIdx
   io.feedbackSlow.bits.sourceType := RSFeedbackType.lrqFull
@@ -1290,78 +1167,20 @@
   ))
   val s3_rdataPartialLoadDcache = rdataHelper(s3_loadDataFromDcache.uop, s3_rdataSelDcache)
 
-<<<<<<< HEAD
-  io.ldout.bits := s3_load_wb_meta_reg
-  io.ldout.bits.data := Mux(RegNext(hitLoadOut.valid), s3_rdataPartialLoadDcache, s3_rdataPartialLoadLQ)
-  io.ldout.valid := RegNext(hitLoadOut.valid) && !RegNext(load_s2.io.out.bits.uop.robIdx.needFlush(io.redirect)) ||
-    RegNext(io.lsq.ldout.valid) && !RegNext(io.lsq.ldout.bits.uop.robIdx.needFlush(io.redirect)) && !RegNext(hitLoadOut.valid)
-
-  io.ldout.bits.uop.exceptionVec(loadAccessFault) := s3_load_wb_meta_reg.uop.exceptionVec(loadAccessFault) ||
-    RegNext(hitLoadOut.valid) && load_s2.io.s3_delayed_load_error
-=======
   // FIXME: add 1 cycle delay ?
   io.loadOut.bits := s3_loadWbMeta
   io.loadOut.bits.data := Mux(hitLoadOut.valid, s3_rdataPartialLoadDcache, s3_rdataPartialLoadLQ)
   io.loadOut.valid := hitLoadOut.valid && !hitLoadOut.bits.uop.robIdx.needFlush(io.redirect) ||
                     io.lsq.loadOut.valid && !io.lsq.loadOut.bits.uop.robIdx.needFlush(io.redirect) && !hitLoadOut.valid
-  
+
   io.lsq.loadOut.ready := !hitLoadOut.valid
->>>>>>> 15ee59e4
 
   // fast load to load forward
   io.fastpathOut.valid := hitLoadOut.valid // for debug only
   io.fastpathOut.data := s3_loadDataFromDcache.mergedData() // fastpath is for ld only
 
-<<<<<<< HEAD
-  // feedback tlb miss / dcache miss queue full
-  io.feedbackSlow.bits := RegNext(load_s2.io.rsFeedback.bits)
-  io.feedbackSlow.valid := RegNext(load_s2.io.rsFeedback.valid && !load_s2.io.out.bits.uop.robIdx.needFlush(io.redirect))
-  // If replay is reported at load_s1, inst will be canceled (will not enter load_s2),
-  // in that case:
-  // * replay should not be reported twice
-  assert(!(RegNext(io.feedbackFast.valid) && io.feedbackSlow.valid))
-  // * io.fastUop.valid should not be reported
-  assert(!RegNext(io.feedbackFast.valid && !io.feedbackFast.bits.hit && io.fastUop.valid))
-
-  // load forward_fail/ldld_violation check
-  // check for inst in load pipeline
-  val s3_forward_fail = RegNext(io.lsq.forward.matchInvalid || io.sbuffer.matchInvalid)
-  val s3_ldld_violation = RegNext(
-    io.lsq.loadViolationQuery.resp.valid &&
-    io.lsq.loadViolationQuery.resp.bits.have_violation &&
-    RegNext(io.csrCtrl.ldld_vio_check_enable)
-  )
-  val s3_need_replay_from_fetch = s3_forward_fail || s3_ldld_violation
-  val s3_can_replay_from_fetch = RegEnable(load_s2.io.s2_can_replay_from_fetch, load_s2.io.out.valid)
-  // 1) use load pipe check result generated in load_s3 iff load_hit
-  when (RegNext(hitLoadOut.valid)) {
-    io.ldout.bits.uop.replayInst := s3_need_replay_from_fetch
-  }
-  // 2) otherwise, write check result to load queue
-  io.lsq.s3_replay_from_fetch := s3_need_replay_from_fetch && s3_can_replay_from_fetch
-
-  // s3_delayed_load_error path is not used for now, as we writeback load result in load_s3
-  // but we keep this path for future use
-  io.s3_delayed_load_error := false.B
-  io.lsq.s3_delayed_load_error := false.B //load_s2.io.s3_delayed_load_error
-
-  io.lsq.ldout.ready := !hitLoadOut.valid
-
-  when(io.feedbackSlow.valid && !io.feedbackSlow.bits.hit){
-    // when need replay from rs, inst should not be writebacked to rob
-    assert(RegNext(!hitLoadOut.valid))
-    assert(RegNext(!io.lsq.loadIn.valid) || RegNext(load_s2.io.s2_dcache_require_replay))
-  }
-
-  // hareware prefetch to l1
-  io.prefetch_req <> load_s0.io.prefetch_in
-
-  // trigger
-  val lastValidData = RegEnable(io.ldout.bits.data, io.ldout.fire)
-=======
    // trigger
   val lastValidData = RegNext(RegEnable(io.loadOut.bits.data, io.loadOut.fire))
->>>>>>> 15ee59e4
   val hitLoadAddrTriggerHitVec = Wire(Vec(3, Bool()))
   val lqLoadAddrTriggerHitVec = io.lsq.trigger.lqLoadAddrTriggerHitVec
   (0 until 3).map{i => {
@@ -1375,7 +1194,7 @@
   }}
   io.lsq.trigger.hitLoadAddrTriggerHitVec := hitLoadAddrTriggerHitVec
 
-  // FIXME: please move this part to LoadQueueReplay 
+  // FIXME: please move this part to LoadQueueReplay
   io.debug_ls := DontCare
   // io.debug_ls.s1.isBankConflict := load_s1.io.in.fire && (!load_s1.io.dcacheKill && load_s1.io.dcacheBankConflict)
   // io.debug_ls.s1.isLoadToLoadForward := load_s1.io.out.valid && s1_tryPointerChasing && !cancelPointerChasing
@@ -1404,12 +1223,7 @@
   )
   generatePerfEvent()
 
-<<<<<<< HEAD
-  when(io.ldout.fire){
-    XSDebug("ldout %x\n", io.ldout.bits.uop.pc)
-=======
   when(io.loadOut.fire){
-    XSDebug("loadOut %x\n", io.loadOut.bits.uop.cf.pc)
->>>>>>> 15ee59e4
+    XSDebug("loadOut %x\n", io.loadOut.bits.uop.pc)
   }
 }