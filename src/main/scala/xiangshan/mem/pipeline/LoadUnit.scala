--- conflicted
+++ resolved
@@ -219,12 +219,9 @@
   )
   io.dtlbReq.bits.size := LSUOpType.size(s0_uop.ctrl.fuOpType)
   io.dtlbReq.bits.kill := DontCare
-<<<<<<< HEAD
-=======
   io.dtlbReq.bits.memidx.is_ld := true.B
   io.dtlbReq.bits.memidx.is_st := false.B
   io.dtlbReq.bits.memidx.idx := s0_uop.lqIdx.value
->>>>>>> 8744445e
   io.dtlbReq.bits.debug.robIdx := s0_uop.robIdx
   // hw prefetch addr does not need to be translated
   io.dtlbReq.bits.no_translate := lfsrc_hwprefetch_select
@@ -274,11 +271,7 @@
     s0_vaddr := io.prefetch_in.bits.getVaddr()
     s0_mask := 0.U
     s0_uop := DontCare
-<<<<<<< HEAD
-    s0_isFirstIssue := DontCare
-=======
     s0_isFirstIssue := false.B
->>>>>>> 8744445e
     s0_rsIdx := DontCare
     s0_sqIdx := DontCare
     s0_replayCarry := DontCare
@@ -305,13 +298,8 @@
       s0_vaddr := io.fastpath.data
       // Assume the pointer chasing is always ld.
       s0_uop.ctrl.fuOpType := LSUOpType.ld
-<<<<<<< HEAD
-      s0_mask := genVWmask(Cat(io.fastpath.data(3),0.U(3.W)), LSUOpType.ld)
-      // we dont care s0_isFirstIssue and s0_rsIdx and s0_sqIdx in S0 when trying pointchasing 
-=======
-      s0_mask := genWmask(0.U, LSUOpType.ld)
+      s0_mask := genWmask(Cat(io.fastpath.data(3),0.U(3.W)), LSUOpType.ld)
       // we dont care s0_isFirstIssue and s0_rsIdx and s0_sqIdx in S0 when trying pointchasing
->>>>>>> 8744445e
       // because these signals will be updated in S1
       s0_isFirstIssue := true.B
       s0_rsIdx := DontCare
@@ -476,15 +464,9 @@
     //  needReExecute valid when
     //  1. ReExecute query request valid.
     //  2. Load instruction is younger than requestors(store instructions).
-<<<<<<< HEAD
     //  3. Physical address match. 
     //  4. Data contains.    
    //val s1_reExecuteQuery_mask = Mux(io.reExecuteQuery(w).bits.paddr(3),io.reExecuteQuery(w).bits.mask(15,8),io.reExecuteQuery(w).bits.mask(7,0))
-=======
-    //  3. Physical address match.
-    //  4. Data contains.
-
->>>>>>> 8744445e
     needReExecuteVec(w) := io.reExecuteQuery(w).valid &&
                           isAfter(io.in.bits.uop.robIdx, io.reExecuteQuery(w).bits.robIdx) &&
                           !s1_tlb_miss &&
@@ -806,11 +788,7 @@
     needReExecuteVec(i) := io.reExecuteQuery(i).valid &&
                               isAfter(io.in.bits.uop.robIdx, io.reExecuteQuery(i).bits.robIdx) &&
                               !s2_tlb_miss &&
-<<<<<<< HEAD
                               (s2_paddr(PAddrBits-1,4) === io.reExecuteQuery(i).bits.paddr(PAddrBits-1, 4)) &&
-=======
-                              (s2_paddr(PAddrBits-1,3) === io.reExecuteQuery(i).bits.paddr(PAddrBits-1, 3)) &&
->>>>>>> 8744445e
                               (s2_mask & io.reExecuteQuery(i).bits.mask).orR
   }
   needReExecute := needReExecuteVec.asUInt.orR
@@ -837,10 +815,7 @@
   io.replaySlow.replayCarry := io.dcacheResp.bits.replayCarry
   io.replaySlow.miss_mshr_id := io.dcacheResp.bits.mshr_id
   io.replaySlow.data_in_last_beat := io.in.bits.paddr(log2Up(refillBytes))
-<<<<<<< HEAD
-=======
   io.replaySlow.debug := io.in.bits.uop.debugInfo
->>>>>>> 8744445e
 
   // To be removed
   val s2_need_replay_from_rs = Wire(Bool())
@@ -942,10 +917,7 @@
 
     val reExecuteQuery = Flipped(Vec(StorePipelineWidth, Valid(new LoadReExecuteQueryIO)))    // load replay
     val lsqOut = Flipped(Decoupled(new LsPipelineBundle))
-<<<<<<< HEAD
-=======
     val debug_ls = Output(new DebugLsInfoBundle)
->>>>>>> 8744445e
     val s2IsPointerChasing = Output(Bool()) // provide right pc for hw prefetch
   })
 
@@ -1298,8 +1270,6 @@
   }}
   io.lsq.trigger.hitLoadAddrTriggerHitVec := hitLoadAddrTriggerHitVec
 
-<<<<<<< HEAD
-=======
   // s1
   io.debug_ls.s1.isBankConflict := load_s1.io.in.fire && (!load_s1.io.dcacheKill && load_s1.io.dcacheBankConflict)
   io.debug_ls.s1.isLoadToLoadForward := load_s1.io.out.valid && s1_tryPointerChasing && !cancelPointerChasing
@@ -1316,7 +1286,6 @@
   io.debug_ls.s2_robIdx := load_s2.io.in.bits.uop.robIdx.value
 
   // bug lyq: some signals in perfEvents are no longer suitable for the current MemBlock design
->>>>>>> 8744445e
   // hardware performance counter
   val perfEvents = Seq(
     ("load_s0_in_fire         ", load_s0.io.in.fire                                                                                                              ),
