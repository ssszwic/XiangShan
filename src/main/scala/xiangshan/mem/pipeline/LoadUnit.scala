/***************************************************************************************
* Copyright (c) 2020-2021 Institute of Computing Technology, Chinese Academy of Sciences
* Copyright (c) 2020-2021 Peng Cheng Laboratory
*
* XiangShan is licensed under Mulan PSL v2.
* You can use this software according to the terms and conditions of the Mulan PSL v2.
* You may obtain a copy of Mulan PSL v2 at:
*          http://license.coscl.org.cn/MulanPSL2
*
* THIS SOFTWARE IS PROVIDED ON AN "AS IS" BASIS, WITHOUT WARRANTIES OF ANY KIND,
* EITHER EXPRESS OR IMPLIED, INCLUDING BUT NOT LIMITED TO NON-INFRINGEMENT,
* MERCHANTABILITY OR FIT FOR A PARTICULAR PURPOSE.
*
* See the Mulan PSL v2 for more details.
***************************************************************************************/

package xiangshan.mem

import chipsalliance.rocketchip.config.Parameters
import chisel3._
import chisel3.util._
import utils._
import xiangshan.ExceptionNO._
import xiangshan._
import xiangshan.backend.fu.PMPRespBundle
import xiangshan.cache._
import xiangshan.cache.mmu.{TlbCmd, TlbReq, TlbRequestIO, TlbResp}

class LoadToLsqIO(implicit p: Parameters) extends XSBundle {
  val loadIn = ValidIO(new LsPipelineBundle)
  val ldout = Flipped(DecoupledIO(new ExuOutput))
  val loadDataForwarded = Output(Bool())
  val dcacheRequireReplay = Output(Bool())
  val forward = new PipeLoadForwardQueryIO
  val loadViolationQuery = new LoadViolationQueryIO
  val trigger = Flipped(new LqTriggerIO)
}

class LoadToLoadIO(implicit p: Parameters) extends XSBundle {
  // load to load fast path is limited to ld (64 bit) used as vaddr src1 only
  val data = UInt(XLEN.W)
  val valid = Bool()
}

class LoadUnitTriggerIO(implicit p: Parameters) extends XSBundle {
  val tdata2 = Input(UInt(64.W)) 
  val matchType = Input(UInt(2.W)) 
<<<<<<< HEAD
  val tEnable = Input(Bool()) 
=======
  val tEnable = Input(Bool()) // timing is calculated before this
>>>>>>> 6e208dd8
  val addrHit = Output(Bool())
  val lastDataHit = Output(Bool())
}

// Load Pipeline Stage 0
// Generate addr, use addr to query DCache and DTLB
class LoadUnit_S0(implicit p: Parameters) extends XSModule with HasDCacheParameters{
  val io = IO(new Bundle() {
    val in = Flipped(Decoupled(new ExuInput))
    val out = Decoupled(new LsPipelineBundle)
    val fastpath = Input(Vec(LoadPipelineWidth, new LoadToLoadIO))
    val dtlbReq = DecoupledIO(new TlbReq)
    val dcacheReq = DecoupledIO(new DCacheWordReq)
    val rsIdx = Input(UInt(log2Up(IssQueSize).W))
    val isFirstIssue = Input(Bool())
    val loadFastMatch = Input(UInt(exuParameters.LduCnt.W))
  })
  require(LoadPipelineWidth == exuParameters.LduCnt)

  val s0_uop = io.in.bits.uop
  val imm12 = WireInit(s0_uop.ctrl.imm(11,0))

  val s0_vaddr = WireInit(io.in.bits.src(0) + SignExt(s0_uop.ctrl.imm(11,0), VAddrBits))
  val s0_mask = WireInit(genWmask(s0_vaddr, s0_uop.ctrl.fuOpType(1,0)))

  if (EnableLoadToLoadForward) {
    // slow vaddr from non-load insts
    val slowpath_vaddr = io.in.bits.src(0) + SignExt(s0_uop.ctrl.imm(11,0), VAddrBits)
    val slowpath_mask = genWmask(slowpath_vaddr, s0_uop.ctrl.fuOpType(1,0))

    // fast vaddr from load insts
    val fastpath_vaddrs = WireInit(VecInit(List.tabulate(LoadPipelineWidth)(i => {
      io.fastpath(i).data + SignExt(s0_uop.ctrl.imm(11,0), VAddrBits)
    })))
    val fastpath_masks = WireInit(VecInit(List.tabulate(LoadPipelineWidth)(i => {
      genWmask(fastpath_vaddrs(i), s0_uop.ctrl.fuOpType(1,0))
    })))
    val fastpath_vaddr = Mux1H(io.loadFastMatch, fastpath_vaddrs)
    val fastpath_mask  = Mux1H(io.loadFastMatch, fastpath_masks)

    // select vaddr from 2 alus
    s0_vaddr := Mux(io.loadFastMatch.orR, fastpath_vaddr, slowpath_vaddr)
    s0_mask  := Mux(io.loadFastMatch.orR, fastpath_mask, slowpath_mask)
    XSPerfAccumulate("load_to_load_forward", io.loadFastMatch.orR && io.in.fire())
  }

  val isSoftPrefetch = LSUOpType.isPrefetch(s0_uop.ctrl.fuOpType)
  val isSoftPrefetchRead = s0_uop.ctrl.fuOpType === LSUOpType.prefetch_r
  val isSoftPrefetchWrite = s0_uop.ctrl.fuOpType === LSUOpType.prefetch_w

  // query DTLB
  io.dtlbReq.valid := io.in.valid
  io.dtlbReq.bits.vaddr := s0_vaddr
  io.dtlbReq.bits.cmd := TlbCmd.read
  io.dtlbReq.bits.size := LSUOpType.size(io.in.bits.uop.ctrl.fuOpType)
  io.dtlbReq.bits.robIdx := s0_uop.robIdx
  io.dtlbReq.bits.debug.pc := s0_uop.cf.pc
  io.dtlbReq.bits.debug.isFirstIssue := io.isFirstIssue

  // query DCache
  io.dcacheReq.valid := io.in.valid
  when (isSoftPrefetchRead) {
    io.dcacheReq.bits.cmd  := MemoryOpConstants.M_PFR
  }.elsewhen (isSoftPrefetchWrite) {
    io.dcacheReq.bits.cmd  := MemoryOpConstants.M_PFW
  }.otherwise {
    io.dcacheReq.bits.cmd  := MemoryOpConstants.M_XRD
  }
  io.dcacheReq.bits.addr := s0_vaddr
  io.dcacheReq.bits.mask := s0_mask
  io.dcacheReq.bits.data := DontCare
  when(isSoftPrefetch) {
    io.dcacheReq.bits.instrtype := SOFT_PREFETCH.U
  }.otherwise {
    io.dcacheReq.bits.instrtype := LOAD_SOURCE.U
  }

  // TODO: update cache meta
  io.dcacheReq.bits.id   := DontCare

  val addrAligned = LookupTree(s0_uop.ctrl.fuOpType(1, 0), List(
    "b00".U   -> true.B,                   //b
    "b01".U   -> (s0_vaddr(0)    === 0.U), //h
    "b10".U   -> (s0_vaddr(1, 0) === 0.U), //w
    "b11".U   -> (s0_vaddr(2, 0) === 0.U)  //d
  ))

  io.out.valid := io.in.valid && io.dcacheReq.ready

  io.out.bits := DontCare
  io.out.bits.vaddr := s0_vaddr
  io.out.bits.mask := s0_mask
  io.out.bits.uop := s0_uop
  io.out.bits.uop.cf.exceptionVec(loadAddrMisaligned) := !addrAligned
  io.out.bits.rsIdx := io.rsIdx
  io.out.bits.isFirstIssue := io.isFirstIssue
  io.out.bits.isSoftPrefetch := isSoftPrefetch

  io.in.ready := !io.in.valid || (io.out.ready && io.dcacheReq.ready)

  XSDebug(io.dcacheReq.fire(),
    p"[DCACHE LOAD REQ] pc ${Hexadecimal(s0_uop.cf.pc)}, vaddr ${Hexadecimal(s0_vaddr)}\n"
  )
  XSPerfAccumulate("in_valid", io.in.valid)
  XSPerfAccumulate("in_fire", io.in.fire)
  XSPerfAccumulate("in_fire_first_issue", io.in.valid && io.isFirstIssue)
  XSPerfAccumulate("stall_out", io.out.valid && !io.out.ready && io.dcacheReq.ready)
  XSPerfAccumulate("stall_dcache", io.out.valid && io.out.ready && !io.dcacheReq.ready)
  XSPerfAccumulate("addr_spec_success", io.out.fire() && s0_vaddr(VAddrBits-1, 12) === io.in.bits.src(0)(VAddrBits-1, 12))
  XSPerfAccumulate("addr_spec_failed", io.out.fire() && s0_vaddr(VAddrBits-1, 12) =/= io.in.bits.src(0)(VAddrBits-1, 12))
  XSPerfAccumulate("addr_spec_success_once", io.out.fire() && s0_vaddr(VAddrBits-1, 12) === io.in.bits.src(0)(VAddrBits-1, 12) && io.isFirstIssue)
  XSPerfAccumulate("addr_spec_failed_once", io.out.fire() && s0_vaddr(VAddrBits-1, 12) =/= io.in.bits.src(0)(VAddrBits-1, 12) && io.isFirstIssue)
}


// Load Pipeline Stage 1
// TLB resp (send paddr to dcache)
class LoadUnit_S1(implicit p: Parameters) extends XSModule {
  val io = IO(new Bundle() {
    val in = Flipped(Decoupled(new LsPipelineBundle))
    val out = Decoupled(new LsPipelineBundle)
    val dtlbResp = Flipped(DecoupledIO(new TlbResp))
    val dcachePAddr = Output(UInt(PAddrBits.W))
    val dcacheKill = Output(Bool())
    val fastUopKill = Output(Bool())
    val dcacheBankConflict = Input(Bool())
    val fullForwardFast = Output(Bool())
    val sbuffer = new LoadForwardQueryIO
    val lsq = new PipeLoadForwardQueryIO
    val loadViolationQueryReq = Decoupled(new LoadViolationQueryReq)
    val rsFeedback = ValidIO(new RSFeedback)
    val csrCtrl = Flipped(new CustomCSRCtrlIO)
    val needLdVioCheckRedo = Output(Bool())
  })

  val s1_uop = io.in.bits.uop
  val s1_paddr = io.dtlbResp.bits.paddr
  // af & pf exception were modified below.
  val s1_exception = ExceptionNO.selectByFu(io.out.bits.uop.cf.exceptionVec, lduCfg).asUInt.orR
  val s1_tlb_miss = io.dtlbResp.bits.miss
  val s1_mask = io.in.bits.mask
  val s1_bank_conflict = io.dcacheBankConflict

  io.out.bits := io.in.bits // forwardXX field will be updated in s1

  io.dtlbResp.ready := true.B

  // TOOD: PMA check
  io.dcachePAddr := s1_paddr
  //io.dcacheKill := s1_tlb_miss || s1_exception || s1_mmio
  io.dcacheKill := s1_tlb_miss || s1_exception
  io.fastUopKill := io.dtlbResp.bits.fast_miss || s1_exception

  // load forward query datapath
  io.sbuffer.valid := io.in.valid && !(s1_exception || s1_tlb_miss)
  io.sbuffer.vaddr := io.in.bits.vaddr
  io.sbuffer.paddr := s1_paddr
  io.sbuffer.uop := s1_uop
  io.sbuffer.sqIdx := s1_uop.sqIdx
  io.sbuffer.mask := s1_mask
  io.sbuffer.pc := s1_uop.cf.pc // FIXME: remove it

  io.lsq.valid := io.in.valid && !(s1_exception || s1_tlb_miss)
  io.lsq.vaddr := io.in.bits.vaddr
  io.lsq.paddr := s1_paddr
  io.lsq.uop := s1_uop
  io.lsq.sqIdx := s1_uop.sqIdx
  io.lsq.sqIdxMask := DontCare // will be overwritten by sqIdxMask pre-generated in s0
  io.lsq.mask := s1_mask
  io.lsq.pc := s1_uop.cf.pc // FIXME: remove it

  // ld-ld violation query
  io.loadViolationQueryReq.valid := io.in.valid && !(s1_exception || s1_tlb_miss)
  io.loadViolationQueryReq.bits.paddr := s1_paddr
  io.loadViolationQueryReq.bits.uop := s1_uop

  // Generate forwardMaskFast to wake up insts earlier
  val forwardMaskFast = io.lsq.forwardMaskFast.asUInt | io.sbuffer.forwardMaskFast.asUInt
  io.fullForwardFast := (~forwardMaskFast & s1_mask) === 0.U

  // Generate feedback signal caused by:
  // * dcache bank conflict
  // * need redo ld-ld violation check
  val needLdVioCheckRedo = io.loadViolationQueryReq.valid &&
    !io.loadViolationQueryReq.ready &&
    RegNext(io.csrCtrl.ldld_vio_check_enable)
  io.needLdVioCheckRedo := needLdVioCheckRedo
  io.rsFeedback.valid := io.in.valid && (s1_bank_conflict || needLdVioCheckRedo)
  io.rsFeedback.bits.hit := false.B // we have found s1_bank_conflict / re do ld-ld violation check
  io.rsFeedback.bits.rsIdx := io.in.bits.rsIdx
  io.rsFeedback.bits.flushState := io.in.bits.ptwBack
  io.rsFeedback.bits.sourceType := Mux(s1_bank_conflict, RSFeedbackType.bankConflict, RSFeedbackType.ldVioCheckRedo)
  io.rsFeedback.bits.dataInvalidSqIdx := DontCare

  // if replay is detected in load_s1,
  // load inst will be canceled immediately
  io.out.valid := io.in.valid && !io.rsFeedback.valid
  io.out.bits.paddr := s1_paddr
  io.out.bits.tlbMiss := s1_tlb_miss

  // current ori test will cause the case of ldest == 0, below will be modifeid in the future.
  // af & pf exception were modified
  io.out.bits.uop.cf.exceptionVec(loadPageFault) := io.dtlbResp.bits.excp.pf.ld
  io.out.bits.uop.cf.exceptionVec(loadAccessFault) := io.dtlbResp.bits.excp.af.ld

  io.out.bits.ptwBack := io.dtlbResp.bits.ptwBack
  io.out.bits.rsIdx := io.in.bits.rsIdx

  io.out.bits.isSoftPrefetch := io.in.bits.isSoftPrefetch

  io.in.ready := !io.in.valid || io.out.ready

  XSPerfAccumulate("in_valid", io.in.valid)
  XSPerfAccumulate("in_fire", io.in.fire)
  XSPerfAccumulate("in_fire_first_issue", io.in.fire && io.in.bits.isFirstIssue)
  XSPerfAccumulate("tlb_miss", io.in.fire && s1_tlb_miss)
  XSPerfAccumulate("tlb_miss_first_issue", io.in.fire && s1_tlb_miss && io.in.bits.isFirstIssue)
  XSPerfAccumulate("stall_out", io.out.valid && !io.out.ready)
}

// Load Pipeline Stage 2
// DCache resp
class LoadUnit_S2(implicit p: Parameters) extends XSModule with HasLoadHelper {
  val io = IO(new Bundle() {
    val in = Flipped(Decoupled(new LsPipelineBundle))
    val out = Decoupled(new LsPipelineBundle)
    val rsFeedback = ValidIO(new RSFeedback)
    val dcacheResp = Flipped(DecoupledIO(new DCacheWordResp))
    val pmpResp = Flipped(new PMPRespBundle())
    val lsq = new LoadForwardQueryIO
    val dataInvalidSqIdx = Input(UInt())
    val sbuffer = new LoadForwardQueryIO
    val dataForwarded = Output(Bool())
    val dcacheRequireReplay = Output(Bool())
    val fullForward = Output(Bool())
    val fastpath = Output(new LoadToLoadIO)
    val dcache_kill = Output(Bool())
    val loadViolationQueryResp = Flipped(Valid(new LoadViolationQueryResp))
    val csrCtrl = Flipped(new CustomCSRCtrlIO)
    val sentFastUop = Input(Bool())
    val static_pm = Input(Valid(Bool())) // valid for static, bits for mmio
  })

  val pmp = WireInit(io.pmpResp)
  when (io.static_pm.valid) {
    pmp.ld := false.B
    pmp.st := false.B
    pmp.instr := false.B
    pmp.mmio := io.static_pm.bits
  }

  val s2_is_prefetch = io.in.bits.isSoftPrefetch

  // exception that may cause load addr to be invalid / illegal
  //
  // if such exception happen, that inst and its exception info
  // will be force writebacked to rob 
  val s2_exception_vec = WireInit(io.in.bits.uop.cf.exceptionVec)
  s2_exception_vec(loadAccessFault) := io.in.bits.uop.cf.exceptionVec(loadAccessFault) || pmp.ld
  // soft prefetch will not trigger any exception (but ecc error interrupt may be triggered)
  when (s2_is_prefetch) {
    s2_exception_vec := 0.U.asTypeOf(s2_exception_vec.cloneType)
  } 
  val s2_exception = ExceptionNO.selectByFu(s2_exception_vec, lduCfg).asUInt.orR

  // s2_exception_vec add exception caused by ecc error
  //
  // ecc data error is slow to generate, so we will not use it until the last moment
  // (s2_exception_with_error_vec is the final output: io.out.bits.uop.cf.exceptionVec)
  val s2_exception_with_error_vec = WireInit(s2_exception_vec)
  // now cache ecc error will raise an access fault
  // at the same time, error info (including error paddr) will be write to
  // an customized CSR "CACHE_ERROR"
  s2_exception_with_error_vec(loadAccessFault) := s2_exception_vec(loadAccessFault) ||
    io.dcacheResp.bits.error &&
    io.csrCtrl.cache_error_enable
  val debug_s2_exception_with_error = ExceptionNO.selectByFu(s2_exception_with_error_vec, lduCfg).asUInt.orR

  val actually_mmio = pmp.mmio
  val s2_uop = io.in.bits.uop
  val s2_mask = io.in.bits.mask
  val s2_paddr = io.in.bits.paddr
  val s2_tlb_miss = io.in.bits.tlbMiss
  val s2_mmio = !s2_is_prefetch && actually_mmio && !s2_exception
  val s2_cache_miss = io.dcacheResp.bits.miss
  val s2_cache_replay = io.dcacheResp.bits.replay
  val s2_cache_error = io.dcacheResp.bits.error
  val s2_forward_fail = io.lsq.matchInvalid || io.sbuffer.matchInvalid
  val s2_ldld_violation = io.loadViolationQueryResp.valid &&
    io.loadViolationQueryResp.bits.have_violation &&
    RegNext(io.csrCtrl.ldld_vio_check_enable)
  val s2_data_invalid = io.lsq.dataInvalid && !s2_forward_fail

  io.dcache_kill := pmp.ld || pmp.mmio // move pmp resp kill to outside
  io.dcacheResp.ready := true.B
  val dcacheShouldResp = !(s2_tlb_miss || s2_exception || s2_mmio || s2_is_prefetch)
  assert(!(io.in.valid && (dcacheShouldResp && !io.dcacheResp.valid)), "DCache response got lost")

  // merge forward result
  // lsq has higher priority than sbuffer
  val forwardMask = Wire(Vec(8, Bool()))
  val forwardData = Wire(Vec(8, UInt(8.W)))

  val fullForward = (~forwardMask.asUInt & s2_mask) === 0.U && !io.lsq.dataInvalid
  io.lsq := DontCare
  io.sbuffer := DontCare
  io.fullForward := fullForward

  // generate XLEN/8 Muxs
  for (i <- 0 until XLEN / 8) {
    forwardMask(i) := io.lsq.forwardMask(i) || io.sbuffer.forwardMask(i)
    forwardData(i) := Mux(io.lsq.forwardMask(i), io.lsq.forwardData(i), io.sbuffer.forwardData(i))
  }

  XSDebug(io.out.fire(), "[FWD LOAD RESP] pc %x fwd %x(%b) + %x(%b)\n",
    s2_uop.cf.pc,
    io.lsq.forwardData.asUInt, io.lsq.forwardMask.asUInt,
    io.in.bits.forwardData.asUInt, io.in.bits.forwardMask.asUInt
  )

  // data merge
  val rdataVec = VecInit((0 until XLEN / 8).map(j =>
    Mux(forwardMask(j), forwardData(j), io.dcacheResp.bits.data(8*(j+1)-1, 8*j))))
  val rdata = rdataVec.asUInt
  val rdataSel = LookupTree(s2_paddr(2, 0), List(
    "b000".U -> rdata(63, 0),
    "b001".U -> rdata(63, 8),
    "b010".U -> rdata(63, 16),
    "b011".U -> rdata(63, 24),
    "b100".U -> rdata(63, 32),
    "b101".U -> rdata(63, 40),
    "b110".U -> rdata(63, 48),
    "b111".U -> rdata(63, 56)
  ))
  val rdataPartialLoad = rdataHelper(s2_uop, rdataSel)

  io.out.valid := io.in.valid && !s2_tlb_miss && !s2_data_invalid
  // Inst will be canceled in store queue / lsq,
  // so we do not need to care about flush in load / store unit's out.valid
  io.out.bits := io.in.bits
  io.out.bits.data := rdataPartialLoad
  // when exception occurs, set it to not miss and let it write back to rob (via int port)
  if (EnableFastForward) {
    io.out.bits.miss := s2_cache_miss && 
      !s2_exception && 
      !s2_forward_fail &&
      !s2_ldld_violation &&
      !fullForward &&
      !s2_is_prefetch
  } else {
    io.out.bits.miss := s2_cache_miss &&
      !s2_exception &&
      !s2_forward_fail &&
      !s2_ldld_violation &&
      !s2_is_prefetch
  }
  io.out.bits.uop.ctrl.fpWen := io.in.bits.uop.ctrl.fpWen && !s2_exception
  // if forward fail, replay this inst from fetch
  val forwardFailReplay = s2_forward_fail && !s2_mmio && !s2_is_prefetch && !s2_tlb_miss
  // if ld-ld violation is detected, replay from this inst from fetch
  val ldldVioReplay = s2_ldld_violation && !s2_mmio && !s2_is_prefetch && !s2_tlb_miss
  val s2_need_replay_from_fetch = (s2_forward_fail || s2_ldld_violation) && !s2_mmio && !s2_is_prefetch && !s2_tlb_miss
  io.out.bits.uop.ctrl.replayInst := s2_need_replay_from_fetch
  io.out.bits.mmio := s2_mmio
  io.out.bits.uop.ctrl.flushPipe := s2_mmio && io.sentFastUop
  io.out.bits.uop.cf.exceptionVec := s2_exception_with_error_vec

  // For timing reasons, sometimes we can not let
  // io.out.bits.miss := s2_cache_miss && !s2_exception && !fullForward
  // We use io.dataForwarded instead. It means forward logic have prepared all data needed,
  // and dcache query is no longer needed.
  // Such inst will be writebacked from load queue.
  io.dataForwarded := s2_cache_miss && fullForward && !s2_exception && !s2_forward_fail
  // io.out.bits.forwardX will be send to lq
  io.out.bits.forwardMask := forwardMask
  // data retbrived from dcache is also included in io.out.bits.forwardData
  io.out.bits.forwardData := rdataVec

  io.in.ready := io.out.ready || !io.in.valid

  // feedback tlb result to RS
  io.rsFeedback.valid := io.in.valid
  val s2_need_replay_from_rs = Wire(Bool())
  if (EnableFastForward) {
    s2_need_replay_from_rs :=
      s2_tlb_miss || // replay if dtlb miss
      s2_cache_replay && !s2_is_prefetch && !s2_ldld_violation && !s2_forward_fail && !s2_ldld_violation && !s2_mmio && !s2_exception && !fullForward || // replay if dcache miss queue full / busy
      s2_data_invalid && !s2_is_prefetch && !s2_ldld_violation && !s2_forward_fail && !s2_ldld_violation // replay if store to load forward data is not ready 
  } else {
    // Note that if all parts of data are available in sq / sbuffer, replay required by dcache will not be scheduled   
    s2_need_replay_from_rs := 
      s2_tlb_miss || // replay if dtlb miss
      s2_cache_replay && !s2_is_prefetch && !s2_ldld_violation && !s2_forward_fail && !s2_ldld_violation && !s2_mmio && !s2_exception && !io.dataForwarded || // replay if dcache miss queue full / busy
      s2_data_invalid && !s2_is_prefetch && !s2_ldld_violation && !s2_forward_fail && !s2_ldld_violation // replay if store to load forward data is not ready
  }
  assert(!RegNext(io.in.valid && s2_need_replay_from_rs && s2_need_replay_from_fetch))
  io.rsFeedback.bits.hit := !s2_need_replay_from_rs
  io.rsFeedback.bits.rsIdx := io.in.bits.rsIdx
  io.rsFeedback.bits.flushState := io.in.bits.ptwBack
  io.rsFeedback.bits.sourceType := Mux(s2_tlb_miss, RSFeedbackType.tlbMiss,
    Mux(s2_cache_replay,
      RSFeedbackType.mshrFull,
      RSFeedbackType.dataInvalid
    )
  )
  io.rsFeedback.bits.dataInvalidSqIdx.value := io.dataInvalidSqIdx
  io.rsFeedback.bits.dataInvalidSqIdx.flag := DontCare

  // s2_cache_replay is quite slow to generate, send it separately to LQ
  if (EnableFastForward) {
    io.dcacheRequireReplay := s2_cache_replay && !fullForward
  } else {
    io.dcacheRequireReplay := s2_cache_replay && 
      !io.rsFeedback.bits.hit && 
      !io.dataForwarded &&
      !s2_is_prefetch &&
      io.out.bits.miss
  }

  // fast load to load forward
  io.fastpath.valid := io.in.valid // for debug only
  io.fastpath.data := rdata // raw data


  XSDebug(io.out.fire(), "[DCACHE LOAD RESP] pc %x rdata %x <- D$ %x + fwd %x(%b)\n",
    s2_uop.cf.pc, rdataPartialLoad, io.dcacheResp.bits.data,
    forwardData.asUInt, forwardMask.asUInt
  )

  XSPerfAccumulate("in_valid", io.in.valid)
  XSPerfAccumulate("in_fire", io.in.fire)
  XSPerfAccumulate("in_fire_first_issue", io.in.fire && io.in.bits.isFirstIssue)
  XSPerfAccumulate("dcache_miss", io.in.fire && s2_cache_miss)
  XSPerfAccumulate("dcache_miss_first_issue", io.in.fire && s2_cache_miss && io.in.bits.isFirstIssue)
  XSPerfAccumulate("full_forward", io.in.valid && fullForward)
  XSPerfAccumulate("dcache_miss_full_forward", io.in.valid && s2_cache_miss && fullForward)
  XSPerfAccumulate("replay",  io.rsFeedback.valid && !io.rsFeedback.bits.hit)
  XSPerfAccumulate("replay_tlb_miss", io.rsFeedback.valid && !io.rsFeedback.bits.hit && s2_tlb_miss)
  XSPerfAccumulate("replay_cache", io.rsFeedback.valid && !io.rsFeedback.bits.hit && !s2_tlb_miss && s2_cache_replay)
  XSPerfAccumulate("stall_out", io.out.valid && !io.out.ready)
  XSPerfAccumulate("replay_from_fetch_forward", io.out.valid && forwardFailReplay)
  XSPerfAccumulate("replay_from_fetch_load_vio", io.out.valid && ldldVioReplay)
}

class LoadUnit(implicit p: Parameters) extends XSModule with HasLoadHelper with HasPerfEvents {
  val io = IO(new Bundle() {
    val ldin = Flipped(Decoupled(new ExuInput))
    val ldout = Decoupled(new ExuOutput)
    val redirect = Flipped(ValidIO(new Redirect))
    val feedbackSlow = ValidIO(new RSFeedback)
    val feedbackFast = ValidIO(new RSFeedback)
    val rsIdx = Input(UInt(log2Up(IssQueSize).W))
    val isFirstIssue = Input(Bool())
    val dcache = new DCacheLoadIO
    val sbuffer = new LoadForwardQueryIO
    val lsq = new LoadToLsqIO
    val fastUop = ValidIO(new MicroOp) // early wakeup signal generated in load_s1
    val trigger = Vec(3, new LoadUnitTriggerIO)

    val tlb = new TlbRequestIO
    val pmp = Flipped(new PMPRespBundle()) // arrive same to tlb now

    val fastpathOut = Output(new LoadToLoadIO)
    val fastpathIn = Input(Vec(LoadPipelineWidth, new LoadToLoadIO))
    val loadFastMatch = Input(UInt(exuParameters.LduCnt.W))

    val csrCtrl = Flipped(new CustomCSRCtrlIO)
  })

  val load_s0 = Module(new LoadUnit_S0)
  val load_s1 = Module(new LoadUnit_S1)
  val load_s2 = Module(new LoadUnit_S2)

  load_s0.io.in <> io.ldin
  load_s0.io.dtlbReq <> io.tlb.req
  load_s0.io.dcacheReq <> io.dcache.req
  load_s0.io.rsIdx := io.rsIdx
  load_s0.io.isFirstIssue := io.isFirstIssue
  load_s0.io.fastpath := io.fastpathIn
  load_s0.io.loadFastMatch := io.loadFastMatch

  PipelineConnect(load_s0.io.out, load_s1.io.in, true.B, load_s0.io.out.bits.uop.robIdx.needFlush(io.redirect))

  load_s1.io.dtlbResp <> io.tlb.resp
  io.dcache.s1_paddr <> load_s1.io.dcachePAddr
  io.dcache.s1_kill <> load_s1.io.dcacheKill
  load_s1.io.sbuffer <> io.sbuffer
  load_s1.io.lsq <> io.lsq.forward
  load_s1.io.loadViolationQueryReq <> io.lsq.loadViolationQuery.req
  load_s1.io.dcacheBankConflict <> io.dcache.s1_bank_conflict
  load_s1.io.csrCtrl <> io.csrCtrl

  PipelineConnect(load_s1.io.out, load_s2.io.in, true.B, load_s1.io.out.bits.uop.robIdx.needFlush(io.redirect))

  io.dcache.s2_kill := load_s2.io.dcache_kill // to kill mmio resp which are redirected
  load_s2.io.dcacheResp <> io.dcache.resp
  load_s2.io.pmpResp <> io.pmp
  load_s2.io.static_pm := RegNext(io.tlb.resp.bits.static_pm)
  load_s2.io.lsq.forwardData <> io.lsq.forward.forwardData
  load_s2.io.lsq.forwardMask <> io.lsq.forward.forwardMask
  load_s2.io.lsq.forwardMaskFast <> io.lsq.forward.forwardMaskFast // should not be used in load_s2
  load_s2.io.lsq.dataInvalid <> io.lsq.forward.dataInvalid
  load_s2.io.lsq.matchInvalid <> io.lsq.forward.matchInvalid
  load_s2.io.sbuffer.forwardData <> io.sbuffer.forwardData
  load_s2.io.sbuffer.forwardMask <> io.sbuffer.forwardMask
  load_s2.io.sbuffer.forwardMaskFast <> io.sbuffer.forwardMaskFast // should not be used in load_s2
  load_s2.io.sbuffer.dataInvalid <> io.sbuffer.dataInvalid // always false
  load_s2.io.sbuffer.matchInvalid <> io.sbuffer.matchInvalid
  load_s2.io.dataForwarded <> io.lsq.loadDataForwarded
  load_s2.io.fastpath <> io.fastpathOut
  load_s2.io.dataInvalidSqIdx := io.lsq.forward.dataInvalidSqIdx // provide dataInvalidSqIdx to make wakeup faster
  load_s2.io.loadViolationQueryResp <> io.lsq.loadViolationQuery.resp
  load_s2.io.csrCtrl <> io.csrCtrl
  load_s2.io.sentFastUop := RegEnable(io.fastUop.valid, load_s1.io.out.fire()) // RegNext is also ok
  io.lsq.dcacheRequireReplay := load_s2.io.dcacheRequireReplay

  // feedback tlb miss / dcache miss queue full
  io.feedbackSlow.bits := RegNext(load_s2.io.rsFeedback.bits)
  io.feedbackSlow.valid := RegNext(load_s2.io.rsFeedback.valid && !load_s2.io.out.bits.uop.robIdx.needFlush(io.redirect))

  // feedback bank conflict to rs
  io.feedbackFast.bits := load_s1.io.rsFeedback.bits
  io.feedbackFast.valid := load_s1.io.rsFeedback.valid
  // If replay is reported at load_s1, inst will be canceled (will not enter load_s2),
  // in that case:
  // * replay should not be reported twice
  assert(!(RegNext(RegNext(io.feedbackFast.valid)) && io.feedbackSlow.valid))
  // * io.fastUop.valid should not be reported
  assert(!RegNext(io.feedbackFast.valid && io.fastUop.valid))

  // pre-calcuate sqIdx mask in s0, then send it to lsq in s1 for forwarding
  val sqIdxMaskReg = RegNext(UIntToMask(load_s0.io.in.bits.uop.sqIdx.value, StoreQueueSize))
  io.lsq.forward.sqIdxMask := sqIdxMaskReg

  // // use s2_hit_way to select data received in s1
  // load_s2.io.dcacheResp.bits.data := Mux1H(RegNext(io.dcache.s1_hit_way), RegNext(io.dcache.s1_data))
  // assert(load_s2.io.dcacheResp.bits.data === io.dcache.resp.bits.data)

  io.fastUop.valid := io.dcache.s1_hit_way.orR && // dcache hit
    !io.dcache.s1_disable_fast_wakeup &&  // load fast wakeup should be disabled when dcache data read is not ready
    load_s1.io.in.valid && // valid laod request
    !load_s1.io.fastUopKill && // not mmio or tlb miss
    !io.lsq.forward.dataInvalidFast && // forward failed
    !load_s1.io.needLdVioCheckRedo // load-load violation check: load paddr cam struct hazard
  io.fastUop.bits := load_s1.io.out.bits.uop

  XSDebug(load_s0.io.out.valid,
    p"S0: pc ${Hexadecimal(load_s0.io.out.bits.uop.cf.pc)}, lId ${Hexadecimal(load_s0.io.out.bits.uop.lqIdx.asUInt)}, " +
    p"vaddr ${Hexadecimal(load_s0.io.out.bits.vaddr)}, mask ${Hexadecimal(load_s0.io.out.bits.mask)}\n")
  XSDebug(load_s1.io.out.valid,
    p"S1: pc ${Hexadecimal(load_s1.io.out.bits.uop.cf.pc)}, lId ${Hexadecimal(load_s1.io.out.bits.uop.lqIdx.asUInt)}, tlb_miss ${io.tlb.resp.bits.miss}, " +
    p"paddr ${Hexadecimal(load_s1.io.out.bits.paddr)}, mmio ${load_s1.io.out.bits.mmio}\n")

  // writeback to LSQ
  // Current dcache use MSHR
  // Load queue will be updated at s2 for both hit/miss int/fp load
  io.lsq.loadIn.valid := load_s2.io.out.valid
  io.lsq.loadIn.bits := load_s2.io.out.bits

  // write to rob and writeback bus
  val s2_wb_valid = load_s2.io.out.valid && !load_s2.io.out.bits.miss && !load_s2.io.out.bits.mmio

  // Int load, if hit, will be writebacked at s2
  val hitLoadOut = Wire(Valid(new ExuOutput))
  hitLoadOut.valid := s2_wb_valid
  hitLoadOut.bits.uop := load_s2.io.out.bits.uop
  hitLoadOut.bits.data := load_s2.io.out.bits.data
  hitLoadOut.bits.redirectValid := false.B
  hitLoadOut.bits.redirect := DontCare
  hitLoadOut.bits.debug.isMMIO := load_s2.io.out.bits.mmio
  hitLoadOut.bits.debug.isPerfCnt := false.B
  hitLoadOut.bits.debug.paddr := load_s2.io.out.bits.paddr
  hitLoadOut.bits.debug.vaddr := load_s2.io.out.bits.vaddr
  hitLoadOut.bits.fflags := DontCare

  load_s2.io.out.ready := true.B

  io.ldout.bits := Mux(hitLoadOut.valid, hitLoadOut.bits, io.lsq.ldout.bits)
  io.ldout.valid := hitLoadOut.valid || io.lsq.ldout.valid

  io.lsq.ldout.ready := !hitLoadOut.valid

<<<<<<< HEAD
  when(io.feedbackSlow.valid && !io.feedbackSlow.bits.hit){
    assert(RegNext(!hitLoadOut.valid))
    assert(RegNext(!io.lsq.loadIn.valid) || RegNext(load_s2.io.dcacheRequireReplay))
  }

=======
>>>>>>> 6e208dd8
  val lastValidData = RegEnable(io.ldout.bits.data, io.ldout.fire())
  val hitLoadAddrTriggerHitVec = Wire(Vec(3, Bool()))
  val lqLoadAddrTriggerHitVec = io.lsq.trigger.lqLoadAddrTriggerHitVec
  (0 until 3).map{i => {
    val tdata2 = io.trigger(i).tdata2
    val matchType = io.trigger(i).matchType
    val tEnable = io.trigger(i).tEnable
<<<<<<< HEAD
=======

>>>>>>> 6e208dd8
    hitLoadAddrTriggerHitVec(i) := TriggerCmp(load_s2.io.out.bits.vaddr, tdata2, matchType, tEnable)
    io.trigger(i).addrHit := Mux(hitLoadOut.valid, hitLoadAddrTriggerHitVec(i), lqLoadAddrTriggerHitVec(i))
    io.trigger(i).lastDataHit := TriggerCmp(lastValidData, tdata2, matchType, tEnable)
  }}
  io.lsq.trigger.hitLoadAddrTriggerHitVec := hitLoadAddrTriggerHitVec

<<<<<<< HEAD
  val perfinfo = IO(new Bundle(){
    val perfEvents = Output(new PerfEventsBundle(12))
  })

=======
>>>>>>> 6e208dd8
  val perfEvents = Seq(
    ("load_s0_in_fire         ", load_s0.io.in.fire()                                                                                                            ),
    ("load_to_load_forward    ", load_s0.io.loadFastMatch.orR && load_s0.io.in.fire()                                                                            ),
    ("stall_dcache            ", load_s0.io.out.valid && load_s0.io.out.ready && !load_s0.io.dcacheReq.ready                                                     ),
    ("addr_spec_success       ", load_s0.io.out.fire() && load_s0.io.dtlbReq.bits.vaddr(VAddrBits-1, 12) === load_s0.io.in.bits.src(0)(VAddrBits-1, 12)          ),
    ("addr_spec_failed        ", load_s0.io.out.fire() && load_s0.io.dtlbReq.bits.vaddr(VAddrBits-1, 12) =/= load_s0.io.in.bits.src(0)(VAddrBits-1, 12)          ),
    ("load_s1_in_fire         ", load_s1.io.in.fire                                                                                                              ),
    ("load_s1_tlb_miss        ", load_s1.io.in.fire && load_s1.io.dtlbResp.bits.miss                                                                             ),
    ("load_s2_in_fire         ", load_s2.io.in.fire                                                                                                              ),
    ("load_s2_dcache_miss     ", load_s2.io.in.fire && load_s2.io.dcacheResp.bits.miss                                                                           ),
    ("load_s2_replay          ", load_s2.io.rsFeedback.valid && !load_s2.io.rsFeedback.bits.hit                                                                  ),
    ("load_s2_replay_tlb_miss ", load_s2.io.rsFeedback.valid && !load_s2.io.rsFeedback.bits.hit && load_s2.io.in.bits.tlbMiss                                    ),
    ("load_s2_replay_cache    ", load_s2.io.rsFeedback.valid && !load_s2.io.rsFeedback.bits.hit && !load_s2.io.in.bits.tlbMiss && load_s2.io.dcacheResp.bits.miss),
  )
  generatePerfEvent()

  when(io.ldout.fire()){
    XSDebug("ldout %x\n", io.ldout.bits.uop.cf.pc)
  }
}<|MERGE_RESOLUTION|>--- conflicted
+++ resolved
@@ -45,11 +45,7 @@
 class LoadUnitTriggerIO(implicit p: Parameters) extends XSBundle {
   val tdata2 = Input(UInt(64.W)) 
   val matchType = Input(UInt(2.W)) 
-<<<<<<< HEAD
-  val tEnable = Input(Bool()) 
-=======
   val tEnable = Input(Bool()) // timing is calculated before this
->>>>>>> 6e208dd8
   val addrHit = Output(Bool())
   val lastDataHit = Output(Bool())
 }
@@ -632,14 +628,11 @@
 
   io.lsq.ldout.ready := !hitLoadOut.valid
 
-<<<<<<< HEAD
   when(io.feedbackSlow.valid && !io.feedbackSlow.bits.hit){
     assert(RegNext(!hitLoadOut.valid))
     assert(RegNext(!io.lsq.loadIn.valid) || RegNext(load_s2.io.dcacheRequireReplay))
   }
 
-=======
->>>>>>> 6e208dd8
   val lastValidData = RegEnable(io.ldout.bits.data, io.ldout.fire())
   val hitLoadAddrTriggerHitVec = Wire(Vec(3, Bool()))
   val lqLoadAddrTriggerHitVec = io.lsq.trigger.lqLoadAddrTriggerHitVec
@@ -647,23 +640,12 @@
     val tdata2 = io.trigger(i).tdata2
     val matchType = io.trigger(i).matchType
     val tEnable = io.trigger(i).tEnable
-<<<<<<< HEAD
-=======
-
->>>>>>> 6e208dd8
     hitLoadAddrTriggerHitVec(i) := TriggerCmp(load_s2.io.out.bits.vaddr, tdata2, matchType, tEnable)
     io.trigger(i).addrHit := Mux(hitLoadOut.valid, hitLoadAddrTriggerHitVec(i), lqLoadAddrTriggerHitVec(i))
     io.trigger(i).lastDataHit := TriggerCmp(lastValidData, tdata2, matchType, tEnable)
   }}
   io.lsq.trigger.hitLoadAddrTriggerHitVec := hitLoadAddrTriggerHitVec
 
-<<<<<<< HEAD
-  val perfinfo = IO(new Bundle(){
-    val perfEvents = Output(new PerfEventsBundle(12))
-  })
-
-=======
->>>>>>> 6e208dd8
   val perfEvents = Seq(
     ("load_s0_in_fire         ", load_s0.io.in.fire()                                                                                                            ),
     ("load_to_load_forward    ", load_s0.io.loadFastMatch.orR && load_s0.io.in.fire()                                                                            ),
