/***************************************************************************************
* Copyright (c) 2020-2021 Institute of Computing Technology, Chinese Academy of Sciences
* Copyright (c) 2020-2021 Peng Cheng Laboratory
*
* XiangShan is licensed under Mulan PSL v2.
* You can use this software according to the terms and conditions of the Mulan PSL v2.
* You may obtain a copy of Mulan PSL v2 at:
*          http://license.coscl.org.cn/MulanPSL2
*
* THIS SOFTWARE IS PROVIDED ON AN "AS IS" BASIS, WITHOUT WARRANTIES OF ANY KIND,
* EITHER EXPRESS OR IMPLIED, INCLUDING BUT NOT LIMITED TO NON-INFRINGEMENT,
* MERCHANTABILITY OR FIT FOR A PARTICULAR PURPOSE.
*
* See the Mulan PSL v2 for more details.
***************************************************************************************/

package xiangshan.mem

import chipsalliance.rocketchip.config.Parameters
import chisel3._
import chisel3.util._
import utils._
import xiangshan._
import xiangshan.cache.{AtomicWordIO, MemoryOpConstants}
import xiangshan.cache.mmu.{TlbCmd, TlbRequestIO}
import difftest._
import xiangshan.ExceptionNO._
import xiangshan.backend.fu.PMPRespBundle
import xiangshan.backend.fu.util.SdtrigExt

class AtomicsUnit(implicit p: Parameters) extends XSModule with MemoryOpConstants with SdtrigExt{
  val io = IO(new Bundle() {
    val hartId = Input(UInt(8.W))
    val in            = Flipped(Decoupled(new ExuInput))
    val storeDataIn   = Flipped(Valid(new ExuOutput)) // src2 from rs
    val out           = Decoupled(new ExuOutput)
    val dcache        = new AtomicWordIO
    val dtlb          = new TlbRequestIO(2)
    val pmpResp       = Flipped(new PMPRespBundle())
    val rsIdx         = Input(UInt(log2Up(IssQueSize).W))
    val flush_sbuffer = new SbufferFlushBundle
    val feedbackSlow  = ValidIO(new RSFeedback)
    val redirect      = Flipped(ValidIO(new Redirect))
    val exceptionAddr = ValidIO(UInt(VAddrBits.W))
    val csrCtrl       = Flipped(new CustomCSRCtrlIO)
  })

  //-------------------------------------------------------
  // Atomics Memory Accsess FSM
  //-------------------------------------------------------
  val s_invalid :: s_tlb :: s_pm :: s_flush_sbuffer_req :: s_flush_sbuffer_resp :: s_cache_req :: s_cache_resp :: s_finish :: Nil = Enum(8)
  val state = RegInit(s_invalid)
  val out_valid = RegInit(false.B)
  val data_valid = RegInit(false.B)
  val in = Reg(new ExuInput())
  val exceptionVec = RegInit(0.U.asTypeOf(ExceptionVec()))
  val atom_override_xtval = RegInit(false.B)
  val isLr = in.uop.ctrl.fuOpType === LSUOpType.lr_w || in.uop.ctrl.fuOpType === LSUOpType.lr_d
  // paddr after translation
  val paddr = Reg(UInt())
  val vaddr = in.src(0)
  val is_mmio = Reg(Bool())
  // pmp check
  val static_pm = Reg(Valid(Bool())) // valid for static, bits for mmio
  // dcache response data
  val resp_data = Reg(UInt())
  val resp_data_wire = WireInit(0.U)
  val is_lrsc_valid = Reg(Bool())


  // Difftest signals
  val paddr_reg = Reg(UInt(64.W))
  val data_reg = Reg(UInt(64.W))
  val mask_reg = Reg(UInt(8.W))
  val fuop_reg = Reg(UInt(8.W))

  io.exceptionAddr.valid := atom_override_xtval
  io.exceptionAddr.bits  := in.src(0)

  // assign default value to output signals
  io.in.ready          := false.B

  io.dcache.req.valid  := false.B
  io.dcache.req.bits   := DontCare
  io.dcache.resp.ready := false.B

  io.dtlb.req.valid    := false.B
  io.dtlb.req.bits     := DontCare
  io.dtlb.req_kill     := false.B
  io.dtlb.resp.ready   := true.B

  io.flush_sbuffer.valid := false.B

  XSDebug("state: %d\n", state)

  when (state === s_invalid) {
    io.in.ready := true.B
    when (io.in.fire) {
      in := io.in.bits
      in.src(1) := in.src(1) // leave src2 unchanged
      state := s_tlb
    }
  }

  when (io.storeDataIn.fire) {
    in.src(1) := io.storeDataIn.bits.data
    data_valid := true.B
  }

  assert(!(io.storeDataIn.fire && data_valid), "atomic unit re-receive data")

  // Send TLB feedback to store issue queue
  // we send feedback right after we receives request
  // also, we always treat amo as tlb hit
  // since we will continue polling tlb all by ourself
  io.feedbackSlow.valid       := RegNext(RegNext(io.in.valid))
  io.feedbackSlow.bits.hit    := true.B
  io.feedbackSlow.bits.rsIdx  := RegEnable(io.rsIdx, io.in.valid)
  io.feedbackSlow.bits.flushState := DontCare
  io.feedbackSlow.bits.sourceType := DontCare
  io.feedbackSlow.bits.dataInvalidSqIdx := DontCare

  // tlb translation, manipulating signals && deal with exception
  when (state === s_tlb) {
    // send req to dtlb
    // keep firing until tlb hit
    io.dtlb.req.valid       := true.B
    io.dtlb.req.bits.vaddr  := in.src(0)
    io.dtlb.req.bits.robIdx := in.uop.robIdx
    io.dtlb.resp.ready      := true.B
    io.dtlb.req.bits.cmd    := Mux(isLr, TlbCmd.atom_read, TlbCmd.atom_write)
    io.dtlb.req.bits.debug.pc := in.uop.cf.pc
    io.dtlb.req.bits.debug.isFirstIssue := false.B

    when(io.dtlb.resp.fire){
      paddr := io.dtlb.resp.bits.paddr(0)
      // exception handling
      val addrAligned = LookupTree(in.uop.ctrl.fuOpType(1,0), List(
        "b00".U   -> true.B,              //b
        "b01".U   -> (in.src(0)(0) === 0.U),   //h
        "b10".U   -> (in.src(0)(1,0) === 0.U), //w
        "b11".U   -> (in.src(0)(2,0) === 0.U)  //d
      ))
      exceptionVec(storeAddrMisaligned) := !addrAligned
      exceptionVec(storePageFault)      := io.dtlb.resp.bits.excp(0).pf.st
      exceptionVec(loadPageFault)       := io.dtlb.resp.bits.excp(0).pf.ld
      exceptionVec(storeAccessFault)    := io.dtlb.resp.bits.excp(0).af.st
      exceptionVec(loadAccessFault)     := io.dtlb.resp.bits.excp(0).af.ld
      static_pm := io.dtlb.resp.bits.static_pm

      when (!io.dtlb.resp.bits.miss) {
        when (!addrAligned) {
          // NOTE: when addrAligned, do not need to wait tlb actually
          // check for miss aligned exceptions, tlb exception are checked next cycle for timing
          // if there are exceptions, no need to execute it
          state := s_finish
          out_valid := true.B
          atom_override_xtval := true.B
        } .otherwise {
          state := s_pm
        }
      }
    }
  }

  when (state === s_pm) {
    val pmp = WireInit(io.pmpResp)
    when (static_pm.valid) {
      pmp.ld := false.B
      pmp.st := false.B
      pmp.instr := false.B
      pmp.mmio := static_pm.bits
    }
    is_mmio := pmp.mmio
    // NOTE: only handle load/store exception here, if other exception happens, don't send here
    val exception_va = exceptionVec(storePageFault) || exceptionVec(loadPageFault) ||
      exceptionVec(storeAccessFault) || exceptionVec(loadAccessFault)
    val exception_pa = pmp.st || pmp.ld
    when (exception_va || exception_pa) {
      state := s_finish
      out_valid := true.B
      atom_override_xtval := true.B
    }.otherwise {
      state := s_flush_sbuffer_req
    }
    // update storeAccessFault bit
    exceptionVec(loadAccessFault) := exceptionVec(loadAccessFault) || pmp.ld && isLr
    exceptionVec(storeAccessFault) := exceptionVec(storeAccessFault) || pmp.st || pmp.ld && !isLr
  }

  when (state === s_flush_sbuffer_req) {
    io.flush_sbuffer.valid := true.B
    state := s_flush_sbuffer_resp
  }

  when (state === s_flush_sbuffer_resp) {
    when (io.flush_sbuffer.empty) {
      state := s_cache_req
    }
  }

  when (state === s_cache_req) {
    io.dcache.req.valid := true.B
    io.dcache.req.bits.cmd := LookupTree(in.uop.ctrl.fuOpType, List(
      LSUOpType.lr_w      -> M_XLR,
      LSUOpType.sc_w      -> M_XSC,
      LSUOpType.amoswap_w -> M_XA_SWAP,
      LSUOpType.amoadd_w  -> M_XA_ADD,
      LSUOpType.amoxor_w  -> M_XA_XOR,
      LSUOpType.amoand_w  -> M_XA_AND,
      LSUOpType.amoor_w   -> M_XA_OR,
      LSUOpType.amomin_w  -> M_XA_MIN,
      LSUOpType.amomax_w  -> M_XA_MAX,
      LSUOpType.amominu_w -> M_XA_MINU,
      LSUOpType.amomaxu_w -> M_XA_MAXU,

      LSUOpType.lr_d      -> M_XLR,
      LSUOpType.sc_d      -> M_XSC,
      LSUOpType.amoswap_d -> M_XA_SWAP,
      LSUOpType.amoadd_d  -> M_XA_ADD,
      LSUOpType.amoxor_d  -> M_XA_XOR,
      LSUOpType.amoand_d  -> M_XA_AND,
      LSUOpType.amoor_d   -> M_XA_OR,
      LSUOpType.amomin_d  -> M_XA_MIN,
      LSUOpType.amomax_d  -> M_XA_MAX,
      LSUOpType.amominu_d -> M_XA_MINU,
      LSUOpType.amomaxu_d -> M_XA_MAXU
    ))

    io.dcache.req.bits.addr := paddr
    io.dcache.req.bits.vaddr := in.src(0) // vaddr
    io.dcache.req.bits.data := genWdata(in.src(1), in.uop.ctrl.fuOpType(1,0))
    // TODO: atomics do need mask: fix mask
    io.dcache.req.bits.mask := genWmask(paddr, in.uop.ctrl.fuOpType(1,0))
    io.dcache.req.bits.id   := DontCare

    when(io.dcache.req.fire){
      state := s_cache_resp
      paddr_reg := io.dcache.req.bits.addr
      data_reg := io.dcache.req.bits.data
      mask_reg := io.dcache.req.bits.mask
      fuop_reg := in.uop.ctrl.fuOpType
    }
  }

  when (state === s_cache_resp) {
    io.dcache.resp.ready := data_valid
    when(io.dcache.resp.fire) {
      is_lrsc_valid := io.dcache.resp.bits.id
      val rdata = io.dcache.resp.bits.data
      val rdataSel = LookupTree(paddr(2, 0), List(
        "b000".U -> rdata(63, 0),
        "b001".U -> rdata(63, 8),
        "b010".U -> rdata(63, 16),
        "b011".U -> rdata(63, 24),
        "b100".U -> rdata(63, 32),
        "b101".U -> rdata(63, 40),
        "b110".U -> rdata(63, 48),
        "b111".U -> rdata(63, 56)
      ))

      resp_data_wire := LookupTree(in.uop.ctrl.fuOpType, List(
        LSUOpType.lr_w      -> SignExt(rdataSel(31, 0), XLEN),
        LSUOpType.sc_w      -> rdata,
        LSUOpType.amoswap_w -> SignExt(rdataSel(31, 0), XLEN),
        LSUOpType.amoadd_w  -> SignExt(rdataSel(31, 0), XLEN),
        LSUOpType.amoxor_w  -> SignExt(rdataSel(31, 0), XLEN),
        LSUOpType.amoand_w  -> SignExt(rdataSel(31, 0), XLEN),
        LSUOpType.amoor_w   -> SignExt(rdataSel(31, 0), XLEN),
        LSUOpType.amomin_w  -> SignExt(rdataSel(31, 0), XLEN),
        LSUOpType.amomax_w  -> SignExt(rdataSel(31, 0), XLEN),
        LSUOpType.amominu_w -> SignExt(rdataSel(31, 0), XLEN),
        LSUOpType.amomaxu_w -> SignExt(rdataSel(31, 0), XLEN),

        LSUOpType.lr_d      -> SignExt(rdataSel(63, 0), XLEN),
        LSUOpType.sc_d      -> rdata,
        LSUOpType.amoswap_d -> SignExt(rdataSel(63, 0), XLEN),
        LSUOpType.amoadd_d  -> SignExt(rdataSel(63, 0), XLEN),
        LSUOpType.amoxor_d  -> SignExt(rdataSel(63, 0), XLEN),
        LSUOpType.amoand_d  -> SignExt(rdataSel(63, 0), XLEN),
        LSUOpType.amoor_d   -> SignExt(rdataSel(63, 0), XLEN),
        LSUOpType.amomin_d  -> SignExt(rdataSel(63, 0), XLEN),
        LSUOpType.amomax_d  -> SignExt(rdataSel(63, 0), XLEN),
        LSUOpType.amominu_d -> SignExt(rdataSel(63, 0), XLEN),
        LSUOpType.amomaxu_d -> SignExt(rdataSel(63, 0), XLEN)
      ))

      // when (io.dcache.resp.bits.error && io.csrCtrl.cache_error_enable) {
      //   exceptionVec(loadAccessFault)  := isLr
      //   exceptionVec(storeAccessFault) := !isLr
      //   assert(!exceptionVec(loadAccessFault))
      //   assert(!exceptionVec(storeAccessFault))
      // }

      resp_data := resp_data_wire
      state := s_finish
      out_valid := true.B
    }
  }

  io.out.valid := out_valid
  XSError((state === s_finish) =/= out_valid, "out_valid reg error\n")
  io.out.bits := DontCare
  io.out.bits.uop := in.uop
  io.out.bits.uop.cf.exceptionVec := exceptionVec
  io.out.bits.data := resp_data
  io.out.bits.redirectValid := false.B
  io.out.bits.debug.isMMIO := is_mmio
  io.out.bits.debug.paddr := paddr
  when (io.out.fire) {
    XSDebug("atomics writeback: pc %x data %x\n", io.out.bits.uop.cf.pc, io.dcache.resp.bits.data)
    state := s_invalid
    out_valid := false.B
  }

  when (state === s_finish) {
    data_valid := false.B
  }

  when (io.redirect.valid) {
    atom_override_xtval := false.B
  }

  // atomic trigger
  val csrCtrl = io.csrCtrl
  val tdata = Reg(Vec(TriggerNum, new MatchTriggerIO))
  val tEnableVec = RegInit(VecInit(Seq.fill(TriggerNum)(false.B)))
  tEnableVec := csrCtrl.mem_trigger.tEnableVec
  when(csrCtrl.mem_trigger.tUpdate.valid) {
    tdata(csrCtrl.mem_trigger.tUpdate.bits.addr) := csrCtrl.mem_trigger.tUpdate.bits.tdata
  }
//  val lTriggerMapping = Map(0 -> 2, 1 -> 3, 2 -> 5)
//  val sTriggerMapping = Map(0 -> 0, 1 -> 1, 2 -> 4)

  val frontendTriggerTimingVec  = in.uop.cf.trigger.frontendTiming
  val frontendTriggerChainVec   = in.uop.cf.trigger.frontendChain
  val frontendTriggerHitVec     = in.uop.cf.trigger.frontendHit

  val backendTriggerTimingVec   = tdata.map(_.timing)
  val backendTriggerChainVec    = tdata.map(_.chain)
  val backendTriggerHitVec      = WireInit(VecInit(Seq.fill(TriggerNum)(false.B)))

  val triggerTimingVec  = VecInit(backendTriggerTimingVec.zip(frontendTriggerTimingVec).map { case (b, f) => b || f })
  val triggerChainVec   = VecInit(backendTriggerChainVec.zip(frontendTriggerChainVec).map { case (b, f) => b || f })
  val triggerHitVec     = Reg(Vec(TriggerNum, Bool()))
  triggerHitVec         := VecInit(backendTriggerHitVec.zip(frontendTriggerHitVec).map { case (b, f) => b || f })

<<<<<<< HEAD
  val triggerCanFireVec = Reg(Vec(TriggerNum, Bool()))
=======
  val triggerCanFireVec = RegInit(VecInit(Seq.fill(TriggerNum)(false.B)))
>>>>>>> 6f86c96a
  when(state === s_cache_req){
    // store trigger
    val store_hit = Wire(Vec(TriggerNum, Bool()))
    for (j <- 0 until TriggerNum) {
      store_hit(j) := !tdata(j).select && TriggerCmp(
        vaddr,
        tdata(j).tdata2,
        tdata(j).matchType,
        tEnableVec(j) && tdata(j).store
      )
    }
    // load trigger
    val load_hit = Wire(Vec(TriggerNum, Bool()))
    for (j <- 0 until TriggerNum) {
      load_hit(j) := !tdata(j).select && TriggerCmp(
        vaddr,
        tdata(j).tdata2,
        tdata(j).matchType,
        tEnableVec(j) && tdata(j).load
      )
    }
    backendTriggerHitVec := store_hit.zip(load_hit).map{ case(sh, lh) => sh || lh }
<<<<<<< HEAD
=======
    // triggerCanFireVec will update at T+1
>>>>>>> 6f86c96a
    TriggerCheckCanFire(TriggerNum, triggerCanFireVec, triggerHitVec, triggerTimingVec, triggerChainVec)
  }

  // addr trigger do cmp at s_cache_req
  // trigger result is used at s_finish
  // thus we can delay it safely

<<<<<<< HEAD
  io.out.bits.uop.cf.trigger.backendHit     := RegNext(triggerHitVec)
=======
  io.out.bits.uop.cf.trigger.backendHit     := triggerHitVec
>>>>>>> 6f86c96a
  io.out.bits.uop.cf.trigger.backendCanFire := triggerCanFireVec

  if (env.EnableDifftest) {
    val difftest = Module(new DifftestAtomicEvent)
    difftest.io.clock      := clock
    difftest.io.coreid     := io.hartId
    difftest.io.atomicResp := io.dcache.resp.fire
    difftest.io.atomicAddr := paddr_reg
    difftest.io.atomicData := data_reg
    difftest.io.atomicMask := mask_reg
    difftest.io.atomicFuop := fuop_reg
    difftest.io.atomicOut  := resp_data_wire
  }

  if (env.EnableDifftest || env.AlwaysBasicDiff) {
    val uop = io.out.bits.uop
    val difftest = Module(new DifftestLrScEvent)
    difftest.io.clock := clock
    difftest.io.coreid := io.hartId
    difftest.io.valid := io.out.fire &&
      (uop.ctrl.fuOpType === LSUOpType.sc_d || uop.ctrl.fuOpType === LSUOpType.sc_w)
    difftest.io.success := is_lrsc_valid
  }
}<|MERGE_RESOLUTION|>--- conflicted
+++ resolved
@@ -345,11 +345,7 @@
   val triggerHitVec     = Reg(Vec(TriggerNum, Bool()))
   triggerHitVec         := VecInit(backendTriggerHitVec.zip(frontendTriggerHitVec).map { case (b, f) => b || f })
 
-<<<<<<< HEAD
-  val triggerCanFireVec = Reg(Vec(TriggerNum, Bool()))
-=======
   val triggerCanFireVec = RegInit(VecInit(Seq.fill(TriggerNum)(false.B)))
->>>>>>> 6f86c96a
   when(state === s_cache_req){
     // store trigger
     val store_hit = Wire(Vec(TriggerNum, Bool()))
@@ -372,10 +368,7 @@
       )
     }
     backendTriggerHitVec := store_hit.zip(load_hit).map{ case(sh, lh) => sh || lh }
-<<<<<<< HEAD
-=======
     // triggerCanFireVec will update at T+1
->>>>>>> 6f86c96a
     TriggerCheckCanFire(TriggerNum, triggerCanFireVec, triggerHitVec, triggerTimingVec, triggerChainVec)
   }
 
@@ -383,11 +376,7 @@
   // trigger result is used at s_finish
   // thus we can delay it safely
 
-<<<<<<< HEAD
-  io.out.bits.uop.cf.trigger.backendHit     := RegNext(triggerHitVec)
-=======
   io.out.bits.uop.cf.trigger.backendHit     := triggerHitVec
->>>>>>> 6f86c96a
   io.out.bits.uop.cf.trigger.backendCanFire := triggerCanFireVec
 
   if (env.EnableDifftest) {
