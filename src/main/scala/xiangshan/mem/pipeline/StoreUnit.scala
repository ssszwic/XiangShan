--- conflicted
+++ resolved
@@ -110,7 +110,7 @@
   val s0_saddr = Cat(saddr_hi, saddr_lo(11,0))
   val s0_vaddr = Mux(
     s0_use_flow_rs,
-    s0_saddr, 
+    s0_saddr,
     Mux(
       s0_use_flow_vec,
       s0_vecstin.vaddr,
@@ -141,9 +141,9 @@
   io.tlb.req.bits.debug.pc           := s0_pc
   io.tlb.req.bits.debug.isFirstIssue := s0_isFirstIssue
   io.tlb.req_kill                    := false.B
-  io.tlb.req.bits.hyperinst          := LSUOpType.isHsv(s0_in.uop.ctrl.fuOpType)
+  io.tlb.req.bits.hyperinst          := LSUOpType.isHsv(s0_uop.fuOpType)
   io.tlb.req.bits.hlvx               := false.B
-  
+
   // Dcache access here: not **real** dcache write
   // just read meta and tag in dcache, to find out the store will hit or miss
 
@@ -274,19 +274,14 @@
   // writeback store inst to lsq
   s1_out         := s1_in
   s1_out.paddr   := s1_paddr
-  s1_out.gpaddr  := s1_gpaddr 
+  s1_out.gpaddr  := s1_gpaddr
   s1_out.miss    := false.B
   s1_out.mmio    := s1_mmio
   s1_out.tlbMiss := s1_tlb_miss
   s1_out.atomic  := s1_mmio
-<<<<<<< HEAD
-  s1_out.uop.exceptionVec(storePageFault)   := io.tlb.resp.bits.excp(0).pf.st && s1_vecActive
-  s1_out.uop.exceptionVec(storeAccessFault) := io.tlb.resp.bits.excp(0).af.st && s1_vecActive
-=======
-  s1_out.uop.cf.exceptionVec(storePageFault)   := io.tlb.resp.bits.excp(0).pf.st
-  s1_out.uop.cf.exceptionVec(storeAccessFault) := io.tlb.resp.bits.excp(0).af.st
-  s1_out.uop.cf.exceptionVec(storeGuestPageFault) := io.tlb.resp.bits.excp(0).gpf.st
->>>>>>> 8f626448
+  s1_out.uop.exceptionVec(storePageFault)      := io.tlb.resp.bits.excp(0).pf.st && s1_vecActive
+  s1_out.uop.exceptionVec(storeAccessFault)    := io.tlb.resp.bits.excp(0).af.st && s1_vecActive
+  s1_out.uop.exceptionVec(storeGuestPageFault) := io.tlb.resp.bits.excp(0).gpf.st && s1_vecActive
 
   // scalar store and scalar load nuke check, and also other purposes
   io.lsq.valid     := s1_valid && !s1_in.isHWPrefetch && !s1_isvec
