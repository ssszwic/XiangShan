package xiangshan.mem

import chisel3._
import chisel3.util._
import utils._
import xiangshan._
import xiangshan.cache.{TlbRequestIO, TlbCmd}

class StoreUnit extends XSModule {
  val io = IO(new Bundle() {
    val stin = Flipped(Decoupled(new ExuInput))
    val redirect = Flipped(ValidIO(new Redirect))
    val tlbFeedback = ValidIO(new TlbFeedback)
    val dtlb = new TlbRequestIO()
    val lsq = ValidIO(new LsPipelineBundle)
  })

  //-------------------------------------------------------
  // Store Pipeline
  //-------------------------------------------------------
  val s2_out = Wire(Decoupled(new LsPipelineBundle))
  val s3_in  = Wire(Decoupled(new LsPipelineBundle))


  private def printPipeLine(pipeline: LsPipelineBundle, cond: Bool, name: String): Unit = {
    XSDebug(cond,
      p"$name" + p" pc ${Hexadecimal(pipeline.uop.cf.pc)} " +
        p"addr ${Hexadecimal(pipeline.vaddr)} -> ${Hexadecimal(pipeline.paddr)} " +
        p"op ${Binary(pipeline.uop.ctrl.fuOpType)} " +
        p"data ${Hexadecimal(pipeline.data)} " +
        p"mask ${Hexadecimal(pipeline.mask)}\n"
    )
  }

  printPipeLine(s2_out.bits, s2_out.valid, "S2")
  // TODO: is this nesscary ?
  XSDebug(s2_out.fire(), "store req: pc 0x%x addr 0x%x -> 0x%x op %b data 0x%x\n",
    s2_out.bits.uop.cf.pc,
    s2_out.bits.vaddr,
    s2_out.bits.paddr,
    s2_out.bits.uop.ctrl.fuOpType,
    s2_out.bits.data
  )
  printPipeLine(s3_in.bits, s3_in.valid, "S3")



  //-------------------------------------------------------
  // ST Pipeline Stage 2
  // Generate addr, use addr to query DTLB
  //-------------------------------------------------------

  // send req to dtlb
  val saddr = io.stin.bits.src1 + io.stin.bits.uop.ctrl.imm

  io.dtlb.req.bits.vaddr := saddr
  io.dtlb.req.valid := io.stin.valid
  io.dtlb.req.bits.cmd := TlbCmd.write
  io.dtlb.req.bits.roqIdx := io.stin.bits.uop.roqIdx
  io.dtlb.req.bits.debug.pc := io.stin.bits.uop.cf.pc
<<<<<<< HEAD
  io.dtlb.req.bits.debug.lsroqIdx := io.stin.bits.uop.lsroqIdx // FIXME: need update
  io.dtlb.resp.ready := s2_out.ready
=======
>>>>>>> ff3c5b18

  s2_out.bits := DontCare
  s2_out.bits.vaddr := saddr
  s2_out.bits.paddr := io.dtlb.resp.bits.paddr
  s2_out.bits.data := genWdata(io.stin.bits.src2, io.stin.bits.uop.ctrl.fuOpType(1,0))
  s2_out.bits.uop := io.stin.bits.uop
  s2_out.bits.miss := io.dtlb.resp.bits.miss
  s2_out.bits.mask := genWmask(s2_out.bits.vaddr, io.stin.bits.uop.ctrl.fuOpType(1,0))
  s2_out.valid := io.stin.valid && !io.dtlb.resp.bits.miss && !s2_out.bits.uop.roqIdx.needFlush(io.redirect)
  io.stin.ready := s2_out.ready

  // exception check
  val addrAligned = LookupTree(io.stin.bits.uop.ctrl.fuOpType(1,0), List(
    "b00".U   -> true.B,              //b
    "b01".U   -> (s2_out.bits.vaddr(0) === 0.U),   //h
    "b10".U   -> (s2_out.bits.vaddr(1,0) === 0.U), //w
    "b11".U   -> (s2_out.bits.vaddr(2,0) === 0.U)  //d
  ))
  s2_out.bits.uop.cf.exceptionVec(storeAddrMisaligned) := !addrAligned
  s2_out.bits.uop.cf.exceptionVec(storePageFault) := io.dtlb.resp.bits.excp.pf.st

  PipelineConnect(s2_out, s3_in, true.B, false.B)
  //-------------------------------------------------------
  // ST Pipeline Stage 3
  // Write paddr to LSQ
  //-------------------------------------------------------

  // Send TLB feedback to store issue queue
  io.tlbFeedback.valid := RegNext(io.stin.valid && s2_out.ready)
  io.tlbFeedback.bits.hit := RegNext(!s2_out.bits.miss)
  io.tlbFeedback.bits.roqIdx := RegNext(s2_out.bits.uop.roqIdx)
  XSDebug(io.tlbFeedback.valid,
    "S3 Store: tlbHit: %d roqIdx: %d\n",
    io.tlbFeedback.bits.hit,
    io.tlbFeedback.bits.roqIdx.asUInt
  )

  // get paddr from dtlb, check if rollback is needed
  // writeback store inst to lsq
  // writeback to LSQ
  s3_in.ready := true.B
  io.lsq.bits := s3_in.bits
  io.lsq.bits.miss := false.B
  io.lsq.bits.mmio := AddressSpace.isMMIO(s3_in.bits.paddr)
  io.lsq.valid := s3_in.fire()

  //-------------------------------------------------------
  // ST Pipeline Stage 4
  // Store writeback, send store request to store buffer
  //-------------------------------------------------------

  // Writeback to CDB
  // (0 until LoadPipelineWidth).map(i => {
  //   io.ldout <> hitLoadOut
  // })

  //-------------------------------------------------------
  // ST Pipeline Async Stage 1
  // Read paddr from store buffer, query DTAG in DCache
  //-------------------------------------------------------


  //-------------------------------------------------------
  // ST Pipeline Async Stage 2
  // DTAG compare, write data to DCache
  //-------------------------------------------------------

  // Done in DCache

  //-------------------------------------------------------
  // ST Pipeline Async Stage 2
  // DCache miss / Shared cache wirte
  //-------------------------------------------------------

  // update store buffer according to store fill buffer

}<|MERGE_RESOLUTION|>--- conflicted
+++ resolved
@@ -58,11 +58,7 @@
   io.dtlb.req.bits.cmd := TlbCmd.write
   io.dtlb.req.bits.roqIdx := io.stin.bits.uop.roqIdx
   io.dtlb.req.bits.debug.pc := io.stin.bits.uop.cf.pc
-<<<<<<< HEAD
-  io.dtlb.req.bits.debug.lsroqIdx := io.stin.bits.uop.lsroqIdx // FIXME: need update
   io.dtlb.resp.ready := s2_out.ready
-=======
->>>>>>> ff3c5b18
 
   s2_out.bits := DontCare
   s2_out.bits.vaddr := saddr
