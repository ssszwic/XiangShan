package xiangshan.mem

import chisel3._
import chisel3.util._
import utils._
import xiangshan._
import xiangshan.cache._
import xiangshan.cache.{DCacheLoadIO, DtlbToLsuIO, MemoryOpConstants}

class LsRoqEntry extends XSBundle {
  val paddr = UInt(PAddrBits.W)
  val op = UInt(6.W)
  val mask = UInt(8.W)
  val data = UInt(XLEN.W)
  val exception = UInt(8.W)
  // val miss = Bool()
  val mmio = Bool()
  // val store = Bool()
  // val bwdMask = Vec(8, Bool()) // UInt(8.W)
  // val bwdData = Vec(8, UInt(8.W))
  val fwdMask = Vec(8, Bool())
  val fwdData = Vec(8, UInt(8.W))
}

// Load/Store Roq (Lsroq) for XiangShan Out of Order LSU
class Lsroq extends XSModule {
  val io = IO(new Bundle() {
    val dp1Req = Vec(RenameWidth, Flipped(DecoupledIO(new MicroOp)))
    val lsroqIdxs = Output(Vec(RenameWidth, UInt(LsroqIdxWidth.W)))
    val brqRedirect = Input(Valid(new Redirect))
    val loadIn = Vec(LoadPipelineWidth, Flipped(Valid(new LsPipelineBundle)))
    val storeIn = Vec(StorePipelineWidth, Flipped(Valid(new LsPipelineBundle)))
    val sbuffer = Vec(StorePipelineWidth, Decoupled(new DCacheWordReq))
    val ldout = Vec(2, DecoupledIO(new ExuOutput)) // writeback store
    val stout = Vec(2, DecoupledIO(new ExuOutput)) // writeback store
    val forward = Vec(LoadPipelineWidth, Flipped(new LoadForwardQueryIO))
    val commits = Flipped(Vec(CommitWidth, Valid(new RoqCommit)))
    val rollback = Output(Valid(new Redirect))
    val dcache = new DCacheLoadIO
    val uncache = new DCacheLoadIO
    // val refill = Flipped(Valid(new DCacheLineReq ))
  })
  
  val uop = Reg(Vec(LsroqSize, new MicroOp))
  val data = Reg(Vec(LsroqSize, new LsRoqEntry))
  val allocated = RegInit(VecInit(List.fill(LsroqSize)(false.B))) // lsroq entry has been allocated
  val valid = RegInit(VecInit(List.fill(LsroqSize)(false.B))) // data is valid
  val writebacked = RegInit(VecInit(List.fill(LsroqSize)(false.B))) // inst has been writebacked to CDB
  val commited = Reg(Vec(LsroqSize, Bool())) // inst has been writebacked to CDB
  val store = Reg(Vec(LsroqSize, Bool())) // inst is a store inst
  val miss = Reg(Vec(LsroqSize, Bool())) // load inst missed, waiting for miss queue to accept miss request
  val listening = Reg(Vec(LsroqSize, Bool())) // waiting for refill result
  val pending = Reg(Vec(LsroqSize, Bool())) // mmio pending: inst is an mmio inst, it will not be executed until it reachs the end of roq
  
  val ringBufferHeadExtended = RegInit(0.U(LsroqIdxWidth.W))
  val ringBufferTailExtended = RegInit(0.U(LsroqIdxWidth.W))
  val ringBufferHead = ringBufferHeadExtended(InnerLsroqIdxWidth - 1, 0)
  val ringBufferTail = ringBufferTailExtended(InnerLsroqIdxWidth - 1, 0)
  val ringBufferEmpty = ringBufferHead === ringBufferTail && ringBufferHeadExtended(InnerLsroqIdxWidth) === ringBufferTailExtended(InnerLsroqIdxWidth)
  val ringBufferFull = ringBufferHead === ringBufferTail && ringBufferHeadExtended(InnerLsroqIdxWidth) =/= ringBufferTailExtended(InnerLsroqIdxWidth)
  val ringBufferAllowin = !ringBufferFull
  
  val storeCommit = (0 until CommitWidth).map(i => io.commits(i).valid && !io.commits(i).bits.isWalk && io.commits(i).bits.uop.ctrl.commitType === CommitType.STORE)
  val loadCommit = (0 until CommitWidth).map(i => io.commits(i).valid && !io.commits(i).bits.isWalk && io.commits(i).bits.uop.ctrl.commitType === CommitType.LOAD)
  val mcommitIdx = (0 until CommitWidth).map(i => io.commits(i).bits.uop.lsroqIdx(InnerLsroqIdxWidth-1,0))
  
  // TODO: misc arbitor

  // Enqueue at dispatch
  val validDispatch = VecInit((0 until RenameWidth).map(io.dp1Req(_).valid)).asUInt
  XSDebug("(ready, valid): ")
  for (i <- 0 until RenameWidth) {
    val offset = if (i == 0) 0.U else PopCount(validDispatch(i - 1, 0))
    val lsroqIdx = ringBufferHeadExtended + offset
    val index = lsroqIdx(InnerLsroqIdxWidth - 1, 0)
    when(io.dp1Req(i).fire()) {
      uop(index) := io.dp1Req(i).bits
      allocated(index) := true.B
      valid(index) := false.B
      writebacked(index) := false.B
      commited(index) := false.B
      store(index) := false.B
      miss(index) := false.B
      listening(index) := false.B
      pending(index) := false.B
      // data(index).bwdMask := 0.U(8.W).asBools
    }
    if (i == 0) {
      io.dp1Req(i).ready := ringBufferAllowin && !allocated(index)
    } else {
      io.dp1Req(i).ready := ringBufferAllowin && !allocated(index) && io.dp1Req(i - 1).ready
    }
    io.lsroqIdxs(i) := lsroqIdx
    XSDebug(false, true.B, "(%d, %d) ", io.dp1Req(i).ready, io.dp1Req(i).valid)
  }
  XSDebug(false, true.B, "\n")

  val firedDispatch = VecInit((0 until CommitWidth).map(io.dp1Req(_).fire())).asUInt
  when(firedDispatch.orR) {
    ringBufferHeadExtended := ringBufferHeadExtended + PopCount(firedDispatch)
    XSInfo("dispatched %d insts to lsroq\n", PopCount(firedDispatch))
  }

  // writeback load
  (0 until LoadPipelineWidth).map(i => {
    when(io.loadIn(i).fire()) {
      when(io.loadIn(i).bits.miss) {
        XSInfo(io.loadIn(i).valid, "load miss write to lsroq idx %d pc 0x%x vaddr %x paddr %x data %x mask %x forwardData %x forwardMask: %x mmio %x roll %x\n",
          io.loadIn(i).bits.uop.lsroqIdx,
          io.loadIn(i).bits.uop.cf.pc,
          io.loadIn(i).bits.vaddr,
          io.loadIn(i).bits.paddr,
          io.loadIn(i).bits.data,
          io.loadIn(i).bits.mask,
          io.loadIn(i).bits.forwardData.asUInt,
          io.loadIn(i).bits.forwardMask.asUInt,
          io.loadIn(i).bits.mmio,
          io.loadIn(i).bits.rollback
        )
      }.otherwise {
        XSInfo(io.loadIn(i).valid, "load hit write to cbd idx %d pc 0x%x vaddr %x paddr %x data %x mask %x forwardData %x forwardMask: %x mmio %x roll %x\n",
          io.loadIn(i).bits.uop.lsroqIdx,
          io.loadIn(i).bits.uop.cf.pc,
          io.loadIn(i).bits.vaddr,
          io.loadIn(i).bits.paddr,
          io.loadIn(i).bits.data,
          io.loadIn(i).bits.mask,
          io.loadIn(i).bits.forwardData.asUInt,
          io.loadIn(i).bits.forwardMask.asUInt,
          io.loadIn(i).bits.mmio,
          io.loadIn(i).bits.rollback
        )
      }
      valid(io.loadIn(i).bits.uop.lsroqIdx) := !io.loadIn(i).bits.miss && !io.loadIn(i).bits.mmio
      writebacked(io.loadIn(i).bits.uop.lsroqIdx) := !io.loadIn(i).bits.miss && !io.loadIn(i).bits.mmio
      // allocated(io.loadIn(i).bits.uop.lsroqIdx) := io.loadIn(i).bits.miss // if hit, lsroq entry can be recycled
      data(io.loadIn(i).bits.uop.lsroqIdx).paddr := io.loadIn(i).bits.paddr
      data(io.loadIn(i).bits.uop.lsroqIdx).mask := io.loadIn(i).bits.mask
      data(io.loadIn(i).bits.uop.lsroqIdx).data := io.loadIn(i).bits.data // for mmio / misc / debug
      data(io.loadIn(i).bits.uop.lsroqIdx).mmio := io.loadIn(i).bits.mmio
      data(io.loadIn(i).bits.uop.lsroqIdx).fwdMask := io.loadIn(i).bits.forwardMask
      data(io.loadIn(i).bits.uop.lsroqIdx).fwdData := io.loadIn(i).bits.forwardData
      miss(io.loadIn(i).bits.uop.lsroqIdx) := io.loadIn(i).bits.miss && !io.loadIn(i).bits.mmio
      store(io.loadIn(i).bits.uop.lsroqIdx) := false.B
      pending(io.loadIn(i).bits.uop.lsroqIdx) := io.loadIn(i).bits.mmio
    }
  })

  // writeback store
  (0 until StorePipelineWidth).map(i => {
    when(io.storeIn(i).fire()) {
      valid(io.storeIn(i).bits.uop.lsroqIdx) := !io.storeIn(i).bits.mmio
      data(io.storeIn(i).bits.uop.lsroqIdx).paddr := io.storeIn(i).bits.paddr
      data(io.storeIn(i).bits.uop.lsroqIdx).mask := io.storeIn(i).bits.mask
      data(io.storeIn(i).bits.uop.lsroqIdx).data := io.storeIn(i).bits.data
      data(io.storeIn(i).bits.uop.lsroqIdx).mmio := io.storeIn(i).bits.mmio
      miss(io.storeIn(i).bits.uop.lsroqIdx) := io.storeIn(i).bits.miss
      store(io.storeIn(i).bits.uop.lsroqIdx) := true.B
      pending(io.storeIn(i).bits.uop.lsroqIdx) := io.storeIn(i).bits.mmio
      XSInfo("store write to lsroq idx %d pc 0x%x vaddr %x paddr %x data %x miss %x mmio %x roll %x\n",
        io.storeIn(i).bits.uop.lsroqIdx(InnerLsroqIdxWidth - 1, 0),
        io.storeIn(i).bits.uop.cf.pc,
        io.storeIn(i).bits.vaddr,
        io.storeIn(i).bits.paddr,
        io.storeIn(i).bits.data,
        io.storeIn(i).bits.miss,
        io.storeIn(i).bits.mmio,
        io.storeIn(i).bits.rollback
      )
    }
  })

  // cache miss request
  val missRefillSelVec = VecInit(
    (0 until LsroqSize).map(i => allocated(i) && miss(i))
  )
  val missRefillSel = PriorityEncoder(missRefillSelVec.asUInt)
  io.dcache.req.valid := missRefillSelVec.asUInt.orR
  io.dcache.req.bits.cmd := MemoryOpConstants.M_XRD
  io.dcache.req.bits.addr := data(missRefillSel).paddr
  io.dcache.req.bits.data := DontCare
  io.dcache.req.bits.mask := data(missRefillSel).mask

  io.dcache.req.bits.meta.id       := DCacheMiscType.miss
  io.dcache.req.bits.meta.vaddr    := DontCare // data(missRefillSel).vaddr
  io.dcache.req.bits.meta.paddr    := data(missRefillSel).paddr
  io.dcache.req.bits.meta.uop      := uop(missRefillSel)
  io.dcache.req.bits.meta.mmio     := false.B // data(missRefillSel).mmio
  io.dcache.req.bits.meta.tlb_miss := false.B
  io.dcache.req.bits.meta.mask     := data(missRefillSel).mask
  io.dcache.req.bits.meta.replay   := false.B

  io.dcache.resp.ready := true.B
  io.dcache.s1_kill := false.B

  assert(!(data(missRefillSel).mmio && io.dcache.req.valid))

  when(io.dcache.req.fire()) {
    miss(missRefillSel) := false.B
    listening(missRefillSel) := true.B
  }

  when(io.dcache.req.fire()){
    XSDebug("miss req: pc %x addr %x\n", uop(missRefillSel).cf.pc, io.dcache.req.bits.addr) 
  }

  when(io.dcache.resp.fire()){
    XSDebug("miss resp: addr %x data %x\n", io.dcache.resp.bits.meta.paddr, io.dcache.resp.bits.data) 
  }

  // get load result from refill resp
  // Refill a line in 1 cycle
  // def refillDataSel(data: UInt, offset: UInt): UInt = {
  //   Mux1H((0 until 8).map(p => (data(5, 3) === p.U, data(64 * (p + 1) - 1, 64 * p))))
  // }

  // def mergeRefillData(refill: UInt, fwd: UInt, fwdMask: UInt): UInt = {
  //   val res = Wire(Vec(8, UInt(8.W)))
  //   (0 until 8).foreach(i => {
  //     res(i) := Mux(fwdMask(i), fwd(8 * (i + 1) - 1, 8 * i), refill(8 * (i + 1) - 1, 8 * i))
  //   })
  //   res.asUInt
  // }

  // (0 until LsroqSize).map(i => {
  //   val addrMatch = data(i).paddr(PAddrBits - 1, 6) === io.refill.bits.meta.paddr
  //   when(allocated(i) && listening(i) && addrMatch && io.dcache.resp.fire()) {
  //     // TODO: merge data
  //     // val refillData = refillDataSel(io.refill.bits.data, data(i).paddr(5, 0))
  //     // data(i).data := mergeRefillData(refillData, data(i).data, data(i).mask)
  //     data(i).data := refillDataSel(io.refill.bits.data, data(i).paddr(5, 0)) // TODO: forward refill data
  //     valid(i) := true.B
  //     listening(i) := false.B
  //   }
  // })

  // Refill 64 bit in a cycle
  // Refill data comes back from io.dcache.resp
  def mergeRefillData(refill: UInt, fwd: UInt, fwdMask: UInt): UInt = {
    val res = Wire(Vec(8, UInt(8.W)))
    (0 until 8).foreach(i => {
      res(i) := Mux(fwdMask(i), fwd(8 * (i + 1) - 1, 8 * i), refill(8 * (i + 1) - 1, 8 * i))
    })
    res.asUInt
  }

  (0 until LsroqSize).map(i => {
    val addrMatch = data(i).paddr(PAddrBits - 1, 3) === io.dcache.resp.bits.meta.paddr(PAddrBits - 1, 3)
    when(allocated(i) && listening(i) && addrMatch && io.dcache.resp.fire()) {
      val refillData = io.dcache.resp.bits.data
      data(i).data := mergeRefillData(refillData, data(i).fwdData.asUInt, data(i).fwdMask.asUInt)
      valid(i) := true.B
      listening(i) := false.B
      XSDebug("miss resp: pos %d addr %x data %x + %x(%b)\n", i.U, data(i).paddr, refillData, data(i).fwdData.asUInt, data(i).fwdMask.asUInt) 
    }
  })

  // writeback up to 2 missed load insts to CDB
  // just randomly pick 2 missed load (data refilled), write them back to cdb
  val loadWbSelVec = VecInit((0 until LsroqSize).map(i => {
    allocated(i) && valid(i) && !writebacked(i) && !store(i)
  })).asUInt() // use uint instead vec to reduce verilog lines
  val loadWbSel = Wire(Vec(StorePipelineWidth, UInt(log2Up(LsroqSize).W)))
  val lselvec0 = PriorityEncoderOH(loadWbSelVec)
  val lselvec1 = PriorityEncoderOH(loadWbSelVec & (~lselvec0).asUInt)
  loadWbSel(0) := OHToUInt(lselvec0)
  loadWbSel(1) := OHToUInt(lselvec1)
  (0 until StorePipelineWidth).map(i => {
    // data select
    val rdata = data(loadWbSel(i)).data
    val func = uop(loadWbSel(i)).ctrl.fuOpType
    val raddr = data(loadWbSel(i)).paddr
    val rdataSel = LookupTree(raddr(2, 0), List(
      "b000".U -> rdata(63, 0),
      "b001".U -> rdata(63, 8),
      "b010".U -> rdata(63, 16),
      "b011".U -> rdata(63, 24),
      "b100".U -> rdata(63, 32),
      "b101".U -> rdata(63, 40),
      "b110".U -> rdata(63, 48),
      "b111".U -> rdata(63, 56)
    ))
    val rdataPartialLoad = LookupTree(func, List(
        LSUOpType.lb   -> SignExt(rdataSel(7, 0) , XLEN),
        LSUOpType.lh   -> SignExt(rdataSel(15, 0), XLEN),
        LSUOpType.lw   -> SignExt(rdataSel(31, 0), XLEN),
        LSUOpType.ld   -> SignExt(rdataSel(63, 0), XLEN),
        LSUOpType.lbu  -> ZeroExt(rdataSel(7, 0) , XLEN),
        LSUOpType.lhu  -> ZeroExt(rdataSel(15, 0), XLEN),
        LSUOpType.lwu  -> ZeroExt(rdataSel(31, 0), XLEN),
        LSUOpType.ldu  -> ZeroExt(rdataSel(63, 0), XLEN)
    ))
    io.ldout(i).bits.uop := uop(loadWbSel(i))
    io.ldout(i).bits.data := rdataPartialLoad
    io.ldout(i).bits.redirectValid := false.B
    io.ldout(i).bits.redirect := DontCare
    io.ldout(i).bits.brUpdate := DontCare
    io.ldout(i).bits.debug.isMMIO := data(loadWbSel(i)).mmio
    io.ldout(i).valid := loadWbSelVec(loadWbSel(i))
    when(io.ldout(i).fire()) {
      writebacked(loadWbSel(i)) := true.B
      XSInfo(io.loadIn(i).valid, "load miss write to cbd idx %d pc 0x%x paddr %x data %x mmio %x\n",
        io.ldout(i).bits.uop.lsroqIdx,
        io.ldout(i).bits.uop.cf.pc,
        data(loadWbSel(i)).paddr,
        data(loadWbSel(i)).data,
        data(loadWbSel(i)).mmio
      )
    }
  })

  // writeback up to 2 store insts to CDB
  // just randomly pick 2 stores, write them back to cdb
  val storeWbSelVec = VecInit((0 until LsroqSize).map(i => {
    allocated(i) && valid(i) && !writebacked(i) && store(i)
  })).asUInt()
  val storeWbSel = Wire(Vec(StorePipelineWidth, UInt(log2Up(LsroqSize).W)))
  val storeWbValid = Wire(Vec(StorePipelineWidth, Bool()))
  val sselvec0 = PriorityEncoderOH(storeWbSelVec)
  val sselvec1 = PriorityEncoderOH(storeWbSelVec & (~sselvec0).asUInt)
  storeWbSel(0) := OHToUInt(sselvec0)
  storeWbSel(1) := OHToUInt(sselvec1)
  storeWbValid(0) := sselvec0.orR
  storeWbValid(1) := sselvec1.orR

  (0 until StorePipelineWidth).map(i => {
    io.stout(i).bits.uop := uop(storeWbSel(i))
    io.stout(i).bits.data := data(storeWbSel(i)).data
    io.stout(i).bits.redirectValid := false.B
    io.stout(i).bits.redirect := DontCare
    io.stout(i).bits.brUpdate := DontCare
    io.stout(i).bits.debug.isMMIO := data(storeWbSel(i)).mmio
    io.stout(i).valid := storeWbSelVec(storeWbSel(i)) && storeWbValid(i)
    when(io.stout(i).fire()) {
      writebacked(storeWbSel(i)) := true.B
    }
  })

  // remove retired insts from lsroq, add retired store to sbuffer

  // move tailPtr
  // FIXME: opt size using OH -> Mask
  val dequeueMask = Wire(Vec(LsroqSize * 2, Bool()))
  (0 until LsroqSize * 2).foreach(i => {
    val ptr = i.U(InnerLsroqIdxWidth - 1, 0)
    if (i == 0) {
      dequeueMask(i) := ringBufferTail === i.U && !ringBufferEmpty && !allocated(ptr) // beginning of dequeuemask
    } else {
      dequeueMask(i) := (
        dequeueMask(i - 1) && !allocated(ptr) && ringBufferHead =/= i.U(InnerLsroqIdxWidth - 1, 0) ||
          ringBufferTail === i.U && !ringBufferEmpty && !allocated(ptr) // beginning of dequeuemask
        // TODO: opt timing
        )
    }
  })
  ringBufferTailExtended := ringBufferTailExtended + PopCount(dequeueMask.asUInt)

  // send commited store inst to sbuffer
  // select up to 2 writebacked store insts
  // scommitPending, scommitIn, scommitOut are for debug only
  val commitedStoreQueue = Module(new MIMOQueue(
    UInt(InnerLsroqIdxWidth.W),
    entries = LsroqSize,
    inCnt = 6,
    outCnt = 2,
    mem = false,
    perf = true
  ))

  // scommit counter for debugging
  val scommitPending = RegInit(0.U(log2Up(LsroqSize).W))
  val scommitIn = PopCount(VecInit(storeCommit).asUInt)
  val scommitOut = PopCount(VecInit((0 until 2).map(i => commitedStoreQueue.io.deq(i).fire())).asUInt)
  scommitPending := scommitPending + scommitIn - scommitOut

  commitedStoreQueue.io.flush := false.B

  // When store commited, mark it as commited (will not be influenced by redirect),
  // then add store's lsroq ptr into commitedStoreQueue
  (0 until CommitWidth).map(i => {
    when(storeCommit(i)) {
      commited(mcommitIdx(i)) := true.B
      XSDebug("store commit %d: idx %d %x\n", i.U, mcommitIdx(i), uop(mcommitIdx(i)).cf.pc)
    }
    commitedStoreQueue.io.enq(i).valid := storeCommit(i)
    commitedStoreQueue.io.enq(i).bits := mcommitIdx(i)
    // We assume commitedStoreQueue.io.enq(i).ready === true.B,
    // for commitedStoreQueue.size = 64
  })

  // When load commited, mark it as !allocated, this entry will be recycled later
  (0 until CommitWidth).map(i => {
    when(loadCommit(i)) {
      allocated(mcommitIdx(i)) := false.B
      XSDebug("load commit %d: idx %d %x\n", i.U, mcommitIdx(i), uop(mcommitIdx(i)).cf.pc)
    }
  })

  // get no more than 2 commited store from storeCommitedQueue
  // send selected store inst to sbuffer
  (0 until 2).map(i => {
    val ptr = commitedStoreQueue.io.deq(i).bits
    val mmio = data(ptr).mmio
    io.sbuffer(i).valid := commitedStoreQueue.io.deq(i).valid && !mmio
    io.sbuffer(i).bits.cmd  := MemoryOpConstants.M_XWR
    io.sbuffer(i).bits.addr := data(ptr).paddr
    io.sbuffer(i).bits.data := data(ptr).data
    io.sbuffer(i).bits.mask := data(ptr).mask
    io.sbuffer(i).bits.meta          := DontCare
    io.sbuffer(i).bits.meta.tlb_miss := false.B
    io.sbuffer(i).bits.meta.uop      := uop(ptr)
    io.sbuffer(i).bits.meta.mmio     := mmio
    io.sbuffer(i).bits.meta.mask     := data(ptr).mask

    commitedStoreQueue.io.deq(i).ready := io.sbuffer(i).fire() || mmio

    // update lsroq meta if store inst is send to sbuffer
    when(commitedStoreQueue.io.deq(i).valid && (mmio || io.sbuffer(i).ready)) {
      allocated(commitedStoreQueue.io.deq(i).bits) := false.B
    }
  })

  // load forward query
  (0 until LoadPipelineWidth).map(i => {
    io.forward(i).forwardMask := 0.U(8.W).asBools
    io.forward(i).forwardData := DontCare
    // Just for functional simulation

    // forward
    val needForward1 = WireInit(VecInit((0 until LsroqSize).map(j => {
      io.forward(i).lsroqIdx(InnerLsroqIdxWidth - 1, 0) > j.U &&
        (
          ringBufferTail <= j.U ||
            ringBufferTailExtended(InnerLsroqIdxWidth) =/= io.forward(i).lsroqIdx(InnerLsroqIdxWidth)
          )
    })))
    val needForward2 = WireInit(VecInit((0 until LsroqSize).map(j => {
      ringBufferTail <= j.U &&
        ringBufferTailExtended(InnerLsroqIdxWidth) =/= io.forward(i).lsroqIdx(InnerLsroqIdxWidth)
    })))
    val forwardMask1 = WireInit(VecInit(Seq.fill(8)(false.B)))
    val forwardData1 = WireInit(VecInit(Seq.fill(8)(0.U(8.W))))
    val forwardMask2 = WireInit(VecInit(Seq.fill(8)(false.B)))
    val forwardData2 = WireInit(VecInit(Seq.fill(8)(0.U(8.W))))

    // forward lookup vec2
    (0 until LsroqSize).map(j => {
      when(
        needForward2(j) &&
          valid(j) && allocated(j) && store(j) &&
          io.forward(i).paddr(PAddrBits - 1, 3) === data(j).paddr(PAddrBits - 1, 3)
      ) {
        (0 until 8).map(k => {
          when(data(j).mask(k)) {
            forwardMask2(k) := true.B
            forwardData2(k) := data(j).data(8 * (k + 1) - 1, 8 * k)
            XSDebug("forwarding " + k + "th byte %x from ptr %d pc %x\n",
              data(j).data(8 * (k + 1) - 1, 8 * k), j.U, uop(j).cf.pc
            )
          }
        })
      }
    })
    // forward lookup vec1
    (0 until LsroqSize).map(j => {
      when(
        needForward1(j) &&
          valid(j) && allocated(j) && store(j) &&
          io.forward(i).paddr(PAddrBits - 1, 3) === data(j).paddr(PAddrBits - 1, 3)
      ) {
        (0 until 8).map(k => {
          when(data(j).mask(k)) {
            forwardMask1(k) := true.B
            forwardData1(k) := data(j).data(8 * (k + 1) - 1, 8 * k)
            XSDebug("forwarding " + k + "th byte %x from ptr %d pc %x, idx %d pc %x\n",
              data(j).data(8 * (k + 1) - 1, 8 * k), j.U, uop(j).cf.pc, io.forward(i).lsroqIdx, uop(io.forward(i).lsroqIdx(InnerLsroqIdxWidth - 1, 0)).cf.pc
            )
          }
        })
      }
    })
    // merge forward lookup results
    (0 until 8).map(k => {
      io.forward(i).forwardMask(k) := forwardMask1(k) || forwardMask2(k)
      io.forward(i).forwardData(k) := Mux(forwardMask1(k), forwardData1(k), forwardData2(k))
    })

    // (1 until LsroqSize).map(j => {
    //   val ptr = io.forward(i).lsroqIdx - j.U
    //   when(
    //     lsroqIdxOlderThan(ptr, io.forward(i).lsroqIdx) &&
    //     valid(ptr) && allocated(ptr) && store(ptr) &&
    //     io.forward(i).paddr(PAddrBits-1, 3) === data(ptr).paddr(PAddrBits-1, 3)
    //   ){
    //     (0 until 8).map(k => {
    //       // when(data(ptr).mask(k) && io.forward(i).mask(k)){
    //         when(data(ptr).mask(k)){
    //           io.forward(i).forwardMask(k) := true.B
    //           io.forward(i).forwardData(k) := data(ptr).data(8*(k+1)-1, 8*k)
    //           XSDebug("forwarding "+k+"th byte %x from ptr %d pc %x\n",
    //           io.forward(i).forwardData(k), ptr, uop(ptr).cf.pc
    //           )
    //         }
    //       })
    //     }
    //   })

    // backward
    // (0 until 8).map(k => {
    //   when(data(io.forward(i).lsroqIdx).bwdMask(k)) {
    //     io.forward(i).forwardMask(k) := true.B
    //     io.forward(i).forwardData(k) := data(io.forward(i).lsroqIdx).bwdData(k)
    //     XSDebug("backwarding " + k + "th byte %x, idx %d pc %x\n",
    //       io.forward(i).forwardData(k), io.forward(i).lsroqIdx(InnerLsroqIdxWidth - 1, 0), uop(io.forward(i).lsroqIdx).cf.pc
    //     )
    //   }
    // })
  })

  // rollback check
  val rollback = Wire(Vec(StorePipelineWidth, Valid(new Redirect)))

  def getFirstOne(mask: Vec[Bool], start: UInt) = {
    val length = mask.length
    val lowMask = (1.U((length + 1).W) << start).asUInt() - 1.U
    val highBits = (0 until length).map(i => mask(i) & ~lowMask(i))
    val highBitsUint = Cat(highBits.reverse)
    PriorityEncoder(Mux(highBitsUint.orR(), highBitsUint, mask.asUInt))
  }

  def getOldestInTwo(valid: Seq[Bool], uop: Seq[MicroOp]) = {
    assert(valid.length == uop.length)
    assert(valid.length == 2)
    Mux(valid(0) && valid(1),
      Mux(uop(0).isAfter(uop(1)), uop(1), uop(0)),
      Mux(valid(0) && !valid(1), uop(0), uop(1)))
  }

  def getAfterMask(valid: Seq[Bool], uop: Seq[MicroOp]) = {
    assert(valid.length == uop.length)
    val length = valid.length
    (0 until length).map(i => {
      (0 until length).map(j => {
        Mux(valid(i) && valid(j),
          uop(i).isAfter(uop(j)),
          Mux(!valid(i), true.B, false.B))
      })
    })
  }

  def rangeMask(start: UInt, end: UInt): UInt = {
    val startMask = (1.U((LsroqSize + 1).W) << start(InnerLsroqIdxWidth - 1, 0)).asUInt - 1.U
    val endMask = (1.U((LsroqSize + 1).W) << end(InnerLsroqIdxWidth - 1, 0)).asUInt - 1.U
    val xorMask = startMask(LsroqSize - 1, 0) ^ endMask(LsroqSize - 1, 0)
    Mux(start(InnerLsroqIdxWidth) === end(InnerLsroqIdxWidth), xorMask, ~xorMask)
  }

  // store backward query and rollback
  //  val needCheck = Seq.fill(8)(WireInit(true.B))
  (0 until StorePipelineWidth).foreach(i => {
    rollback(i) := DontCare

    when(io.storeIn(i).valid) {
      val startIndex = io.storeIn(i).bits.uop.lsroqIdx(InnerLsroqIdxWidth - 1, 0)
      val toEnqPtrMask = rangeMask(io.storeIn(i).bits.uop.lsroqIdx, ringBufferHeadExtended)
      val lsroqViolationVec = VecInit((0 until LsroqSize).map(j => {
        val addrMatch = allocated(j) &&
          io.storeIn(i).bits.paddr(PAddrBits - 1, 3) === data(j).paddr(PAddrBits - 1, 3)
<<<<<<< HEAD
        val entryNeedCheck = toEnqPtrMask(j) && addrMatch && !store(j) && (valid(j) || listening(j))
=======
        val entryNeedCheck = toEnqPtrMask(j) && addrMatch && !store(j) && (valid(j) || listening(j) || miss(j))
>>>>>>> 192fb828
        // TODO: update refilled data
        val violationVec = (0 until 8).map(k => data(j).mask(k) && io.storeIn(i).bits.mask(k))
        Cat(violationVec).orR() && entryNeedCheck
      }))
      val lsroqViolation = lsroqViolationVec.asUInt().orR()
      val lsroqViolationIndex = getFirstOne(lsroqViolationVec, startIndex)
      val lsroqViolationUop = uop(lsroqViolationIndex)
      XSDebug(lsroqViolation, p"${Binary(Cat(lsroqViolationVec))}, $startIndex, $lsroqViolationIndex\n")

      // when l/s writeback to roq together, check if rollback is needed
      val wbViolationVec = VecInit((0 until LoadPipelineWidth).map(j => {
        io.loadIn(j).valid &&
          io.loadIn(j).bits.uop.isAfter(io.storeIn(i).bits.uop) &&
          io.storeIn(i).bits.paddr(PAddrBits - 1, 3) === io.loadIn(j).bits.paddr(PAddrBits - 1, 3) &&
          (io.storeIn(i).bits.mask & io.loadIn(j).bits.mask).orR
      }))
      val wbViolation = wbViolationVec.asUInt().orR()
      val wbViolationUop = getOldestInTwo(wbViolationVec, io.loadIn.map(_.bits.uop))
      XSDebug(wbViolation, p"${Binary(Cat(wbViolationVec))}, $wbViolationUop\n")

      // check if rollback is needed for load in l4
      val l4ViolationVec = VecInit((0 until LoadPipelineWidth).map(j => {
        io.forward(j).valid && // L4 valid\
          io.forward(j).uop.isAfter(io.storeIn(i).bits.uop) &&
          io.storeIn(i).bits.paddr(PAddrBits - 1, 3) === io.forward(j).paddr(PAddrBits - 1, 3) &&
          (io.storeIn(i).bits.mask & io.forward(j).mask).orR
      }))
      val l4Violation = l4ViolationVec.asUInt().orR()
      val l4ViolationUop = getOldestInTwo(l4ViolationVec, io.forward.map(_.uop))

      val rollbackValidVec = Seq(lsroqViolation, wbViolation, l4Violation)
      val rollbackUopVec = Seq(lsroqViolationUop, wbViolationUop, l4ViolationUop)
      rollback(i).valid := Cat(rollbackValidVec).orR
      val mask = getAfterMask(rollbackValidVec, rollbackUopVec)
      val oneAfterZero = mask(1)(0)
      val rollbackUop = Mux(oneAfterZero && mask(2)(0),
        rollbackUopVec(0),
        Mux(!oneAfterZero && mask(2)(1), rollbackUopVec(1), rollbackUopVec(2)))
      rollback(i).bits.roqIdx := rollbackUop.roqIdx - 1.U

      rollback(i).bits.isReplay := true.B
      rollback(i).bits.isMisPred := false.B
      rollback(i).bits.isException := false.B

      XSDebug(
        lsroqViolation,
        "need rollback (ld wb before store) pc %x roqidx %d target %x\n",
        io.storeIn(i).bits.uop.cf.pc, io.storeIn(i).bits.uop.roqIdx, lsroqViolationUop.roqIdx
      )
      XSDebug(
        wbViolation,
        "need rollback (ld/st wb together) pc %x roqidx %d target %x\n",
        io.storeIn(i).bits.uop.cf.pc, io.storeIn(i).bits.uop.roqIdx, wbViolationUop.roqIdx
      )
      XSDebug(
        l4Violation,
        "need rollback (l4 load) pc %x roqidx %d target %x\n",
        io.storeIn(i).bits.uop.cf.pc, io.storeIn(i).bits.uop.roqIdx, l4ViolationUop.roqIdx
      )
    }.otherwise {
      rollback(i).valid := false.B
    }
  })

  def rollbackSel(a: Valid[Redirect], b: Valid[Redirect]): ValidIO[Redirect] = {
    Mux(
      a.valid,
      Mux(
        b.valid,
        Mux(a.bits.isAfter(b.bits), b, a), // a,b both valid, sel oldest
        a // sel a
      ),
      b // sel b
    )
  }

  io.rollback := ParallelOperation(rollback, rollbackSel)

  // Memory mapped IO / other uncached operations

  // setup misc mem access req
  // mask / paddr / data can be get from lsroq.data
  val commitType = io.commits(0).bits.uop.ctrl.commitType 
  io.uncache.req.valid := pending(ringBufferTail) && allocated(ringBufferTail) &&
    (commitType === CommitType.STORE || commitType === CommitType.LOAD) && 
    io.commits(0).bits.uop.lsroqIdx === ringBufferTailExtended && 
    !io.commits(0).bits.isWalk

  io.uncache.req.bits.cmd  := Mux(store(ringBufferTail), MemoryOpConstants.M_XWR, MemoryOpConstants.M_XRD)
  io.uncache.req.bits.addr := data(ringBufferTail).paddr 
  io.uncache.req.bits.data := data(ringBufferTail).data
  io.uncache.req.bits.mask := data(ringBufferTail).mask

  io.uncache.req.bits.meta.id       := DCacheMiscType.mmio
  io.uncache.req.bits.meta.vaddr    := DontCare
  io.uncache.req.bits.meta.paddr    := data(ringBufferTail).paddr
  io.uncache.req.bits.meta.uop      := uop(ringBufferTail)
  io.uncache.req.bits.meta.mmio     := true.B // data(ringBufferTail).mmio
  io.uncache.req.bits.meta.tlb_miss := false.B
  io.uncache.req.bits.meta.mask     := data(ringBufferTail).mask
  io.uncache.req.bits.meta.replay   := false.B

  io.uncache.resp.ready := true.B
  io.uncache.s1_kill := false.B

  when(io.uncache.req.fire()){
    pending(ringBufferTail) := false.B
  }

  when(io.uncache.resp.fire()){
    valid(ringBufferTail) := true.B
    data(ringBufferTail).data := io.uncache.resp.bits.data(XLEN-1, 0)
    // TODO: write back exception info
  }

  when(io.uncache.req.fire()){
    XSDebug("uncache req: pc %x addr %x data %x op %x mask %x\n",
      uop(ringBufferTail).cf.pc,
      io.uncache.req.bits.addr,
      io.uncache.req.bits.data,
      io.uncache.req.bits.cmd,
      io.uncache.req.bits.mask
    )
  }

  when(io.uncache.resp.fire()){
    XSDebug("uncache resp: data %x\n", io.dcache.resp.bits.data) 
  }

  // misprediction recovery / exception redirect
  // invalidate lsroq term using robIdx
  val needCancel = Wire(Vec(LsroqSize, Bool()))
  for (i <- 0 until LsroqSize) {
    needCancel(i) := uop(i).needFlush(io.brqRedirect) && allocated(i) && !commited(i)
    when(needCancel(i)) {
      when(io.brqRedirect.bits.isReplay){
        valid(i) := false.B
        store(i) := false.B
        writebacked(i) := false.B
        listening(i) := false.B
        miss(i) := false.B
        pending(i) := false.B
      }.otherwise{
        allocated(i) := false.B
      }
    }
  }
  when (io.brqRedirect.valid && io.brqRedirect.bits.isMisPred) {
    ringBufferHeadExtended := ringBufferHeadExtended - PopCount(needCancel)
  }

  // assert(!io.rollback.valid)
  when(io.rollback.valid) {
    XSDebug("Mem rollback: pc %x roqidx %d\n", io.rollback.bits.pc, io.rollback.bits.roqIdx)
  }

  // debug info
  XSDebug("head %d:%d tail %d:%d scommit %d\n", ringBufferHeadExtended(InnerLsroqIdxWidth), ringBufferHead, ringBufferTailExtended(InnerLsroqIdxWidth), ringBufferTail, scommitPending)

  def PrintFlag(flag: Bool, name: String): Unit = {
    when(flag) {
      XSDebug(false, true.B, name)
    }.otherwise {
      XSDebug(false, true.B, " ")
    }
  }

  for (i <- 0 until LsroqSize) {
    if (i % 4 == 0) XSDebug("")
    XSDebug(false, true.B, "%x ", uop(i).cf.pc)
    PrintFlag(allocated(i), "a")
    PrintFlag(allocated(i) && valid(i), "v")
    PrintFlag(allocated(i) && writebacked(i), "w")
    PrintFlag(allocated(i) && commited(i), "c")
    PrintFlag(allocated(i) && store(i), "s")
    PrintFlag(allocated(i) && miss(i), "m")
    PrintFlag(allocated(i) && listening(i), "l")
    PrintFlag(allocated(i) && pending(i), "p")
    XSDebug(false, true.B, " ")
    if (i % 4 == 3) XSDebug(false, true.B, "\n")
  }

}<|MERGE_RESOLUTION|>--- conflicted
+++ resolved
@@ -566,11 +566,7 @@
       val lsroqViolationVec = VecInit((0 until LsroqSize).map(j => {
         val addrMatch = allocated(j) &&
           io.storeIn(i).bits.paddr(PAddrBits - 1, 3) === data(j).paddr(PAddrBits - 1, 3)
-<<<<<<< HEAD
-        val entryNeedCheck = toEnqPtrMask(j) && addrMatch && !store(j) && (valid(j) || listening(j))
-=======
         val entryNeedCheck = toEnqPtrMask(j) && addrMatch && !store(j) && (valid(j) || listening(j) || miss(j))
->>>>>>> 192fb828
         // TODO: update refilled data
         val violationVec = (0 until 8).map(k => data(j).mask(k) && io.storeIn(i).bits.mask(k))
         Cat(violationVec).orR() && entryNeedCheck
