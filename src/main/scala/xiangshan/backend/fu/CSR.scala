--- conflicted
+++ resolved
@@ -502,10 +502,7 @@
     GenMask(XLEN - 2, 36) | // WPRI
     GenMask(35, 32)       | // SXL and UXL cannot be changed
     GenMask(31, 23)       | // WPRI
-<<<<<<< HEAD
-=======
     GenMask(16, 15)       | // XS is read-only
->>>>>>> 705cbec3
     GenMask(10, 9)        | // WPRI
     GenMask(6)            | // WPRI
     GenMask(2)              // WPRI
