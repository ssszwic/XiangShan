--- conflicted
+++ resolved
@@ -745,17 +745,6 @@
   // val delegS = ((deleg & (1 << (causeNO & 0xf))) != 0) && (priviledgeMode < ModeM);
   val delegS = deleg(causeNO(3,0)) && (priviledgeMode < ModeM)
   val tvalWen = !(hasInstrPageFault || hasLoadPageFault || hasStorePageFault || hasLoadAddrMisaligned || hasStoreAddrMisaligned) || raiseIntr // TODO: need check
-<<<<<<< HEAD
-  val isXRet = func === CSROpType.jmp && !isEcall
-  // ctrl block use these 2 cycles later
-  //  0          1       2
-  // XRet
-  //  wb  -> commit
-  //      -> flush -> frontend redirect
-  csrio.isXRet := RegNext(RegNext(isXRet))
-  csrio.trapTarget := Mux(RegNext(RegNext(isXRet)),
-    RegNext(RegNext(retTarget)),
-=======
   val isXRet = io.in.valid && func === CSROpType.jmp && !isEcall
 
   // ctrl block will use theses later for flush
@@ -770,7 +759,6 @@
   csrio.isXRet := isXRetFlag
   csrio.trapTarget := Mux(isXRetFlag,
     retTargetReg,
->>>>>>> 8c59f531
     Mux(delegS, stvec, mtvec)(VAddrBits-1, 0)
   )
 
