/***************************************************************************************
* Copyright (c) 2020-2021 Institute of Computing Technology, Chinese Academy of Sciences
* Copyright (c) 2020-2021 Peng Cheng Laboratory
*
* XiangShan is licensed under Mulan PSL v2.
* You can use this software according to the terms and conditions of the Mulan PSL v2.
* You may obtain a copy of Mulan PSL v2 at:
*          http://license.coscl.org.cn/MulanPSL2
*
* THIS SOFTWARE IS PROVIDED ON AN "AS IS" BASIS, WITHOUT WARRANTIES OF ANY KIND,
* EITHER EXPRESS OR IMPLIED, INCLUDING BUT NOT LIMITED TO NON-INFRINGEMENT,
* MERCHANTABILITY OR FIT FOR A PARTICULAR PURPOSE.
*
* See the Mulan PSL v2 for more details.
***************************************************************************************/

package xiangshan.backend.fu

import chipsalliance.rocketchip.config.Parameters
import chisel3._
import chisel3.util._
import freechips.rocketchip.util._
import utils.MaskedRegMap.WritableMask
import utils._
import xiangshan._
import xiangshan.backend._
import xiangshan.cache._
import xiangshan.frontend.BPUCtrl
import xiangshan.backend.fu.util._
import difftest._

trait HasExceptionNO {
  def instrAddrMisaligned = 0
  def instrAccessFault    = 1
  def illegalInstr        = 2
  def breakPoint          = 3
  def loadAddrMisaligned  = 4
  def loadAccessFault     = 5
  def storeAddrMisaligned = 6
  def storeAccessFault    = 7
  def ecallU              = 8
  def ecallS              = 9
  def ecallM              = 11
  def instrPageFault      = 12
  def loadPageFault       = 13
  def storePageFault      = 15

  def singleStep          = 14

  val ExcPriority = Seq(
    breakPoint, // TODO: different BP has different priority
    singleStep,
    instrPageFault,
    instrAccessFault,
    illegalInstr,
    instrAddrMisaligned,
    ecallM, ecallS, ecallU,
    storePageFault,
    loadPageFault,
    storeAccessFault,
    loadAccessFault,
    storeAddrMisaligned,
    loadAddrMisaligned
  )
  val frontendSet = List(
    // instrAddrMisaligned,
    instrAccessFault,
    illegalInstr,
    instrPageFault
  )
  val csrSet = List(
    illegalInstr,
    breakPoint,
    ecallU,
    ecallS,
    ecallM
  )
  val loadUnitSet = List(
    loadAddrMisaligned,
    loadAccessFault,
    loadPageFault
  )
  val storeUnitSet = List(
    storeAddrMisaligned,
    storeAccessFault,
    storePageFault
  )
  val atomicsUnitSet = (loadUnitSet ++ storeUnitSet).distinct
  val allPossibleSet = (frontendSet ++ csrSet ++ loadUnitSet ++ storeUnitSet).distinct
  val csrWbCount = (0 until 16).map(i => if (csrSet.contains(i)) 1 else 0)
  val loadWbCount = (0 until 16).map(i => if (loadUnitSet.contains(i)) 1 else 0)
  val storeWbCount = (0 until 16).map(i => if (storeUnitSet.contains(i)) 1 else 0)
  val atomicsWbCount = (0 until 16).map(i => if (atomicsUnitSet.contains(i)) 1 else 0)
  val writebackCount = (0 until 16).map(i => csrWbCount(i) + atomicsWbCount(i) + loadWbCount(i) + 2 * storeWbCount(i))
  def partialSelect(vec: Vec[Bool], select: Seq[Int], dontCareBits: Boolean = true, falseBits: Boolean = false): Vec[Bool] = {
    if (dontCareBits) {
      val new_vec = Wire(ExceptionVec())
      new_vec := DontCare
      select.map(i => new_vec(i) := vec(i))
      return new_vec
    }
    else if (falseBits) {
      val new_vec = Wire(ExceptionVec())
      new_vec.map(_ := false.B)
      select.map(i => new_vec(i) := vec(i))
      return new_vec
    }
    else {
      val new_vec = Wire(Vec(select.length, Bool()))
      select.zipWithIndex.map{ case(s, i) => new_vec(i) := vec(s) }
      return new_vec
    }
  }
  def selectFrontend(vec: Vec[Bool], dontCareBits: Boolean = true, falseBits: Boolean = false): Vec[Bool] =
    partialSelect(vec, frontendSet, dontCareBits, falseBits)
  def selectCSR(vec: Vec[Bool], dontCareBits: Boolean = true, falseBits: Boolean = false): Vec[Bool] =
    partialSelect(vec, csrSet, dontCareBits, falseBits)
  def selectLoad(vec: Vec[Bool], dontCareBits: Boolean = true, falseBits: Boolean = false): Vec[Bool] =
    partialSelect(vec, loadUnitSet, dontCareBits, falseBits)
  def selectStore(vec: Vec[Bool], dontCareBits: Boolean = true, falseBits: Boolean = false): Vec[Bool] =
    partialSelect(vec, storeUnitSet, dontCareBits, falseBits)
  def selectAtomics(vec: Vec[Bool], dontCareBits: Boolean = true, falseBits: Boolean = false): Vec[Bool] =
    partialSelect(vec, atomicsUnitSet, dontCareBits, falseBits)
  def selectAll(vec: Vec[Bool], dontCareBits: Boolean = true, falseBits: Boolean = false): Vec[Bool] =
    partialSelect(vec, allPossibleSet, dontCareBits, falseBits)
}

class FpuCsrIO extends Bundle {
  val fflags = Output(Valid(UInt(5.W)))
  val isIllegal = Output(Bool())
  val dirty_fs = Output(Bool())
  val frm = Input(UInt(3.W))
}


class PerfCounterIO(implicit p: Parameters) extends XSBundle {
  val perfEventsFrontend  = (new PerfEventsBundle(numCSRPCntFrontend ))
  val perfEventsCtrl      = (new PerfEventsBundle(numCSRPCntCtrl     ))
  val perfEventsLsu       = (new PerfEventsBundle(numCSRPCntLsu      ))
  val perfEventsHc        = Vec(numPCntHc * coreParams.L2NBanks,(UInt(6.W)))
  val retiredInstr = UInt(3.W)
  val frontendInfo = new Bundle {
    val ibufFull  = Bool()
    val bpuInfo = new Bundle {
      val bpRight = UInt(XLEN.W)
      val bpWrong = UInt(XLEN.W)
    }
  }
  val ctrlInfo = new Bundle {
    val robFull   = Bool()
    val intdqFull = Bool()
    val fpdqFull  = Bool()
    val lsdqFull  = Bool()
  }
  val memInfo = new Bundle {
    val sqFull = Bool()
    val lqFull = Bool()
    val dcacheMSHRFull = Bool()
  }

  val cacheInfo = new Bundle {
    val l2MSHRFull = Bool()
    val l3MSHRFull = Bool()
    val l2nAcquire = UInt(XLEN.W)
    val l2nAcquireMiss = UInt(XLEN.W)
    val l3nAcquire = UInt(XLEN.W)
    val l3nAcquireMiss = UInt(XLEN.W)
  }
}

class CSRFileIO(implicit p: Parameters) extends XSBundle {
  val hartId = Input(UInt(64.W))
  // output (for func === CSROpType.jmp)
  val perf = Input(new PerfCounterIO)
  val isPerfCnt = Output(Bool())
  // to FPU
  val fpu = Flipped(new FpuCsrIO)
  // from rob
  val exception = Flipped(ValidIO(new ExceptionInfo))
  // to ROB
  val isXRet = Output(Bool())
  val trapTarget = Output(UInt(VAddrBits.W))
  val interrupt = Output(Bool())
  // from LSQ
  val memExceptionVAddr = Input(UInt(VAddrBits.W))
  // from outside cpu,externalInterrupt
  val externalInterrupt = new ExternalInterruptIO
  // TLB
  val tlb = Output(new TlbCsrBundle)
  // Debug Mode
  val singleStep = Output(Bool())
  val debugMode = Output(Bool())
  // to Fence to disable sfence
  val disableSfence = Output(Bool())
  // Custom microarchiture ctrl signal
  val customCtrl = Output(new CustomCSRCtrlIO)
  // distributed csr write
  val distributedUpdate = Flipped(new DistributedCSRUpdateReq)
}

class CSR(implicit p: Parameters) extends FunctionUnit with HasCSRConst with PMPMethod with PMAMethod
{
  val csrio = IO(new CSRFileIO)

  val cfIn = io.in.bits.uop.cf
  val cfOut = Wire(new CtrlFlow)
  cfOut := cfIn
  val flushPipe = Wire(Bool())

  val (valid, src1, src2, func) = (
    io.in.valid,
    io.in.bits.src(0),
    io.in.bits.uop.ctrl.imm,
    io.in.bits.uop.ctrl.fuOpType
  )

  // CSR define

  class Priv extends Bundle {
    val m = Output(Bool())
    val h = Output(Bool())
    val s = Output(Bool())
    val u = Output(Bool())
  }

  val csrNotImplemented = RegInit(UInt(XLEN.W), 0.U)

  class DcsrStruct extends Bundle {
    val xdebugver = Output(UInt(2.W))
    val zero4 = Output(UInt(2.W))
    val zero3 = Output(UInt(12.W))
    val ebreakm = Output(Bool())
    val ebreakh = Output(Bool())
    val ebreaks = Output(Bool())
    val ebreaku = Output(Bool())
    val zero2 = Output(Bool())
    val stopcycle = Output(Bool())
    val stoptime = Output(Bool())
    val cause = Output(UInt(3.W))
    val zero1 = Output(UInt(3.W))
    val step = Output(Bool())
    val prv = Output(UInt(2.W))
  }

  class MstatusStruct extends Bundle {
    val sd = Output(UInt(1.W))

    val pad1 = if (XLEN == 64) Output(UInt(27.W)) else null
    val sxl  = if (XLEN == 64) Output(UInt(2.W))  else null
    val uxl  = if (XLEN == 64) Output(UInt(2.W))  else null
    val pad0 = if (XLEN == 64) Output(UInt(9.W))  else Output(UInt(8.W))

    val tsr = Output(UInt(1.W))
    val tw = Output(UInt(1.W))
    val tvm = Output(UInt(1.W))
    val mxr = Output(UInt(1.W))
    val sum = Output(UInt(1.W))
    val mprv = Output(UInt(1.W))
    val xs = Output(UInt(2.W))
    val fs = Output(UInt(2.W))
    val mpp = Output(UInt(2.W))
    val hpp = Output(UInt(2.W))
    val spp = Output(UInt(1.W))
    val pie = new Priv
    val ie = new Priv
    assert(this.getWidth == XLEN)
  }

  class Interrupt extends Bundle {
//  val d = Output(Bool())    // Debug
    val e = new Priv
    val t = new Priv
    val s = new Priv
  }

  // Debug CSRs
  val dcsr = RegInit(UInt(32.W), 0x4000b010.U)
  val dpc = Reg(UInt(64.W))
  val dscratch = Reg(UInt(64.W))
  val dscratch1 = Reg(UInt(64.W))
  val debugMode = RegInit(false.B)
  val debugIntrEnable = RegInit(true.B)
  csrio.debugMode := debugMode

  val dpcPrev = RegNext(dpc)
  XSDebug(dpcPrev =/= dpc, "Debug Mode: dpc is altered! Current is %x, previous is %x.", dpc, dpcPrev)

  // dcsr value table
  // | debugver | 0100
  // | zero     | 10 bits of 0
  // | ebreakvs | 0
  // | ebreakvu | 0
  // | ebreakm  | 1 if ebreak enters debug
  // | zero     | 0
  // | ebreaks  |
  // | ebreaku  |
  // | stepie   | 0 disable interrupts in singlestep
  // | stopcount| stop counter, 0
  // | stoptime | stop time, 0
  // | cause    | 3 bits read only
  // | v        | 0
  // | mprven   | 1
  // | nmip     | read only
  // | step     |
  // | prv      | 2 bits

  val dcsrData = Wire(new DcsrStruct)
  dcsrData := dcsr.asTypeOf(new DcsrStruct)
  val dcsrMask = ZeroExt(GenMask(15) | GenMask(13, 11) | GenMask(2, 0), XLEN)// Dcsr write mask
  def dcsrUpdateSideEffect(dcsr: UInt): UInt = {
    val dcsrOld = WireInit(dcsr.asTypeOf(new DcsrStruct))
    val dcsrNew = dcsr | (dcsrOld.prv(0) | dcsrOld.prv(1)).asUInt // turn 10 priv into 11
    dcsrNew
  }
  csrio.singleStep := dcsrData.step

  // Machine-Level CSRs

  val mtvec = RegInit(UInt(XLEN.W), 0.U)
  val mcounteren = RegInit(UInt(XLEN.W), 0.U)
  val mcause = RegInit(UInt(XLEN.W), 0.U)
  val mtval = RegInit(UInt(XLEN.W), 0.U)
  val mepc = Reg(UInt(XLEN.W))

  val mie = RegInit(0.U(XLEN.W))
  val mipWire = WireInit(0.U.asTypeOf(new Interrupt))
  val mipReg  = RegInit(0.U(XLEN.W))
  val mipFixMask = ZeroExt(GenMask(9) | GenMask(5) | GenMask(1), XLEN)
  val mip = (mipWire.asUInt | mipReg).asTypeOf(new Interrupt)

  def getMisaMxl(mxl: Int): UInt = {mxl.U << (XLEN-2)}.asUInt()
  def getMisaExt(ext: Char): UInt = {1.U << (ext.toInt - 'a'.toInt)}.asUInt()
  var extList = List('a', 's', 'i', 'u')
  if (HasMExtension) { extList = extList :+ 'm' }
  if (HasCExtension) { extList = extList :+ 'c' }
  if (HasFPU) { extList = extList ++ List('f', 'd') }
  val misaInitVal = getMisaMxl(2) | extList.foldLeft(0.U)((sum, i) => sum | getMisaExt(i)) //"h8000000000141105".U
  val misa = RegInit(UInt(XLEN.W), misaInitVal)

  // MXL = 2          | 0 | EXT = b 00 0000 0100 0001 0001 0000 0101
  // (XLEN-1, XLEN-2) |   |(25, 0)  ZY XWVU TSRQ PONM LKJI HGFE DCBA

  val mvendorid = RegInit(UInt(XLEN.W), 0.U) // this is a non-commercial implementation
  val marchid = RegInit(UInt(XLEN.W), 0.U) // return 0 to indicate the field is not implemented
  val mimpid = RegInit(UInt(XLEN.W), 0.U) // provides a unique encoding of the version of the processor implementation
  val mhartid = RegInit(UInt(XLEN.W), csrio.hartId) // the hardware thread running the code
  val mstatus = RegInit(UInt(XLEN.W), 0.U)

  // mstatus Value Table
  // | sd   |
  // | pad1 |
  // | sxl  | hardlinked to 10, use 00 to pass xv6 test
  // | uxl  | hardlinked to 00
  // | pad0 |
  // | tsr  |
  // | tw   |
  // | tvm  |
  // | mxr  |
  // | sum  |
  // | mprv |
  // | xs   | 00 |
  // | fs   | 00 |
  // | mpp  | 00 |
  // | hpp  | 00 |
  // | spp  | 0 |
  // | pie  | 0000 | pie.h is used as UBE
  // | ie   | 0000 | uie hardlinked to 0, as N ext is not implemented

  val mstatusStruct = mstatus.asTypeOf(new MstatusStruct)
  def mstatusUpdateSideEffect(mstatus: UInt): UInt = {
    val mstatusOld = WireInit(mstatus.asTypeOf(new MstatusStruct))
    val mstatusNew = Cat(mstatusOld.xs === "b11".U || mstatusOld.fs === "b11".U, mstatus(XLEN-2, 0))
    mstatusNew
  }

  val mstatusMask = (~ZeroExt((
    GenMask(XLEN-2, 38) | GenMask(31, 23) | GenMask(10, 9) | GenMask(2) |
    GenMask(37) | // MBE
    GenMask(36) | // SBE
    GenMask(6)    // UBE
  ), 64)).asUInt()

  val medeleg = RegInit(UInt(XLEN.W), 0.U)
  val mideleg = RegInit(UInt(XLEN.W), 0.U)
  val mscratch = RegInit(UInt(XLEN.W), 0.U)

  // PMP Mapping
  val pmp = Wire(Vec(NumPMP, new PMPEntry())) // just used for method parameter
  val pma = Wire(Vec(NumPMA, new PMPEntry())) // just used for method parameter
  val pmpMapping = pmp_gen_mapping(pmp_init, NumPMP, PmpcfgBase, PmpaddrBase, pmp)
  val pmaMapping = pmp_gen_mapping(pma_init, NumPMA, PmacfgBase, PmaaddrBase, pma)

  // Superviser-Level CSRs

  // val sstatus = RegInit(UInt(XLEN.W), "h00000000".U)
  val sstatusWmask = "hc6122".U(XLEN.W)
  // Sstatus Write Mask
  // -------------------------------------------------------
  //    19           9   5     2
  // 0  1100 0000 0001 0010 0010
  // 0  c    0    1    2    2
  // -------------------------------------------------------
  val sstatusRmask = sstatusWmask | "h8000000300018000".U
  // Sstatus Read Mask = (SSTATUS_WMASK | (0xf << 13) | (1ull << 63) | (3ull << 32))
  val stvec = RegInit(UInt(XLEN.W), 0.U)
  // val sie = RegInit(0.U(XLEN.W))
  val sieMask = "h222".U & mideleg
  val sipMask = "h222".U & mideleg
  val sipWMask = "h2".U(XLEN.W) // ssip is writeable in smode
  val satp = if(EnbaleTlbDebug) RegInit(UInt(XLEN.W), "h8000000000087fbe".U) else RegInit(0.U(XLEN.W))
  // val satp = RegInit(UInt(XLEN.W), "h8000000000087fbe".U) // only use for tlb naive debug
  // val satpMask = "h80000fffffffffff".U(XLEN.W) // disable asid, mode can only be 8 / 0
  // TODO: use config to control the length of asid
  // val satpMask = "h8fffffffffffffff".U(XLEN.W) // enable asid, mode can only be 8 / 0
  val satpMask = Cat("h8".U(4.W),Asid_true_mask(AsidLength),"hfffffffffff".U((XLEN - 4 - 16).W))
  val sepc = RegInit(UInt(XLEN.W), 0.U)
  val scause = RegInit(UInt(XLEN.W), 0.U)
  val stval = Reg(UInt(XLEN.W))
  val sscratch = RegInit(UInt(XLEN.W), 0.U)
  val scounteren = RegInit(UInt(XLEN.W), 0.U)

  // sbpctl
  // Bits 0-7: {LOOP, RAS, SC, TAGE, BIM, BTB, uBTB}
  val sbpctl = RegInit(UInt(XLEN.W), "h7f".U)
  csrio.customCtrl.bp_ctrl.ubtb_enable := sbpctl(0)
  csrio.customCtrl.bp_ctrl.btb_enable  := sbpctl(1)
  csrio.customCtrl.bp_ctrl.bim_enable  := sbpctl(2)
  csrio.customCtrl.bp_ctrl.tage_enable := sbpctl(3)
  csrio.customCtrl.bp_ctrl.sc_enable   := sbpctl(4)
  csrio.customCtrl.bp_ctrl.ras_enable  := sbpctl(5)
  csrio.customCtrl.bp_ctrl.loop_enable := sbpctl(6)

  // spfctl Bit 0: L1plusCache Prefetcher Enable
  // spfctl Bit 1: L2Cache Prefetcher Enable
  val spfctl = RegInit(UInt(XLEN.W), "h3".U)
  csrio.customCtrl.l1plus_pf_enable := spfctl(0)
  csrio.customCtrl.l2_pf_enable := spfctl(1)

  // sdsid: Differentiated Services ID
  val sdsid = RegInit(UInt(XLEN.W), 0.U)
  csrio.customCtrl.dsid := sdsid

  // slvpredctl: load violation predict settings
  val slvpredctl = RegInit(UInt(XLEN.W), "h70".U) // default reset period: 2^17
  csrio.customCtrl.lvpred_disable := slvpredctl(0)
  csrio.customCtrl.no_spec_load := slvpredctl(1)
  csrio.customCtrl.storeset_wait_store := slvpredctl(2)
  csrio.customCtrl.storeset_no_fast_wakeup := slvpredctl(3)
  csrio.customCtrl.lvpred_timeout := slvpredctl(8, 4)

  // smblockctl: memory block configurations
  // bits 0-3: store buffer flush threshold (default: 8 entries)
  val smblockctl_init_val =
    ("hf".U & StoreBufferThreshold.U) |
    (EnableLdVioCheckAfterReset.B.asUInt << 4)
  val smblockctl = RegInit(UInt(XLEN.W), smblockctl_init_val)
  csrio.customCtrl.sbuffer_threshold := smblockctl(3, 0)
  // bits 4: enable load load violation check
  csrio.customCtrl.ldld_vio_check := smblockctl(4)

  val srnctl = RegInit(UInt(XLEN.W), "h3".U)
  csrio.customCtrl.move_elim_enable := srnctl(0)
  csrio.customCtrl.svinval_enable := srnctl(1)

  val tlbBundle = Wire(new TlbCsrBundle)
  tlbBundle.satp.apply(satp)

  csrio.tlb := tlbBundle

  // User-Level CSRs
  val uepc = Reg(UInt(XLEN.W))

  // fcsr
  class FcsrStruct extends Bundle {
    val reserved = UInt((XLEN-3-5).W)
    val frm = UInt(3.W)
    val fflags = UInt(5.W)
    assert(this.getWidth == XLEN)
  }
  val fcsr = RegInit(0.U(XLEN.W))
  // set mstatus->sd and mstatus->fs when true
  val csrw_dirty_fp_state = WireInit(false.B)

  def frm_wfn(wdata: UInt): UInt = {
    val fcsrOld = WireInit(fcsr.asTypeOf(new FcsrStruct))
    csrw_dirty_fp_state := true.B
    fcsrOld.frm := wdata(2,0)
    fcsrOld.asUInt()
  }
  def frm_rfn(rdata: UInt): UInt = rdata(7,5)

  def fflags_wfn(update: Boolean)(wdata: UInt): UInt = {
    val fcsrOld = fcsr.asTypeOf(new FcsrStruct)
    val fcsrNew = WireInit(fcsrOld)
    csrw_dirty_fp_state := true.B
    if (update) {
      fcsrNew.fflags := wdata(4,0) | fcsrOld.fflags
    } else {
      fcsrNew.fflags := wdata(4,0)
    }
    fcsrNew.asUInt()
  }
  def fflags_rfn(rdata:UInt): UInt = rdata(4,0)

  def fcsr_wfn(wdata: UInt): UInt = {
    val fcsrOld = WireInit(fcsr.asTypeOf(new FcsrStruct))
    csrw_dirty_fp_state := true.B
    Cat(fcsrOld.reserved, wdata.asTypeOf(fcsrOld).frm, wdata.asTypeOf(fcsrOld).fflags)
  }

  val fcsrMapping = Map(
    MaskedRegMap(Fflags, fcsr, wfn = fflags_wfn(update = false), rfn = fflags_rfn),
    MaskedRegMap(Frm, fcsr, wfn = frm_wfn, rfn = frm_rfn),
    MaskedRegMap(Fcsr, fcsr, wfn = fcsr_wfn)
  )

  // Hart Priviledge Mode
  val priviledgeMode = RegInit(UInt(2.W), ModeM)

  //val perfEventscounten = List.fill(nrPerfCnts)(RegInit(false(Bool())))
  // Perf Counter
  val nrPerfCnts = 29  // 3...31
  val priviledgeModeOH = UIntToOH(priviledgeMode)
  val perfEventscounten = RegInit(0.U.asTypeOf(Vec(nrPerfCnts, Bool())))
  val perfCnts   = List.fill(nrPerfCnts)(RegInit(0.U(XLEN.W)))
  val perfEvents = List.fill(nrPerfCnts)(RegInit(0.U(XLEN.W)))
  for (i <-0 until nrPerfCnts) {
    perfEventscounten(i) := (Cat(perfEvents(i)(62),perfEvents(i)(61),(perfEvents(i)(61,60))) & priviledgeModeOH).orR
  }

  val hpmEvents = Wire(new PerfEventsBundle(numPCntHc * coreParams.L2NBanks))
  val pfevent = Module(new PFEvent)
  pfevent.io.distribute_csr := csrio.customCtrl.distribute_csr
  for(i <- 0 until numPCntHc * coreParams.L2NBanks) {
    hpmEvents.perf_events(i).incr_step := csrio.perf.perfEventsHc(i)
  }

  val hpm_hc = Module(new HPerfmonitor(numPCntHc * coreParams.L2NBanks,numCSRPCntHc))
  val csrevents = pfevent.io.hpmevent.slice(24,29)
  hpm_hc.io.hpm_event := csrevents
  hpm_hc.io.events_sets := hpmEvents
  val mcountinhibit = RegInit(0.U(XLEN.W))
  val mcycle = RegInit(0.U(XLEN.W))
  mcycle := mcycle + 1.U
  val minstret = RegInit(0.U(XLEN.W))
  minstret := minstret + RegNext(csrio.perf.retiredInstr)
  perfCnts( 0)  := Mux((mcountinhibit( 3) | perfEventscounten( 0)),perfCnts( 0) , (perfCnts( 0) + RegNext(csrio.perf.perfEventsFrontend.perf_events(0 ).incr_step)))
  perfCnts( 1)  := Mux((mcountinhibit( 4) | perfEventscounten( 1)),perfCnts( 1) , (perfCnts( 1) + RegNext(csrio.perf.perfEventsFrontend.perf_events(1 ).incr_step)))
  perfCnts( 2)  := Mux((mcountinhibit( 5) | perfEventscounten( 2)),perfCnts( 2) , (perfCnts( 2) + RegNext(csrio.perf.perfEventsFrontend.perf_events(2 ).incr_step)))
  perfCnts( 3)  := Mux((mcountinhibit( 6) | perfEventscounten( 3)),perfCnts( 3) , (perfCnts( 3) + RegNext(csrio.perf.perfEventsFrontend.perf_events(3 ).incr_step)))
  perfCnts( 4)  := Mux((mcountinhibit( 7) | perfEventscounten( 4)),perfCnts( 4) , (perfCnts( 4) + RegNext(csrio.perf.perfEventsFrontend.perf_events(4 ).incr_step)))
  perfCnts( 5)  := Mux((mcountinhibit( 8) | perfEventscounten( 5)),perfCnts( 5) , (perfCnts( 5) + RegNext(csrio.perf.perfEventsFrontend.perf_events(5 ).incr_step)))
  perfCnts( 6)  := Mux((mcountinhibit( 9) | perfEventscounten( 6)),perfCnts( 6) , (perfCnts( 6) + RegNext(csrio.perf.perfEventsFrontend.perf_events(6 ).incr_step)))
  perfCnts( 7)  := Mux((mcountinhibit(10) | perfEventscounten( 7)),perfCnts( 7) , (perfCnts( 7) + RegNext(csrio.perf.perfEventsFrontend.perf_events(7 ).incr_step)))
  perfCnts( 8)  := Mux((mcountinhibit(11) | perfEventscounten( 8)),perfCnts( 8) , (perfCnts( 8) + RegNext(csrio.perf.perfEventsCtrl.perf_events(0 ).incr_step)))
  perfCnts( 9)  := Mux((mcountinhibit(12) | perfEventscounten( 9)),perfCnts( 9) , (perfCnts( 9) + RegNext(csrio.perf.perfEventsCtrl.perf_events(1 ).incr_step)))
  perfCnts(10)  := Mux((mcountinhibit(13) | perfEventscounten(10)),perfCnts(10) , (perfCnts(10) + RegNext(csrio.perf.perfEventsCtrl.perf_events(2 ).incr_step)))
  perfCnts(11)  := Mux((mcountinhibit(14) | perfEventscounten(11)),perfCnts(11) , (perfCnts(11) + RegNext(csrio.perf.perfEventsCtrl.perf_events(3 ).incr_step)))
  perfCnts(12)  := Mux((mcountinhibit(15) | perfEventscounten(12)),perfCnts(12) , (perfCnts(12) + RegNext(csrio.perf.perfEventsCtrl.perf_events(4 ).incr_step)))
  perfCnts(13)  := Mux((mcountinhibit(16) | perfEventscounten(13)),perfCnts(13) , (perfCnts(13) + RegNext(csrio.perf.perfEventsCtrl.perf_events(5 ).incr_step)))
  perfCnts(14)  := Mux((mcountinhibit(17) | perfEventscounten(14)),perfCnts(14) , (perfCnts(14) + RegNext(csrio.perf.perfEventsCtrl.perf_events(6 ).incr_step)))
  perfCnts(15)  := Mux((mcountinhibit(18) | perfEventscounten(15)),perfCnts(15) , (perfCnts(15) + RegNext(csrio.perf.perfEventsCtrl.perf_events(7 ).incr_step)))
  perfCnts(16)  := Mux((mcountinhibit(19) | perfEventscounten(16)),perfCnts(16) , (perfCnts(16) + RegNext(csrio.perf.perfEventsLsu.perf_events(0 ).incr_step)))
  perfCnts(17)  := Mux((mcountinhibit(20) | perfEventscounten(17)),perfCnts(17) , (perfCnts(17) + RegNext(csrio.perf.perfEventsLsu.perf_events(1 ).incr_step)))
  perfCnts(18)  := Mux((mcountinhibit(21) | perfEventscounten(18)),perfCnts(18) , (perfCnts(18) + RegNext(csrio.perf.perfEventsLsu.perf_events(2 ).incr_step)))
  perfCnts(19)  := Mux((mcountinhibit(22) | perfEventscounten(19)),perfCnts(19) , (perfCnts(19) + RegNext(csrio.perf.perfEventsLsu.perf_events(3 ).incr_step)))
  perfCnts(20)  := Mux((mcountinhibit(23) | perfEventscounten(20)),perfCnts(20) , (perfCnts(20) + RegNext(csrio.perf.perfEventsLsu.perf_events(4 ).incr_step)))
  perfCnts(21)  := Mux((mcountinhibit(24) | perfEventscounten(21)),perfCnts(21) , (perfCnts(21) + RegNext(csrio.perf.perfEventsLsu.perf_events(5 ).incr_step)))
  perfCnts(22)  := Mux((mcountinhibit(25) | perfEventscounten(22)),perfCnts(22) , (perfCnts(22) + RegNext(csrio.perf.perfEventsLsu.perf_events(6 ).incr_step)))
  perfCnts(23)  := Mux((mcountinhibit(26) | perfEventscounten(23)),perfCnts(23) , (perfCnts(23) + RegNext(csrio.perf.perfEventsLsu.perf_events(7 ).incr_step)))
  perfCnts(24)  := Mux((mcountinhibit(27) | perfEventscounten(24)),perfCnts(24) , (perfCnts(24) + RegNext(hpm_hc.io.events_selected.perf_events(0 ).incr_step)))
  perfCnts(25)  := Mux((mcountinhibit(28) | perfEventscounten(25)),perfCnts(25) , (perfCnts(25) + RegNext(hpm_hc.io.events_selected.perf_events(1 ).incr_step)))
  perfCnts(26)  := Mux((mcountinhibit(29) | perfEventscounten(26)),perfCnts(26) , (perfCnts(26) + RegNext(hpm_hc.io.events_selected.perf_events(2 ).incr_step)))
  perfCnts(27)  := Mux((mcountinhibit(30) | perfEventscounten(27)),perfCnts(27) , (perfCnts(27) + RegNext(hpm_hc.io.events_selected.perf_events(3 ).incr_step)))
  perfCnts(28)  := Mux((mcountinhibit(31) | perfEventscounten(28)),perfCnts(28) , (perfCnts(28) + RegNext(hpm_hc.io.events_selected.perf_events(4 ).incr_step)))

  // CSR reg map
  val basicPrivMapping = Map(

    //--- User Trap Setup ---
    // MaskedRegMap(Ustatus, ustatus),
    // MaskedRegMap(Uie, uie, 0.U, MaskedRegMap.Unwritable),
    // MaskedRegMap(Utvec, utvec),

    //--- User Trap Handling ---
    // MaskedRegMap(Uscratch, uscratch),
    // MaskedRegMap(Uepc, uepc),
    // MaskedRegMap(Ucause, ucause),
    // MaskedRegMap(Utval, utval),
    // MaskedRegMap(Uip, uip),

    //--- User Counter/Timers ---
    // MaskedRegMap(Cycle, cycle),
    // MaskedRegMap(Time, time),
    // MaskedRegMap(Instret, instret),

    //--- Supervisor Trap Setup ---
    MaskedRegMap(Sstatus, mstatus, sstatusWmask, mstatusUpdateSideEffect, sstatusRmask),
    // MaskedRegMap(Sedeleg, Sedeleg),
    // MaskedRegMap(Sideleg, Sideleg),
    MaskedRegMap(Sie, mie, sieMask, MaskedRegMap.NoSideEffect, sieMask),
    MaskedRegMap(Stvec, stvec),
    MaskedRegMap(Scounteren, scounteren),

    //--- Supervisor Trap Handling ---
    MaskedRegMap(Sscratch, sscratch),
    MaskedRegMap(Sepc, sepc),
    MaskedRegMap(Scause, scause),
    MaskedRegMap(Stval, stval),
    MaskedRegMap(Sip, mip.asUInt, sipWMask, MaskedRegMap.Unwritable, sipMask),

    //--- Supervisor Protection and Translation ---
    MaskedRegMap(Satp, satp, satpMask, MaskedRegMap.NoSideEffect, satpMask),

    //--- Supervisor Custom Read/Write Registers
    MaskedRegMap(Sbpctl, sbpctl),
    MaskedRegMap(Spfctl, spfctl),
    MaskedRegMap(Sdsid, sdsid),
    MaskedRegMap(Slvpredctl, slvpredctl),
    MaskedRegMap(Smblockctl, smblockctl),
    MaskedRegMap(Srnctl, srnctl),

    //--- Machine Information Registers ---
    MaskedRegMap(Mvendorid, mvendorid, 0.U(XLEN.W), MaskedRegMap.Unwritable),
    MaskedRegMap(Marchid, marchid, 0.U(XLEN.W), MaskedRegMap.Unwritable),
    MaskedRegMap(Mimpid, mimpid, 0.U(XLEN.W), MaskedRegMap.Unwritable),
    MaskedRegMap(Mhartid, mhartid, 0.U(XLEN.W), MaskedRegMap.Unwritable),

    //--- Machine Trap Setup ---
    MaskedRegMap(Mstatus, mstatus, mstatusMask, mstatusUpdateSideEffect, mstatusMask),
    MaskedRegMap(Misa, misa), // now MXL, EXT is not changeable
    MaskedRegMap(Medeleg, medeleg, "hf3ff".U(XLEN.W)),
    MaskedRegMap(Mideleg, mideleg, "h222".U(XLEN.W)),
    MaskedRegMap(Mie, mie),
    MaskedRegMap(Mtvec, mtvec),
    MaskedRegMap(Mcounteren, mcounteren),

    //--- Machine Trap Handling ---
    MaskedRegMap(Mscratch, mscratch),
    MaskedRegMap(Mepc, mepc),
    MaskedRegMap(Mcause, mcause),
    MaskedRegMap(Mtval, mtval),
    MaskedRegMap(Mip, mip.asUInt, 0.U(XLEN.W), MaskedRegMap.Unwritable),

    //--- Debug Mode ---
    MaskedRegMap(Dcsr, dcsr, dcsrMask, dcsrUpdateSideEffect),
    MaskedRegMap(Dpc, dpc),
    MaskedRegMap(Dscratch, dscratch),
    MaskedRegMap(Dscratch1, dscratch1)
  )

  var perfCntMapping = Map(
    MaskedRegMap(Mcountinhibit, mcountinhibit),
    MaskedRegMap(Mcycle, mcycle),
    MaskedRegMap(Minstret, minstret),
    MaskedRegMap(Mhpmevent3 , perfEvents( 0)),
    MaskedRegMap(Mhpmevent4 , perfEvents( 1)),
    MaskedRegMap(Mhpmevent5 , perfEvents( 2)),
    MaskedRegMap(Mhpmevent6 , perfEvents( 3)),
    MaskedRegMap(Mhpmevent7 , perfEvents( 4)),
    MaskedRegMap(Mhpmevent8 , perfEvents( 5)),
    MaskedRegMap(Mhpmevent9 , perfEvents( 6)),
    MaskedRegMap(Mhpmevent10, perfEvents( 7)),
    MaskedRegMap(Mhpmevent11, perfEvents( 8)),
    MaskedRegMap(Mhpmevent12, perfEvents( 9)),
    MaskedRegMap(Mhpmevent13, perfEvents(10)),
    MaskedRegMap(Mhpmevent14, perfEvents(11)),
    MaskedRegMap(Mhpmevent15, perfEvents(12)),
    MaskedRegMap(Mhpmevent16, perfEvents(13)),
    MaskedRegMap(Mhpmevent17, perfEvents(14)),
    MaskedRegMap(Mhpmevent18, perfEvents(15)),
    MaskedRegMap(Mhpmevent19, perfEvents(16)),
    MaskedRegMap(Mhpmevent20, perfEvents(17)),
    MaskedRegMap(Mhpmevent21, perfEvents(18)),
    MaskedRegMap(Mhpmevent22, perfEvents(19)),
    MaskedRegMap(Mhpmevent23, perfEvents(20)),
    MaskedRegMap(Mhpmevent24, perfEvents(21)),
    MaskedRegMap(Mhpmevent25, perfEvents(22)),
    MaskedRegMap(Mhpmevent26, perfEvents(23)),
    MaskedRegMap(Mhpmevent27, perfEvents(24)),
    MaskedRegMap(Mhpmevent28, perfEvents(25)),
    MaskedRegMap(Mhpmevent29, perfEvents(26)),
    MaskedRegMap(Mhpmevent30, perfEvents(27)),
    MaskedRegMap(Mhpmevent31, perfEvents(28)),
    MaskedRegMap(Mhpmcounter3 , perfCnts( 0)),
    MaskedRegMap(Mhpmcounter4 , perfCnts( 1)),
    MaskedRegMap(Mhpmcounter5 , perfCnts( 2)),
    MaskedRegMap(Mhpmcounter6 , perfCnts( 3)),
    MaskedRegMap(Mhpmcounter7 , perfCnts( 4)),
    MaskedRegMap(Mhpmcounter8 , perfCnts( 5)),
    MaskedRegMap(Mhpmcounter9 , perfCnts( 6)),
    MaskedRegMap(Mhpmcounter10, perfCnts( 7)),
    MaskedRegMap(Mhpmcounter11, perfCnts( 8)),
    MaskedRegMap(Mhpmcounter12, perfCnts( 9)),
    MaskedRegMap(Mhpmcounter13, perfCnts(10)),
    MaskedRegMap(Mhpmcounter14, perfCnts(11)),
    MaskedRegMap(Mhpmcounter15, perfCnts(12)),
    MaskedRegMap(Mhpmcounter16, perfCnts(13)),
    MaskedRegMap(Mhpmcounter17, perfCnts(14)),
    MaskedRegMap(Mhpmcounter18, perfCnts(15)),
    MaskedRegMap(Mhpmcounter19, perfCnts(16)),
    MaskedRegMap(Mhpmcounter20, perfCnts(17)),
    MaskedRegMap(Mhpmcounter21, perfCnts(18)),
    MaskedRegMap(Mhpmcounter22, perfCnts(19)),
    MaskedRegMap(Mhpmcounter23, perfCnts(20)),
    MaskedRegMap(Mhpmcounter24, perfCnts(21)),
    MaskedRegMap(Mhpmcounter25, perfCnts(22)),
    MaskedRegMap(Mhpmcounter26, perfCnts(23)),
    MaskedRegMap(Mhpmcounter27, perfCnts(24)),
    MaskedRegMap(Mhpmcounter28, perfCnts(25)),
    MaskedRegMap(Mhpmcounter29, perfCnts(26)),
    MaskedRegMap(Mhpmcounter30, perfCnts(27)),
    MaskedRegMap(Mhpmcounter31, perfCnts(28)),
  )
  // TODO: mechanism should be implemented later
  // val MhpmcounterStart = Mhpmcounter3
  // val MhpmeventStart   = Mhpmevent3
  // for (i <- 0 until nrPerfCnts) {
  //   perfCntMapping += MaskedRegMap(MhpmcounterStart + i, perfCnts(i))
  //   perfCntMapping += MaskedRegMap(MhpmeventStart + i, perfEvents(i))
  // }

  val cacheopRegs = CacheInstrucion.CacheInsRegisterList.map{case (name, attribute) => {
    name -> RegInit(0.U(attribute("width").toInt.W))
  }}
  val cacheopMapping = CacheInstrucion.CacheInsRegisterList.map{case (name, attribute) => {
    MaskedRegMap(
      Scachebase + attribute("offset").toInt, 
      cacheopRegs(name)
    )
  }}

  val mapping = basicPrivMapping ++
                perfCntMapping ++
                pmpMapping ++
                pmaMapping ++
                (if (HasFPU) fcsrMapping else Nil) ++
                (if (HasCustomCSRCacheOp) cacheopMapping else Nil)

  val addr = src2(11, 0)
  val csri = ZeroExt(src2(16, 12), XLEN)
  val rdata = Wire(UInt(XLEN.W))
  val wdata = LookupTree(func, List(
    CSROpType.wrt  -> src1,
    CSROpType.set  -> (rdata | src1),
    CSROpType.clr  -> (rdata & (~src1).asUInt()),
    CSROpType.wrti -> csri,
    CSROpType.seti -> (rdata | csri),
    CSROpType.clri -> (rdata & (~csri).asUInt())
  ))

  val addrInPerfCnt = (addr >= Mcycle.U) && (addr <= Mhpmcounter31.U) ||
    (addr >= Mcountinhibit.U) && (addr <= Mhpmevent31.U)
  csrio.isPerfCnt := addrInPerfCnt && valid && func =/= CSROpType.jmp

  // satp wen check
  val satpLegalMode = (wdata.asTypeOf(new SatpStruct).mode===0.U) || (wdata.asTypeOf(new SatpStruct).mode===8.U)

  // csr access check, special case
  val tvmNotPermit = (priviledgeMode === ModeS && mstatusStruct.tvm.asBool)
  val accessPermitted = !(addr === Satp.U && tvmNotPermit)
  csrio.disableSfence := tvmNotPermit

  // general CSR wen check
  val wen = valid && func =/= CSROpType.jmp && (addr=/=Satp.U || satpLegalMode)
  val modePermitted = csrAccessPermissionCheck(addr, false.B, priviledgeMode)
  val perfcntPermitted = perfcntPermissionCheck(addr, priviledgeMode, mcounteren, scounteren)
  val permitted = Mux(addrInPerfCnt, perfcntPermitted, modePermitted) && accessPermitted

  MaskedRegMap.generate(mapping, addr, rdata, wen && permitted, wdata)
  io.out.bits.data := rdata
  io.out.bits.uop := io.in.bits.uop
  io.out.bits.uop.cf := cfOut
  io.out.bits.uop.ctrl.flushPipe := flushPipe

  // send distribute csr a w signal
  csrio.customCtrl.distribute_csr.w.valid := wen && permitted
  csrio.customCtrl.distribute_csr.w.bits.data := wdata
  csrio.customCtrl.distribute_csr.w.bits.addr := addr

  // Fix Mip/Sip write
  val fixMapping = Map(
    MaskedRegMap(Mip, mipReg.asUInt, mipFixMask),
    MaskedRegMap(Sip, mipReg.asUInt, sipWMask, MaskedRegMap.NoSideEffect, sipMask)
  )
  val rdataFix = Wire(UInt(XLEN.W))
  val wdataFix = LookupTree(func, List(
    CSROpType.wrt  -> src1,
    CSROpType.set  -> (rdataFix | src1),
    CSROpType.clr  -> (rdataFix & (~src1).asUInt()),
    CSROpType.wrti -> csri,
    CSROpType.seti -> (rdataFix | csri),
    CSROpType.clri -> (rdataFix & (~csri).asUInt())
  ))
  MaskedRegMap.generate(fixMapping, addr, rdataFix, wen && permitted, wdataFix)

  when (csrio.fpu.fflags.valid) {
    fcsr := fflags_wfn(update = true)(csrio.fpu.fflags.bits)
  }
  // set fs and sd in mstatus
  when (csrw_dirty_fp_state || csrio.fpu.dirty_fs) {
    val mstatusNew = WireInit(mstatus.asTypeOf(new MstatusStruct))
    mstatusNew.fs := "b11".U
    mstatusNew.sd := true.B
    mstatus := mstatusNew.asUInt()
  }
  csrio.fpu.frm := fcsr.asTypeOf(new FcsrStruct).frm

  // CSR inst decode
  val isEbreak = addr === privEbreak && func === CSROpType.jmp
  val isEcall  = addr === privEcall  && func === CSROpType.jmp
  val isMret   = addr === privMret   && func === CSROpType.jmp
  val isSret   = addr === privSret   && func === CSROpType.jmp
  val isUret   = addr === privUret   && func === CSROpType.jmp
  val isDret   = addr === privDret   && func === CSROpType.jmp

  XSDebug(wen, "csr write: pc %x addr %x rdata %x wdata %x func %x\n", cfIn.pc, addr, rdata, wdata, func)
  XSDebug(wen, "pc %x mstatus %x mideleg %x medeleg %x mode %x\n", cfIn.pc, mstatus, mideleg , medeleg, priviledgeMode)

  // Illegal priviledged operation list
  val illegalSModeSret = valid && isSret && priviledgeMode === ModeS && mstatusStruct.tsr.asBool

  // Illegal priviledged instruction check
  val isIllegalAddr = MaskedRegMap.isIllegalAddr(mapping, addr)
  val isIllegalAccess = !permitted
  val isIllegalPrivOp = illegalSModeSret

  // expose several csr bits for tlb
  tlbBundle.priv.mxr   := mstatusStruct.mxr.asBool
  tlbBundle.priv.sum   := mstatusStruct.sum.asBool
  tlbBundle.priv.imode := priviledgeMode
  tlbBundle.priv.dmode := Mux(mstatusStruct.mprv.asBool, mstatusStruct.mpp, priviledgeMode)

  // Branch control
  val retTarget = Wire(UInt(VAddrBits.W))
  val resetSatp = addr === Satp.U && wen // write to satp will cause the pipeline be flushed
  flushPipe := resetSatp || (valid && func === CSROpType.jmp && !isEcall)

  retTarget := DontCare
  // val illegalEret = TODO

  when (valid && isDret) {
    val mstatusOld = WireInit(mstatus.asTypeOf(new MstatusStruct))
    val mstatusNew = WireInit(mstatus.asTypeOf(new MstatusStruct))
    val dcsrNew = WireInit(dcsr.asTypeOf(new DcsrStruct))
    val debugModeNew = WireInit(debugMode)
    when (dcsr.asTypeOf(new DcsrStruct).prv =/= ModeM) {mstatusNew.mprv := 0.U} //If the new privilege mode is less privileged than M-mode, MPRV in mstatus is cleared.
    mstatus := mstatusNew.asUInt
    priviledgeMode := dcsrNew.prv
    retTarget := dpc(VAddrBits-1, 0)
    debugModeNew := false.B
    debugIntrEnable := true.B
    debugMode := debugModeNew
    XSDebug("Debug Mode: Dret executed, returning to %x.", retTarget)
  }

  when (valid && isMret) {
    val mstatusOld = WireInit(mstatus.asTypeOf(new MstatusStruct))
    val mstatusNew = WireInit(mstatus.asTypeOf(new MstatusStruct))
    mstatusNew.ie.m := mstatusOld.pie.m
    priviledgeMode := mstatusOld.mpp
    mstatusNew.pie.m := true.B
    mstatusNew.mpp := ModeU
    when (mstatusOld.mpp =/= ModeM) { mstatusNew.mprv := 0.U }
    mstatus := mstatusNew.asUInt
    // lr := false.B
    retTarget := mepc(VAddrBits-1, 0)
  }

  when (valid && isSret && !illegalSModeSret) {
    val mstatusOld = WireInit(mstatus.asTypeOf(new MstatusStruct))
    val mstatusNew = WireInit(mstatus.asTypeOf(new MstatusStruct))
    mstatusNew.ie.s := mstatusOld.pie.s
    priviledgeMode := Cat(0.U(1.W), mstatusOld.spp)
    mstatusNew.pie.s := true.B
    mstatusNew.spp := ModeU
    mstatus := mstatusNew.asUInt
    mstatusNew.mprv := 0.U
    // lr := false.B
    retTarget := sepc(VAddrBits-1, 0)
  }

  when (valid && isUret) {
    val mstatusOld = WireInit(mstatus.asTypeOf(new MstatusStruct))
    val mstatusNew = WireInit(mstatus.asTypeOf(new MstatusStruct))
    // mstatusNew.mpp.m := ModeU //TODO: add mode U
    mstatusNew.ie.u := mstatusOld.pie.u
    priviledgeMode := ModeU
    mstatusNew.pie.u := true.B
    mstatus := mstatusNew.asUInt
    retTarget := uepc(VAddrBits-1, 0)
  }

  io.in.ready := true.B
  io.out.valid := valid

  val ebreakCauseException = (priviledgeMode === ModeM && dcsrData.ebreakm) || (priviledgeMode === ModeS && dcsrData.ebreaks) || (priviledgeMode === ModeU && dcsrData.ebreaku)

  val csrExceptionVec = WireInit(cfIn.exceptionVec)
  csrExceptionVec(breakPoint) := io.in.valid && isEbreak && ebreakCauseException
  csrExceptionVec(ecallM) := priviledgeMode === ModeM && io.in.valid && isEcall
  csrExceptionVec(ecallS) := priviledgeMode === ModeS && io.in.valid && isEcall
  csrExceptionVec(ecallU) := priviledgeMode === ModeU && io.in.valid && isEcall
  // Trigger an illegal instr exception when:
  // * unimplemented csr is being read/written
  // * csr access is illegal
  csrExceptionVec(illegalInstr) := (isIllegalAddr || isIllegalAccess) && wen
  cfOut.exceptionVec := csrExceptionVec

  /**
    * Exception and Intr
    */
  val ideleg =  (mideleg & mip.asUInt)
  def priviledgedEnableDetect(x: Bool): Bool = Mux(x, ((priviledgeMode === ModeS) && mstatusStruct.ie.s) || (priviledgeMode < ModeS),
    ((priviledgeMode === ModeM) && mstatusStruct.ie.m) || (priviledgeMode < ModeM))

  val debugIntr = csrio.externalInterrupt.debug & debugIntrEnable
  XSDebug(debugIntr, "Debug Mode: debug interrupt is asserted and valid!")
  // send interrupt information to ROB
  val intrVecEnable = Wire(Vec(12, Bool()))
  intrVecEnable.zip(ideleg.asBools).map{case(x,y) => x := priviledgedEnableDetect(y)}
  val intrVec = Cat(debugIntr, (mie(11,0) & mip.asUInt & intrVecEnable.asUInt))
  val intrBitSet = intrVec.orR()
  csrio.interrupt := intrBitSet
  mipWire.t.m := csrio.externalInterrupt.mtip
  mipWire.s.m := csrio.externalInterrupt.msip
  mipWire.e.m := csrio.externalInterrupt.meip
  mipWire.e.s := csrio.externalInterrupt.seip

  // interrupts
  val intrNO = IntPriority.foldRight(0.U)((i: Int, sum: UInt) => Mux(intrVec(i), i.U, sum))
  val raiseIntr = csrio.exception.valid && csrio.exception.bits.isInterrupt
  XSDebug(raiseIntr, "interrupt: pc=0x%x, %d\n", csrio.exception.bits.uop.cf.pc, intrNO)
  val raiseDebugIntr = intrNO === IRQ_DEBUG.U && raiseIntr

  // exceptions
  val raiseException = csrio.exception.valid && !csrio.exception.bits.isInterrupt
  val hasInstrPageFault = csrio.exception.bits.uop.cf.exceptionVec(instrPageFault) && raiseException
  val hasLoadPageFault = csrio.exception.bits.uop.cf.exceptionVec(loadPageFault) && raiseException
  val hasStorePageFault = csrio.exception.bits.uop.cf.exceptionVec(storePageFault) && raiseException
  val hasStoreAddrMisaligned = csrio.exception.bits.uop.cf.exceptionVec(storeAddrMisaligned) && raiseException
  val hasLoadAddrMisaligned = csrio.exception.bits.uop.cf.exceptionVec(loadAddrMisaligned) && raiseException
  val hasInstrAccessFault = csrio.exception.bits.uop.cf.exceptionVec(instrAccessFault) && raiseException
  val hasLoadAccessFault = csrio.exception.bits.uop.cf.exceptionVec(loadAccessFault) && raiseException
  val hasStoreAccessFault = csrio.exception.bits.uop.cf.exceptionVec(storeAccessFault) && raiseException
  val hasbreakPoint = csrio.exception.bits.uop.cf.exceptionVec(breakPoint) && raiseException
  val hasSingleStep = csrio.exception.bits.uop.cf.exceptionVec(singleStep) && raiseException

  val raiseExceptionVec = csrio.exception.bits.uop.cf.exceptionVec
  val exceptionNO = ExcPriority.foldRight(0.U)((i: Int, sum: UInt) => Mux(raiseExceptionVec(i), i.U, sum))
  val causeNO = (raiseIntr << (XLEN-1)).asUInt() | Mux(raiseIntr, intrNO, exceptionNO)

  val raiseExceptionIntr = csrio.exception.valid

  val raiseDebugExceptionIntr = !debugMode && hasbreakPoint || raiseDebugIntr || hasSingleStep
  val ebreakEnterParkLoop = debugMode && raiseExceptionIntr // exception in debug mode (except ebrk) changes cmderr. how ???

  XSDebug(raiseExceptionIntr, "int/exc: pc %x int (%d):%x exc: (%d):%x\n",
    csrio.exception.bits.uop.cf.pc, intrNO, intrVec, exceptionNO, raiseExceptionVec.asUInt
  )
  XSDebug(raiseExceptionIntr,
    "pc %x mstatus %x mideleg %x medeleg %x mode %x\n",
    csrio.exception.bits.uop.cf.pc,
    mstatus,
    mideleg,
    medeleg,
    priviledgeMode
  )

  // mtval write logic
  val memExceptionAddr = SignExt(csrio.memExceptionVAddr, XLEN)
  when (hasInstrPageFault || hasLoadPageFault || hasStorePageFault) {
    val tval = Mux(
      hasInstrPageFault,
      Mux(
        csrio.exception.bits.uop.cf.crossPageIPFFix,
        SignExt(csrio.exception.bits.uop.cf.pc + 2.U, XLEN),
        SignExt(csrio.exception.bits.uop.cf.pc, XLEN)
      ),
      memExceptionAddr
    )
    when (priviledgeMode === ModeM) {
      mtval := tval
    }.otherwise {
      stval := tval
    }
  }

  when (hasLoadAddrMisaligned || hasStoreAddrMisaligned) {
    mtval := memExceptionAddr
  }

  val debugTrapTarget = Mux(!isEbreak && debugMode, 0x38020808.U, 0x38020800.U) // 0x808 is when an exception occurs in debug mode prog buf exec
  val deleg = Mux(raiseIntr, mideleg , medeleg)
  // val delegS = ((deleg & (1 << (causeNO & 0xf))) != 0) && (priviledgeMode < ModeM);
  val delegS = deleg(causeNO(3,0)) && (priviledgeMode < ModeM)
  val tvalWen = !(hasInstrPageFault || hasLoadPageFault || hasStorePageFault || hasLoadAddrMisaligned || hasStoreAddrMisaligned) || raiseIntr // TODO: need check
  val isXRet = io.in.valid && func === CSROpType.jmp && !isEcall && !isEbreak

  // ctrl block will use theses later for flush
  val isXRetFlag = RegInit(false.B)
  val retTargetReg = Reg(retTarget.cloneType)
  when (io.redirectIn.valid) {
    isXRetFlag := false.B
  }.elsewhen (isXRet) {
    isXRetFlag := true.B
    retTargetReg := retTarget
  }
  csrio.isXRet := isXRetFlag
  csrio.trapTarget := Mux(isXRetFlag,
    retTargetReg,
    Mux(raiseDebugExceptionIntr || ebreakEnterParkLoop, debugTrapTarget,
      Mux(delegS, stvec, mtvec))(VAddrBits-1, 0)
  )

  when (raiseExceptionIntr) {
    val mstatusOld = WireInit(mstatus.asTypeOf(new MstatusStruct))
    val mstatusNew = WireInit(mstatus.asTypeOf(new MstatusStruct))
    val dcsrNew = WireInit(dcsr.asTypeOf(new DcsrStruct))
    val debugModeNew = WireInit(debugMode)

    when (raiseDebugExceptionIntr) {
      when (raiseDebugIntr) {
        debugModeNew := true.B
        mstatusNew.mprv := false.B
        dpc := SignExt(csrio.exception.bits.uop.cf.pc, XLEN)
        dcsrNew.cause := 1.U
        dcsrNew.prv := priviledgeMode
        priviledgeMode := ModeM
        XSDebug(raiseDebugIntr, "Debug Mode: Trap to %x at pc %x\n", debugTrapTarget, dpc)
      }.elsewhen ((hasbreakPoint || hasSingleStep) && !debugMode) {
        // ebreak or ss in running hart
        debugModeNew := true.B
        dpc := SignExt(csrio.exception.bits.uop.cf.pc, XLEN)
        dcsrNew.cause := Mux(hasbreakPoint, 3.U, 0.U)
        dcsrNew.prv := priviledgeMode // TODO
        priviledgeMode := ModeM
        mstatusNew.mprv := false.B
      }
      dcsr := dcsrNew.asUInt
      debugIntrEnable := false.B
    }.elsewhen (delegS) {
      scause := causeNO
      sepc := SignExt(csrio.exception.bits.uop.cf.pc, XLEN)
      mstatusNew.spp := priviledgeMode
      mstatusNew.pie.s := mstatusOld.ie.s
      mstatusNew.ie.s := false.B
      priviledgeMode := ModeS
      when (tvalWen) { stval := 0.U }
    }.otherwise {
      mcause := causeNO
      mepc := SignExt(csrio.exception.bits.uop.cf.pc, XLEN)
      mstatusNew.mpp := priviledgeMode
      mstatusNew.pie.m := mstatusOld.ie.m
      mstatusNew.ie.m := false.B
      priviledgeMode := ModeM
      when (tvalWen) { mtval := 0.U }
    }
    mstatus := mstatusNew.asUInt
    debugMode := debugModeNew
  }

  XSDebug(raiseExceptionIntr && delegS, "sepc is writen!!! pc:%x\n", cfIn.pc)

  // Distributed CSR update req
  //
  // For now we use it to implement customized cache op

  when(csrio.distributedUpdate.w.valid){
    // cacheopRegs can be distributed updated
    CacheInstrucion.CacheInsRegisterList.map{case (name, attribute) => {
      when((Scachebase + attribute("offset").toInt).U === csrio.distributedUpdate.w.bits.addr){
        cacheopRegs(name) := csrio.distributedUpdate.w.bits.data
      }
    }}
  }

  def readWithScala(addr: Int): UInt = mapping(addr)._1

  val difftestIntrNO = Mux(raiseIntr, causeNO, 0.U)

<<<<<<< HEAD
  if (env.EnableDifftest) {
=======
  // Always instantiate basic difftest modules.
  if (env.AlwaysBasicDiff || env.EnableDifftest) {
>>>>>>> beebba64
    val difftest = Module(new DifftestArchEvent)
    difftest.io.clock := clock
    difftest.io.coreid := hardId.U
    difftest.io.intrNO := RegNext(difftestIntrNO)
    difftest.io.cause := RegNext(Mux(csrio.exception.valid, causeNO, 0.U))
    difftest.io.exceptionPC := RegNext(SignExt(csrio.exception.bits.uop.cf.pc, XLEN))
  }

<<<<<<< HEAD
  if (env.EnableDifftest) {
=======
  // Always instantiate basic difftest modules.
  if (env.AlwaysBasicDiff || env.EnableDifftest) {
>>>>>>> beebba64
    val difftest = Module(new DifftestCSRState)
    difftest.io.clock := clock
    difftest.io.coreid := hardId.U
    difftest.io.priviledgeMode := priviledgeMode
    difftest.io.mstatus := mstatus
    difftest.io.sstatus := mstatus & sstatusRmask
    difftest.io.mepc := mepc
    difftest.io.sepc := sepc
    difftest.io.mtval:= mtval
    difftest.io.stval:= stval
    difftest.io.mtvec := mtvec
    difftest.io.stvec := stvec
    difftest.io.mcause := mcause
    difftest.io.scause := scause
    difftest.io.satp := satp
    difftest.io.mip := mipReg
    difftest.io.mie := mie
    difftest.io.mscratch := mscratch
    difftest.io.sscratch := sscratch
    difftest.io.mideleg := mideleg
    difftest.io.medeleg := medeleg
  }
}

class PFEvent(implicit p: Parameters) extends XSModule with HasCSRConst  {
  val io = IO(new Bundle {
    val distribute_csr = Flipped(new DistributedCSRIO())
    val hpmevent = Output(Vec(29, UInt(XLEN.W)))
  })

  val w = io.distribute_csr.w

  //val csrevents = Vec(29,RegInit(UInt(XLEN.W), 0.U))
  val csrevent3  = RegInit(UInt(XLEN.W), 0.U)
  val csrevent4  = RegInit(UInt(XLEN.W), 0.U)
  val csrevent5  = RegInit(UInt(XLEN.W), 0.U)
  val csrevent6  = RegInit(UInt(XLEN.W), 0.U)
  val csrevent7  = RegInit(UInt(XLEN.W), 0.U)
  val csrevent8  = RegInit(UInt(XLEN.W), 0.U)
  val csrevent9  = RegInit(UInt(XLEN.W), 0.U)
  val csrevent10 = RegInit(UInt(XLEN.W), 0.U)
  val csrevent11 = RegInit(UInt(XLEN.W), 0.U)
  val csrevent12 = RegInit(UInt(XLEN.W), 0.U)
  val csrevent13 = RegInit(UInt(XLEN.W), 0.U)
  val csrevent14 = RegInit(UInt(XLEN.W), 0.U)
  val csrevent15 = RegInit(UInt(XLEN.W), 0.U)
  val csrevent16 = RegInit(UInt(XLEN.W), 0.U)
  val csrevent17 = RegInit(UInt(XLEN.W), 0.U)
  val csrevent18 = RegInit(UInt(XLEN.W), 0.U)
  val csrevent19 = RegInit(UInt(XLEN.W), 0.U)
  val csrevent20 = RegInit(UInt(XLEN.W), 0.U)
  val csrevent21 = RegInit(UInt(XLEN.W), 0.U)
  val csrevent22 = RegInit(UInt(XLEN.W), 0.U)
  val csrevent23 = RegInit(UInt(XLEN.W), 0.U)
  val csrevent24 = RegInit(UInt(XLEN.W), 0.U)
  val csrevent25 = RegInit(UInt(XLEN.W), 0.U)
  val csrevent26 = RegInit(UInt(XLEN.W), 0.U)
  val csrevent27 = RegInit(UInt(XLEN.W), 0.U)
  val csrevent28 = RegInit(UInt(XLEN.W), 0.U)
  val csrevent29 = RegInit(UInt(XLEN.W), 0.U)
  val csrevent30 = RegInit(UInt(XLEN.W), 0.U)
  val csrevent31 = RegInit(UInt(XLEN.W), 0.U)

  var perfEventMapping = Map(
    MaskedRegMap(Mhpmevent3, csrevent3 ),
    MaskedRegMap(Mhpmevent4, csrevent4 ),
    MaskedRegMap(Mhpmevent5, csrevent5 ),
    MaskedRegMap(Mhpmevent6, csrevent6 ),
    MaskedRegMap(Mhpmevent7, csrevent7 ),
    MaskedRegMap(Mhpmevent8, csrevent8 ),
    MaskedRegMap(Mhpmevent9, csrevent9 ),
    MaskedRegMap(Mhpmevent10,csrevent10),
    MaskedRegMap(Mhpmevent11,csrevent11),
    MaskedRegMap(Mhpmevent12,csrevent12),
    MaskedRegMap(Mhpmevent13,csrevent13),
    MaskedRegMap(Mhpmevent14,csrevent14),
    MaskedRegMap(Mhpmevent15,csrevent15),
    MaskedRegMap(Mhpmevent16,csrevent16),
    MaskedRegMap(Mhpmevent17,csrevent17),
    MaskedRegMap(Mhpmevent18,csrevent18),
    MaskedRegMap(Mhpmevent19,csrevent19),
    MaskedRegMap(Mhpmevent20,csrevent20),
    MaskedRegMap(Mhpmevent21,csrevent21),
    MaskedRegMap(Mhpmevent22,csrevent22),
    MaskedRegMap(Mhpmevent23,csrevent23),
    MaskedRegMap(Mhpmevent24,csrevent24),
    MaskedRegMap(Mhpmevent25,csrevent25),
    MaskedRegMap(Mhpmevent26,csrevent26),
    MaskedRegMap(Mhpmevent27,csrevent27),
    MaskedRegMap(Mhpmevent28,csrevent28),
    MaskedRegMap(Mhpmevent29,csrevent29),
    MaskedRegMap(Mhpmevent30,csrevent30),
    MaskedRegMap(Mhpmevent31,csrevent31),
  )

  val rdata = Wire(UInt(XLEN.W))
  MaskedRegMap.generate(perfEventMapping, w.bits.addr, rdata, w.valid, w.bits.data)
  io.hpmevent( 0) := csrevent3 
  io.hpmevent( 1) := csrevent4 
  io.hpmevent( 2) := csrevent5 
  io.hpmevent( 3) := csrevent6 
  io.hpmevent( 4) := csrevent7 
  io.hpmevent( 5) := csrevent8 
  io.hpmevent( 6) := csrevent9 
  io.hpmevent( 7) := csrevent10
  io.hpmevent( 8) := csrevent11
  io.hpmevent( 9) := csrevent12
  io.hpmevent(10) := csrevent13
  io.hpmevent(11) := csrevent14
  io.hpmevent(12) := csrevent15
  io.hpmevent(13) := csrevent16
  io.hpmevent(14) := csrevent17
  io.hpmevent(15) := csrevent18
  io.hpmevent(16) := csrevent19
  io.hpmevent(17) := csrevent20
  io.hpmevent(18) := csrevent21
  io.hpmevent(19) := csrevent22
  io.hpmevent(20) := csrevent23
  io.hpmevent(21) := csrevent24
  io.hpmevent(22) := csrevent25
  io.hpmevent(23) := csrevent26
  io.hpmevent(24) := csrevent27
  io.hpmevent(25) := csrevent28
  io.hpmevent(26) := csrevent29
  io.hpmevent(27) := csrevent30
  io.hpmevent(28) := csrevent31
}             
<|MERGE_RESOLUTION|>--- conflicted
+++ resolved
@@ -1079,12 +1079,8 @@
 
   val difftestIntrNO = Mux(raiseIntr, causeNO, 0.U)
 
-<<<<<<< HEAD
-  if (env.EnableDifftest) {
-=======
   // Always instantiate basic difftest modules.
   if (env.AlwaysBasicDiff || env.EnableDifftest) {
->>>>>>> beebba64
     val difftest = Module(new DifftestArchEvent)
     difftest.io.clock := clock
     difftest.io.coreid := hardId.U
@@ -1093,12 +1089,8 @@
     difftest.io.exceptionPC := RegNext(SignExt(csrio.exception.bits.uop.cf.pc, XLEN))
   }
 
-<<<<<<< HEAD
-  if (env.EnableDifftest) {
-=======
   // Always instantiate basic difftest modules.
   if (env.AlwaysBasicDiff || env.EnableDifftest) {
->>>>>>> beebba64
     val difftest = Module(new DifftestCSRState)
     difftest.io.clock := clock
     difftest.io.coreid := hardId.U
