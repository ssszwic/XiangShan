package xiangshan.backend.fu

import chisel3._
import chisel3.ExcitingUtils.ConnectionType
import chisel3.util._
import chisel3.util.experimental.BoringUtils
import fpu.Fflags
import noop.MMUIO
import utils._
import xiangshan._
import xiangshan.backend._
import xiangshan.backend.fu.FunctionUnit._
import utils.XSDebug

trait HasCSRConst {
  // User Trap Setup
  val Ustatus       = 0x000
  val Uie           = 0x004
  val Utvec         = 0x005

  // User Trap Handling
  val Uscratch      = 0x040
  val Uepc          = 0x041
  val Ucause        = 0x042
  val Utval         = 0x043
  val Uip           = 0x044

  // User Floating-Point CSRs (not implemented)
  val Fflags        = 0x001
  val Frm           = 0x002
  val Fcsr          = 0x003

  // User Counter/Timers
  val Cycle         = 0xC00
  val Time          = 0xC01
  val Instret       = 0xC02

  // Supervisor Trap Setup
  val Sstatus       = 0x100
  val Sedeleg       = 0x102
  val Sideleg       = 0x103
  val Sie           = 0x104
  val Stvec         = 0x105
  val Scounteren    = 0x106

  // Supervisor Trap Handling
  val Sscratch      = 0x140
  val Sepc          = 0x141
  val Scause        = 0x142
  val Stval         = 0x143
  val Sip           = 0x144

  // Supervisor Protection and Translation
  val Satp          = 0x180

  // Machine Information Registers 
  val Mvendorid     = 0xF11 
  val Marchid       = 0xF12 
  val Mimpid        = 0xF13 
  val Mhartid       = 0xF14 

  // Machine Trap Setup
  val Mstatus       = 0x300
  val Misa          = 0x301
  val Medeleg       = 0x302
  val Mideleg       = 0x303
  val Mie           = 0x304
  val Mtvec         = 0x305
  val Mcounteren    = 0x306

  // Machine Trap Handling
  val Mscratch      = 0x340
  val Mepc          = 0x341
  val Mcause        = 0x342
  val Mtval         = 0x343
  val Mip           = 0x344

  // Machine Memory Protection
  // TBD
  val Pmpcfg0       = 0x3A0
  val Pmpcfg1       = 0x3A1
  val Pmpcfg2       = 0x3A2
  val Pmpcfg3       = 0x3A3
  val PmpaddrBase   = 0x3B0

  // Machine Counter/Timers
  // Currently, we uses perfcnt csr set instead of standard Machine Counter/Timers 
  // 0xB80 - 0x89F are also used as perfcnt csr

  // Machine Counter Setup (not implemented)
  // Debug/Trace Registers (shared with Debug Mode) (not implemented)
  // Debug Mode Registers (not implemented)

  def privEcall  = 0x000.U
  def privEbreak = 0x001.U
  def privMret   = 0x302.U
  def privSret   = 0x102.U
  def privUret   = 0x002.U

  def ModeM     = 0x3.U
  def ModeH     = 0x2.U
  def ModeS     = 0x1.U
  def ModeU     = 0x0.U

  def IRQ_UEIP  = 0
  def IRQ_SEIP  = 1
  def IRQ_MEIP  = 3

  def IRQ_UTIP  = 4
  def IRQ_STIP  = 5
  def IRQ_MTIP  = 7

  def IRQ_USIP  = 8
  def IRQ_SSIP  = 9
  def IRQ_MSIP  = 11

  val IntPriority = Seq(
    IRQ_MEIP, IRQ_MSIP, IRQ_MTIP,
    IRQ_SEIP, IRQ_SSIP, IRQ_STIP,
    IRQ_UEIP, IRQ_USIP, IRQ_UTIP
  )

  def csrAccessPermissionCheck(addr: UInt, wen: Bool, mode: UInt): Bool = {
    val readOnly = addr(11,10) === "b11".U
    val lowestAccessPrivilegeLevel = addr(9,8)
    mode >= lowestAccessPrivilegeLevel && !(wen && readOnly)
  }
}

trait HasExceptionNO {
  def instrAddrMisaligned = 0
  def instrAccessFault    = 1
  def illegalInstr        = 2
  def breakPoint          = 3
  def loadAddrMisaligned  = 4
  def loadAccessFault     = 5
  def storeAddrMisaligned = 6
  def storeAccessFault    = 7
  def ecallU              = 8
  def ecallS              = 9
  def ecallM              = 11
  def instrPageFault      = 12
  def loadPageFault       = 13
  def storePageFault      = 15

  val ExcPriority = Seq(
      breakPoint, // TODO: different BP has different priority
      instrPageFault,
      instrAccessFault,
      illegalInstr,
      instrAddrMisaligned,
      ecallM, ecallS, ecallU,
      storePageFault,
      loadPageFault,
      storeAccessFault,
      loadAccessFault,
      storeAddrMisaligned,
      loadAddrMisaligned
  )
}

class FpuCsrIO extends XSBundle {
  val fflags = Output(new Fflags)
  val isIllegal = Output(Bool())
  val dirty_fs = Output(Bool())
  val frm = Input(UInt(3.W))
}

class CSRIO extends FunctionUnitIO {
  val cfIn = Input(new CtrlFlow)
  val redirect = Output(new Redirect)
  val redirectValid = Output(Bool())
  val fpu_csr = Flipped(new FpuCsrIO)
  val cfOut = Output(new CtrlFlow)
  // from rob
  val exception = Flipped(ValidIO(new MicroOp))
  // for exception check
  val instrValid = Input(Bool())
  // for differential testing
//  val intrNO = Output(UInt(XLEN.W))
  val wenFix = Output(Bool())
}

class CSR extends FunctionUnit(csrCfg) with HasCSRConst{
  val io = IO(new CSRIO)

  io.cfOut := io.cfIn

  val (valid, src1, src2, func) = (io.in.valid, io.in.bits.src1, io.in.bits.src2, io.in.bits.func)
  def access(valid: Bool, src1: UInt, src2: UInt, func: UInt): UInt = {
    this.valid := valid
    this.src1 := src1
    this.src2 := src2
    this.func := func
    io.out.bits
  }

  // CSR define

  class Priv extends Bundle {
    val m = Output(Bool())
    val h = Output(Bool())
    val s = Output(Bool())
    val u = Output(Bool())
  }

  val csrNotImplemented = RegInit(UInt(XLEN.W), 0.U)

  class MstatusStruct extends Bundle {
    val sd = Output(UInt(1.W))

    val pad1 = if (XLEN == 64) Output(UInt(27.W)) else null
    val sxl  = if (XLEN == 64) Output(UInt(2.W))  else null
    val uxl  = if (XLEN == 64) Output(UInt(2.W))  else null
    val pad0 = if (XLEN == 64) Output(UInt(9.W))  else Output(UInt(8.W))

    val tsr = Output(UInt(1.W))
    val tw = Output(UInt(1.W))
    val tvm = Output(UInt(1.W))
    val mxr = Output(UInt(1.W))
    val sum = Output(UInt(1.W))
    val mprv = Output(UInt(1.W))
    val xs = Output(UInt(2.W))
    val fs = Output(UInt(2.W))
    val mpp = Output(UInt(2.W))
    val hpp = Output(UInt(2.W))
    val spp = Output(UInt(1.W))
    val pie = new Priv
    val ie = new Priv
    assert(this.getWidth == XLEN)
  }

  class SatpStruct extends Bundle {
    val mode = UInt(4.W)
    val asid = UInt(16.W)
    val ppn  = UInt(44.W)
  }

  class Interrupt extends Bundle {
    val e = new Priv
    val t = new Priv
    val s = new Priv
  }

  // Machine-Level CSRs

  val mtvec = RegInit(UInt(XLEN.W), 0.U)
  val mcounteren = RegInit(UInt(XLEN.W), 0.U)
  val mcause = RegInit(UInt(XLEN.W), 0.U)
  val mtval = RegInit(UInt(XLEN.W), 0.U)
  val mepc = Reg(UInt(XLEN.W))

  val mie = RegInit(0.U(XLEN.W))
  val mipWire = WireInit(0.U.asTypeOf(new Interrupt))
  val mipReg  = RegInit(0.U.asTypeOf(new Interrupt).asUInt)
  val mipFixMask = GenMask(9) | GenMask(5) | GenMask(1)
  val mip = (mipWire.asUInt | mipReg).asTypeOf(new Interrupt)

  def getMisaMxl(mxl: Int): UInt = {mxl.U << (XLEN-2)}
  def getMisaExt(ext: Char): UInt = {1.U << (ext.toInt - 'a'.toInt)}
  var extList = List('a', 's', 'i', 'u')
  if(HasMExtension){ extList = extList :+ 'm'}
  if(HasCExtension){ extList = extList :+ 'c'}
  if(HasFPU){ extList = extList ++ List('f', 'd')}
  val misaInitVal = getMisaMxl(2) | extList.foldLeft(0.U)((sum, i) => sum | getMisaExt(i)) //"h8000000000141105".U 
  val misa = RegInit(UInt(XLEN.W), misaInitVal) 
  // MXL = 2          | 0 | EXT = b 00 0000 0100 0001 0001 0000 0101
  // (XLEN-1, XLEN-2) |   |(25, 0)  ZY XWVU TSRQ PONM LKJI HGFE DCBA

  val mvendorid = RegInit(UInt(XLEN.W), 0.U) // this is a non-commercial implementation
  val marchid = RegInit(UInt(XLEN.W), 0.U) // return 0 to indicate the field is not implemented
  val mimpid = RegInit(UInt(XLEN.W), 0.U) // provides a unique encoding of the version of the processor implementation
  val mhartid = RegInit(UInt(XLEN.W), 0.U) // the hardware thread running the code
  val mstatus = RegInit(UInt(XLEN.W), "h00001800".U)
  // val mstatus = RegInit(UInt(XLEN.W), "h8000c0100".U)
  // mstatus Value Table
  // | sd   |
  // | pad1 |
  // | sxl  | hardlinked to 10, use 00 to pass xv6 test
  // | uxl  | hardlinked to 00
  // | pad0 |
  // | tsr  |
  // | tw   |
  // | tvm  |
  // | mxr  |
  // | sum  |
  // | mprv |
  // | xs   | 00 |
  // | fs   | 00 |
  // | mpp  | 00 |
  // | hpp  | 00 |
  // | spp  | 0 |
  // | pie  | 0000 | pie.h is used as UBE
  // | ie   | 0000 | uie hardlinked to 0, as N ext is not implemented
  val mstatusStruct = mstatus.asTypeOf(new MstatusStruct)
  def mstatusUpdateSideEffect(mstatus: UInt): UInt = {
    val mstatusOld = WireInit(mstatus.asTypeOf(new MstatusStruct))
    val mstatusNew = Cat(mstatusOld.xs === "b11".U || mstatusOld.fs === "b11".U, mstatus(XLEN-2, 0))
    mstatusNew
  }

  val mstatusMask = ~ZeroExt((
    GenMask(XLEN-2, 38) | GenMask(31, 23) | GenMask(10, 9) | GenMask(2) |
    GenMask(37) | // MBE
    GenMask(36) | // SBE
    GenMask(6)    // UBE
  ), 64)

  val medeleg = RegInit(UInt(XLEN.W), 0.U)
  val mideleg = RegInit(UInt(XLEN.W), 0.U)
  val mscratch = RegInit(UInt(XLEN.W), 0.U)

  val pmpcfg0 = RegInit(UInt(XLEN.W), 0.U)
  val pmpcfg1 = RegInit(UInt(XLEN.W), 0.U)
  val pmpcfg2 = RegInit(UInt(XLEN.W), 0.U)
  val pmpcfg3 = RegInit(UInt(XLEN.W), 0.U)
  val pmpaddr0 = RegInit(UInt(XLEN.W), 0.U)
  val pmpaddr1 = RegInit(UInt(XLEN.W), 0.U)
  val pmpaddr2 = RegInit(UInt(XLEN.W), 0.U)
  val pmpaddr3 = RegInit(UInt(XLEN.W), 0.U)

  // Superviser-Level CSRs

  // val sstatus = RegInit(UInt(XLEN.W), "h00000000".U)
  val sstatusWmask = "hc6122".U
  // Sstatus Write Mask
  // -------------------------------------------------------
  //    19           9   5     2
  // 0  1100 0000 0001 0010 0010
  // 0  c    0    1    2    2
  // -------------------------------------------------------
  val sstatusRmask = sstatusWmask | "h8000000300018000".U
  // Sstatus Read Mask = (SSTATUS_WMASK | (0xf << 13) | (1ull << 63) | (3ull << 32))
  val stvec = RegInit(UInt(XLEN.W), 0.U)
  // val sie = RegInit(0.U(XLEN.W))
  val sieMask = "h222".U & mideleg
  val sipMask  = "h222".U & mideleg
<<<<<<< HEAD
  // val satp = RegInit(0.U(XLEN.W))
  val satp = RegInit(UInt(XLEN.W), "h8000000000087fbe".U) // only use for tlb naive debug
  val satpMask = "hf0000fffffffffff".U // disable asid
=======
  val satp = RegInit(0.U(XLEN.W))
  // val satp = RegInit(UInt(XLEN.W), "h8000000000087fbe".U) // only use for tlb naive debug
  val satpMask = "h80000fffffffffff".U // disable asid, mode can only be 8 / 0 
  // val satp = RegInit(UInt(XLEN.W), 0.U)
>>>>>>> 35bb7ef9
  val sepc = RegInit(UInt(XLEN.W), 0.U)
  val scause = RegInit(UInt(XLEN.W), 0.U)
  val stval = Reg(UInt(XLEN.W))
  val sscratch = RegInit(UInt(XLEN.W), 0.U)
  val scounteren = RegInit(UInt(XLEN.W), 0.U)

  val tlbBundle = Wire(new TlbCsrBundle)
  // val sfence    = Wire(new SfenceBundle)
  tlbBundle.satp := satp.asTypeOf(new SatpStruct)
  // sfence := 0.U.asTypeOf(new SfenceBundle)
  BoringUtils.addSource(tlbBundle, "TLBCSRIO")
  // BoringUtils.addSource(sfence, "SfenceBundle") // FIXME: move to MOU

  // User-Level CSRs
  val uepc = Reg(UInt(XLEN.W))

  // fcsr
  class FcsrStruct extends Bundle{
    val reserved = UInt((XLEN-3-5).W)
    val frm = UInt(3.W)
    val fflags = UInt(5.W)
    assert(this.getWidth == XLEN)
  }
  val fcsr = RegInit(0.U(XLEN.W))
  // set mstatus->sd and mstatus->fs when true
  val csrw_dirty_fp_state = WireInit(false.B)

  def frm_wfn(wdata: UInt): UInt = {
    val fcsrOld = WireInit(fcsr.asTypeOf(new FcsrStruct))
    csrw_dirty_fp_state := true.B
    fcsrOld.frm := wdata(2,0)
    fcsrOld.asUInt()
  }
  def frm_rfn(rdata: UInt): UInt = rdata(7,5)

  def fflags_wfn(wdata: UInt): UInt = {
    val fcsrOld = WireInit(fcsr.asTypeOf(new FcsrStruct))
    csrw_dirty_fp_state := true.B
    fcsrOld.fflags := wdata(4,0)
    fcsrOld.asUInt()
  }
  def fflags_rfn(rdata:UInt): UInt = rdata(4,0)

  def fcsr_wfn(wdata: UInt): UInt = {
    val fcsrOld = WireInit(fcsr.asTypeOf(new FcsrStruct))
    csrw_dirty_fp_state := true.B
    Cat(fcsrOld.reserved, wdata.asTypeOf(fcsrOld).frm, wdata.asTypeOf(fcsrOld).fflags)
  }

  val fcsrMapping = Map(
    MaskedRegMap(Fflags, fcsr, wfn = fflags_wfn, rfn = fflags_rfn),
    MaskedRegMap(Frm, fcsr, wfn = frm_wfn, rfn = frm_rfn),
    MaskedRegMap(Fcsr, fcsr, wfn = fcsr_wfn)
  )

  // Atom LR/SC Control Bits
//  val setLr = WireInit(Bool(), false.B)
//  val setLrVal = WireInit(Bool(), false.B)
//  val setLrAddr = WireInit(UInt(AddrBits.W), DontCare) //TODO : need check
//  val lr = RegInit(Bool(), false.B)
//  val lrAddr = RegInit(UInt(AddrBits.W), 0.U)
//  BoringUtils.addSink(setLr, "set_lr")
//  BoringUtils.addSink(setLrVal, "set_lr_val")
//  BoringUtils.addSink(setLrAddr, "set_lr_addr")
//  BoringUtils.addSource(lr, "lr")
//  BoringUtils.addSource(lrAddr, "lr_addr")
//
//  when(setLr){
//    lr := setLrVal
//    lrAddr := setLrAddr
//  }

  // Hart Priviledge Mode
  val priviledgeMode = RegInit(UInt(2.W), ModeM)

  // perfcnt
  val hasPerfCnt = !env.FPGAPlatform
  val nrPerfCnts = if (hasPerfCnt) 0x80 else 0x3
  val perfCnts = List.fill(nrPerfCnts)(RegInit(0.U(XLEN.W)))
  val perfCntsLoMapping = (0 until nrPerfCnts).map(i => MaskedRegMap(0xb00 + i, perfCnts(i)))
  val perfCntsHiMapping = (0 until nrPerfCnts).map(i => MaskedRegMap(0xb80 + i, perfCnts(i)(63, 32)))

  // CSR reg map
  val mapping = Map(

    // User Trap Setup
    // MaskedRegMap(Ustatus, ustatus),
    // MaskedRegMap(Uie, uie, 0.U, MaskedRegMap.Unwritable),
    // MaskedRegMap(Utvec, utvec),

    // User Trap Handling
    // MaskedRegMap(Uscratch, uscratch),
    // MaskedRegMap(Uepc, uepc),
    // MaskedRegMap(Ucause, ucause),
    // MaskedRegMap(Utval, utval),
    // MaskedRegMap(Uip, uip),

    // User Counter/Timers
    // MaskedRegMap(Cycle, cycle),
    // MaskedRegMap(Time, time),
    // MaskedRegMap(Instret, instret),

    // Supervisor Trap Setup
    MaskedRegMap(Sstatus, mstatus, sstatusWmask, mstatusUpdateSideEffect, sstatusRmask),

    // MaskedRegMap(Sedeleg, Sedeleg),
    // MaskedRegMap(Sideleg, Sideleg),
    MaskedRegMap(Sie, mie, sieMask, MaskedRegMap.NoSideEffect, sieMask),
    MaskedRegMap(Stvec, stvec),
    MaskedRegMap(Scounteren, scounteren),

    // Supervisor Trap Handling
    MaskedRegMap(Sscratch, sscratch),
    MaskedRegMap(Sepc, sepc),
    MaskedRegMap(Scause, scause),
    MaskedRegMap(Stval, stval),
    MaskedRegMap(Sip, mip.asUInt, sipMask, MaskedRegMap.Unwritable, sipMask),

    // Supervisor Protection and Translation
    MaskedRegMap(Satp, satp, satpMask, MaskedRegMap.NoSideEffect, satpMask),

    // Machine Information Registers
    MaskedRegMap(Mvendorid, mvendorid, 0.U, MaskedRegMap.Unwritable),
    MaskedRegMap(Marchid, marchid, 0.U, MaskedRegMap.Unwritable),
    MaskedRegMap(Mimpid, mimpid, 0.U, MaskedRegMap.Unwritable),
    MaskedRegMap(Mhartid, mhartid, 0.U, MaskedRegMap.Unwritable),

    // Machine Trap Setup
    // MaskedRegMap(Mstatus, mstatus, "hffffffffffffffee".U, (x=>{printf("mstatus write: %x time: %d\n", x, GTimer()); x})),
    MaskedRegMap(Mstatus, mstatus, mstatusMask, mstatusUpdateSideEffect, mstatusMask),
    MaskedRegMap(Misa, misa), // now MXL, EXT is not changeable
    MaskedRegMap(Medeleg, medeleg, "hf3ff".U),
    MaskedRegMap(Mideleg, mideleg, "h222".U),
    MaskedRegMap(Mie, mie),
    MaskedRegMap(Mtvec, mtvec),
    MaskedRegMap(Mcounteren, mcounteren),

    // Machine Trap Handling
    MaskedRegMap(Mscratch, mscratch),
    MaskedRegMap(Mepc, mepc),
    MaskedRegMap(Mcause, mcause),
    MaskedRegMap(Mtval, mtval),
    MaskedRegMap(Mip, mip.asUInt, 0.U, MaskedRegMap.Unwritable),

    // Machine Memory Protection
    MaskedRegMap(Pmpcfg0, pmpcfg0),
    MaskedRegMap(Pmpcfg1, pmpcfg1),
    MaskedRegMap(Pmpcfg2, pmpcfg2),
    MaskedRegMap(Pmpcfg3, pmpcfg3),
    MaskedRegMap(PmpaddrBase + 0, pmpaddr0),
    MaskedRegMap(PmpaddrBase + 1, pmpaddr1),
    MaskedRegMap(PmpaddrBase + 2, pmpaddr2),
    MaskedRegMap(PmpaddrBase + 3, pmpaddr3)

  ) ++
    perfCntsLoMapping ++ (if (XLEN == 32) perfCntsHiMapping else Nil) ++
    (if(HasFPU) fcsrMapping else Nil)

  val addr = src2(11, 0)
  val rdata = Wire(UInt(XLEN.W))
  val csri = ZeroExt(io.cfIn.instr(19,15), XLEN) //unsigned imm for csri. [TODO]
  val wdata = LookupTree(func, List(
    CSROpType.wrt  -> src1,
    CSROpType.set  -> (rdata | src1),
    CSROpType.clr  -> (rdata & (~src1).asUInt()),
    CSROpType.wrti -> csri,//TODO: csri --> src2
    CSROpType.seti -> (rdata | csri),
    CSROpType.clri -> (rdata & (~csri).asUInt())
  ))

  // satp wen check
  val satpLegalMode = (wdata.asTypeOf(new SatpStruct).mode===0.U) || (wdata.asTypeOf(new SatpStruct).mode===8.U)	  

  // general CSR wen check
  val wen = valid && func =/= CSROpType.jmp && (addr=/=Satp.U || satpLegalMode)
  val permitted = csrAccessPermissionCheck(addr, false.B, priviledgeMode) 
  // Writeable check is ingored.
  // Currently, write to illegal csr addr will be ignored
  MaskedRegMap.generate(mapping, addr, rdata, wen && permitted, wdata)
  io.out.bits := rdata

  // Fix Mip/Sip write
  val fixMapping = Map(
    MaskedRegMap(Mip, mipReg.asUInt, mipFixMask),
    MaskedRegMap(Sip, mipReg.asUInt, sipMask, MaskedRegMap.NoSideEffect, sipMask)
  )
  val rdataDummy = Wire(UInt(XLEN.W))
  MaskedRegMap.generate(fixMapping, addr, rdataDummy, wen, wdata)

  when(io.fpu_csr.fflags.asUInt() =/= 0.U){
    fcsr := fflags_wfn(io.fpu_csr.fflags.asUInt())
  }
  // set fs and sd in mstatus
  when(csrw_dirty_fp_state || io.fpu_csr.dirty_fs){
    val mstatusNew = WireInit(mstatus.asTypeOf(new MstatusStruct))
    mstatusNew.fs := "b11".U
    mstatusNew.sd := true.B
    mstatus := mstatusNew.asUInt()
  }
  io.fpu_csr.frm := fcsr.asTypeOf(new FcsrStruct).frm

  // CSR inst decode
  val isEbreak = addr === privEbreak && func === CSROpType.jmp
  val isEcall = addr === privEcall && func === CSROpType.jmp
  val isMret = addr === privMret   && func === CSROpType.jmp
  val isSret = addr === privSret   && func === CSROpType.jmp
  val isUret = addr === privUret   && func === CSROpType.jmp

  XSDebug(wen, "csr write: pc %x addr %x rdata %x wdata %x func %x\n", io.cfIn.pc, addr, rdata, wdata, func)
  XSDebug(wen, "pc %x mstatus %x mideleg %x medeleg %x mode %x\n", io.cfIn.pc, mstatus, mideleg , medeleg, priviledgeMode)

  // Illegal priviledged operation list
  val illegalSModeSret = valid && isSret && priviledgeMode === ModeS && mstatusStruct.tsr.asBool

  // Illegal priviledged instruction check
  val isIllegalAddr = MaskedRegMap.isIllegalAddr(mapping, addr)
  val isIllegalAccess = !permitted
  val isIllegalPrivOp = illegalSModeSret

  // def MMUPermissionCheck(ptev: Bool, pteu: Bool): Bool = ptev && !(priviledgeMode === ModeU && !pteu) && !(priviledgeMode === ModeS && pteu && mstatusStruct.sum.asBool)
  // def MMUPermissionCheckLoad(ptev: Bool, pteu: Bool): Bool = ptev && !(priviledgeMode === ModeU && !pteu) && !(priviledgeMode === ModeS && pteu && mstatusStruct.sum.asBool) && (pter || (mstatusStruct.mxr && ptex))
  // imem
  // val imemPtev = true.B
  // val imemPteu = true.B
  // val imemPtex = true.B
  // val imemReq = true.B
  // val imemPermissionCheckPassed = MMUPermissionCheck(imemPtev, imemPteu)
  // val hasInstrPageFault = imemReq && !(imemPermissionCheckPassed && imemPtex)
  // assert(!hasInstrPageFault)

  // dmem
  // val dmemPtev = true.B
  // val dmemPteu = true.B
  // val dmemReq = true.B
  // val dmemPermissionCheckPassed = MMUPermissionCheck(dmemPtev, dmemPteu)
  // val dmemIsStore = true.B

  // val hasLoadPageFault  = dmemReq && !dmemIsStore && !(dmemPermissionCheckPassed)
  // val hasStorePageFault = dmemReq &&  dmemIsStore && !(dmemPermissionCheckPassed)
  // assert(!hasLoadPageFault)
  // assert(!hasStorePageFault)

  //TODO: Havn't test if io.dmemMMU.priviledgeMode is correct yet
  tlbBundle.priv.mxr   := mstatusStruct.mxr.asBool
  tlbBundle.priv.sum   := mstatusStruct.sum.asBool
  tlbBundle.priv.imode := priviledgeMode
  tlbBundle.priv.dmode := Mux(mstatusStruct.mprv.asBool, mstatusStruct.mpp, priviledgeMode)

  val hasInstrPageFault = io.exception.bits.cf.exceptionVec(instrPageFault) && io.exception.valid
  val hasLoadPageFault = io.exception.bits.cf.exceptionVec(loadPageFault) && io.exception.valid
  val hasStorePageFault = io.exception.bits.cf.exceptionVec(storePageFault) && io.exception.valid
  val hasStoreAddrMisaligned = io.exception.bits.cf.exceptionVec(storeAddrMisaligned) && io.exception.valid
  val hasLoadAddrMisaligned = io.exception.bits.cf.exceptionVec(loadAddrMisaligned) && io.exception.valid

  // mtval write logic
  val memExceptionAddr = WireInit(0.U(VAddrBits.W))
  ExcitingUtils.addSource(io.exception.bits.lsroqIdx, "EXECPTION_LSROQIDX")
  ExcitingUtils.addSink(memExceptionAddr, "EXECPTION_VADDR")
  when(hasInstrPageFault || hasLoadPageFault || hasStorePageFault){
    val tval = Mux(
      hasInstrPageFault,
      Mux(
        io.exception.bits.cf.crossPageIPFFix,
        SignExt(io.exception.bits.cf.pc + 2.U, XLEN),
        SignExt(io.exception.bits.cf.pc, XLEN)
      ),
      SignExt(memExceptionAddr, XLEN)
    )
    when(priviledgeMode === ModeM){
      mtval := tval
    }.otherwise{
      stval := tval
    }
  }

  when(hasLoadAddrMisaligned || hasStoreAddrMisaligned)
  {
    mtval := SignExt(memExceptionAddr, XLEN)
  }

  // Exception and Intr

  // interrupts

  val ideleg =  (mideleg & mip.asUInt)
  def priviledgedEnableDetect(x: Bool): Bool = Mux(x, ((priviledgeMode === ModeS) && mstatusStruct.ie.s) || (priviledgeMode < ModeS),
    ((priviledgeMode === ModeM) && mstatusStruct.ie.m) || (priviledgeMode < ModeM))

  val intrVecEnable = Wire(Vec(12, Bool()))
  intrVecEnable.zip(ideleg.asBools).map{case(x,y) => x := priviledgedEnableDetect(y)}
  val intrVec = mie(11,0) & mip.asUInt & intrVecEnable.asUInt
  val intrBitSet = intrVec.orR()
  ExcitingUtils.addSource(intrBitSet, "intrBitSetIDU")
  val intrNO = IntPriority.foldRight(0.U)((i: Int, sum: UInt) => Mux(intrVec(i), i.U, sum))
  val raiseIntr = intrBitSet && io.exception.valid
  XSDebug(raiseIntr, "interrupt: pc=0x%x, %d\n", io.exception.bits.cf.pc, intrNO)

  val mtip = WireInit(false.B)
  val meip = WireInit(false.B)
  ExcitingUtils.addSink(mtip, "mtip")
  ExcitingUtils.addSink(meip, "meip")
  mipWire.t.m := mtip
  mipWire.e.m := meip

  // exceptions
  val csrExceptionVec = Wire(Vec(16, Bool()))
  csrExceptionVec.map(_ := false.B)
  csrExceptionVec(breakPoint) := io.in.valid && isEbreak
  csrExceptionVec(ecallM) := priviledgeMode === ModeM && io.in.valid && isEcall
  csrExceptionVec(ecallS) := priviledgeMode === ModeS && io.in.valid && isEcall
  csrExceptionVec(ecallU) := priviledgeMode === ModeU && io.in.valid && isEcall
  // Trigger an illegal instr exception when:
  // * unimplemented csr is being read/written
  // * csr access is illegal
  csrExceptionVec(illegalInstr) := (isIllegalAddr || isIllegalAccess) && wen
  csrExceptionVec(loadPageFault) := hasLoadPageFault
  csrExceptionVec(storePageFault) := hasStorePageFault
  val iduExceptionVec = io.cfIn.exceptionVec
  val exceptionVec = csrExceptionVec.asUInt() | iduExceptionVec.asUInt()
  io.cfOut.exceptionVec.zipWithIndex.map{case (e, i) => e := exceptionVec(i) }
  io.wenFix := DontCare

  val raiseExceptionVec = io.exception.bits.cf.exceptionVec.asUInt()
  val exceptionNO = ExcPriority.foldRight(0.U)((i: Int, sum: UInt) => Mux(raiseExceptionVec(i), i.U, sum))
  val causeNO = (raiseIntr << (XLEN-1)).asUInt() | Mux(raiseIntr, intrNO, exceptionNO)
  val difftestIntrNO = Mux(raiseIntr, causeNO, 0.U)
  ExcitingUtils.addSource(difftestIntrNO, "difftestIntrNOfromCSR")

  val raiseExceptionIntr = io.exception.valid
  val retTarget = Wire(UInt(VAddrBits.W))
  val trapTarget = Wire(UInt(VAddrBits.W))
  ExcitingUtils.addSource(trapTarget, "trapTarget")
  val resetSatp = addr === Satp.U && wen // write to satp will cause the pipeline be flushed
  io.redirect := DontCare
  io.redirectValid := (valid && func === CSROpType.jmp && !isEcall) || resetSatp
  //TODO: use pred pc instead pc+4
  io.redirect.target := Mux(resetSatp, io.cfIn.pc+4.U, retTarget)

  XSDebug(io.redirectValid, "redirect to %x, pc=%x\n", io.redirect.target, io.cfIn.pc)

  XSDebug(raiseExceptionIntr, "int/exc: pc %x int (%d):%x exc: (%d):%x\n",io.exception.bits.cf.pc, intrNO, io.exception.bits.cf.intrVec.asUInt, exceptionNO, raiseExceptionVec.asUInt)
  XSDebug(raiseExceptionIntr, "pc %x mstatus %x mideleg %x medeleg %x mode %x\n", io.exception.bits.cf.pc, mstatus, mideleg, medeleg, priviledgeMode)

  // Branch control

  val deleg = Mux(raiseIntr, mideleg , medeleg)
  // val delegS = ((deleg & (1 << (causeNO & 0xf))) != 0) && (priviledgeMode < ModeM);
  val delegS = (deleg(causeNO(3,0))) && (priviledgeMode < ModeM)
  val tvalWen = !(hasInstrPageFault || hasLoadPageFault || hasStorePageFault || hasLoadAddrMisaligned || hasStoreAddrMisaligned) || raiseIntr // TODO: need check

  trapTarget := Mux(delegS, stvec, mtvec)(VAddrBits-1, 0)
  retTarget := DontCare
  // val illegalEret = TODO

  when (valid && isMret) {
    val mstatusOld = WireInit(mstatus.asTypeOf(new MstatusStruct))
    val mstatusNew = WireInit(mstatus.asTypeOf(new MstatusStruct))
    mstatusNew.ie.m := mstatusOld.pie.m
    priviledgeMode := mstatusOld.mpp
    mstatusNew.pie.m := true.B
    mstatusNew.mpp := ModeU
    mstatusNew.mprv := 0.U
    mstatus := mstatusNew.asUInt
//    lr := false.B
    retTarget := mepc(VAddrBits-1, 0)
  }

  when (valid && isSret && !illegalSModeSret) {
    val mstatusOld = WireInit(mstatus.asTypeOf(new MstatusStruct))
    val mstatusNew = WireInit(mstatus.asTypeOf(new MstatusStruct))
    mstatusNew.ie.s := mstatusOld.pie.s
    priviledgeMode := Cat(0.U(1.W), mstatusOld.spp)
    mstatusNew.pie.s := true.B
    mstatusNew.spp := ModeU
    mstatus := mstatusNew.asUInt
    mstatusNew.mprv := 0.U
    // lr := false.B
    retTarget := sepc(VAddrBits-1, 0)
  }

  when (valid && isUret) {
    val mstatusOld = WireInit(mstatus.asTypeOf(new MstatusStruct))
    val mstatusNew = WireInit(mstatus.asTypeOf(new MstatusStruct))
    // mstatusNew.mpp.m := ModeU //TODO: add mode U
    mstatusNew.ie.u := mstatusOld.pie.u
    priviledgeMode := ModeU
    mstatusNew.pie.u := true.B
    mstatus := mstatusNew.asUInt
    retTarget := uepc(VAddrBits-1, 0)
  }

  when (raiseExceptionIntr) {
    val mstatusOld = WireInit(mstatus.asTypeOf(new MstatusStruct))
    val mstatusNew = WireInit(mstatus.asTypeOf(new MstatusStruct))

    when (delegS) {
      scause := causeNO
      sepc := SignExt(io.exception.bits.cf.pc, XLEN)
      mstatusNew.spp := priviledgeMode
      mstatusNew.pie.s := mstatusOld.ie.s
      mstatusNew.ie.s := false.B
      priviledgeMode := ModeS
      when(tvalWen){stval := 0.U}
      // trapTarget := stvec(VAddrBits-1. 0)
    }.otherwise {
      mcause := causeNO
      mepc := SignExt(io.exception.bits.cf.pc, XLEN)
      mstatusNew.mpp := priviledgeMode
      mstatusNew.pie.m := mstatusOld.ie.m
      mstatusNew.ie.m := false.B
      priviledgeMode := ModeM
      when(tvalWen){mtval := 0.U}
      // trapTarget := mtvec(VAddrBits-1. 0)
    }

    mstatus := mstatusNew.asUInt
  }

  io.in.ready := true.B
  io.out.valid := valid


  XSDebug(io.redirectValid, "Rediret %x raiseExcepIntr:%d isSret:%d retTarget:%x sepc:%x delegs:%d deleg:%x cfInpc:%x valid:%d instrValid:%x \n",
    io.redirect.target, raiseExceptionIntr, isSret, retTarget, sepc, delegS, deleg, io.cfIn.pc, valid, io.instrValid)
  XSDebug(raiseExceptionIntr && delegS, "Red(%d, %x) raiseExcepIntr:%d isSret:%d retTarget:%x sepc:%x delegs:%d deleg:%x cfInpc:%x valid:%d instrValid:%x \n",
    io.redirectValid, io.redirect.target, raiseExceptionIntr, isSret, retTarget, sepc, delegS, deleg, io.cfIn.pc, valid, io.instrValid)
  XSDebug(raiseExceptionIntr && delegS, "sepc is writen!!! pc:%x\n", io.cfIn.pc)


  // perfcnt

  val perfCntList = Map(
//    "Mcycle"      -> (0xb00, "perfCntCondMcycle"     ),
//    "Minstret"    -> (0xb02, "perfCntCondMinstret"   ),
    "MbpInstr"    -> (0xb03, "perfCntCondMbpInstr"   ),
    "MbpRight"    -> (0xb04, "perfCntCondMbpRight"   ),
    "MbpWrong"    -> (0xb05, "perfCntCondMbpWrong"   ),
    "MbpBRight"   -> (0xb06, "perfCntCondMbpBRight"   ),
    "MbpBWrong"   -> (0xb07, "perfCntCondMbpBWrong"   ),
    "MbpJRight"   -> (0xb08, "perfCntCondMbpJRight"   ),
    "MbpJWrong"   -> (0xb09, "perfCntCondMbpJWrong"   ),
    "MbpIRight"   -> (0xb0a, "perfCntCondMbpIRight"   ),
    "MbpIWrong"   -> (0xb0b, "perfCntCondMbpIWrong"   ),
    "MbpRRight"   -> (0xb0c, "perfCntCondMbpRRight"   ),
    "MbpRWrong"   -> (0xb0d, "perfCntCondMbpRWrong"   ),
    "DpqReplay"   -> (0xb0e, "perfCntCondDpqReplay"   ),
    "RoqWalk"     -> (0xb0f, "perfCntCondRoqWalk"     ),
    "RoqWaitInt"  -> (0xb10, "perfCntCondRoqWaitInt"  ),
    "RoqWaitFp"   -> (0xb11, "perfCntCondRoqWaitFp"   ),
    "RoqWaitLoad" -> (0xb12, "perfCntCondRoqWaitLoad" ),
    "RoqWaitStore"-> (0xb13, "perfCntCondRoqWaitStore"),
    "Dp1Empty"    -> (0xb14, "perfCntCondDp1Empty"    ),
    "DTlbReqCnt0" -> (0xb15, "perfCntDtlbReqCnt0"     ),
    "DTlbReqCnt1" -> (0xb16, "perfCntDtlbReqCnt1"     ),
    "DTlbReqCnt2" -> (0xb17, "perfCntDtlbReqCnt2"     ),
    "DTlbReqCnt3" -> (0xb18, "perfCntDtlbReqCnt3"     ),
    "DTlbMissCnt0"-> (0xb19, "perfCntDtlbMissCnt0"    ),
    "DTlbMissCnt1"-> (0xb20, "perfCntDtlbMissCnt1"    ),
    "DTlbMissCnt2"-> (0xb21, "perfCntDtlbMissCnt2"    ),
    "DTlbMissCnt3"-> (0xb22, "perfCntDtlbMissCnt3"    ),
    "ITlbReqCnt0" -> (0xb23, "perfCntItlbReqCnt0"     ),
    "ITlbMissCnt0"-> (0xb24, "perfCntItlbMissCnt0"    ),
    "PtwReqCnt"   -> (0xb25, "perfCntPtwReqCnt"       ),
    "PtwCycleCnt" -> (0xb26, "perfCntPtwCycleCnt"     ),
    "PtwL2TlbHit" -> (0xb27, "perfCntPtwL2TlbHit"     )
//    "Custom1"     -> (0xb1b, "Custom1"             ),
//    "Custom2"     -> (0xb1c, "Custom2"             ),
//    "Custom3"     -> (0xb1d, "Custom3"             ),
//    "Custom4"     -> (0xb1e, "Custom4"             ),
//    "Custom5"     -> (0xb1f, "Custom5"             ),
//    "Custom6"     -> (0xb20, "Custom6"             ),
//    "Custom7"     -> (0xb21, "Custom7"             ),
//    "Custom8"     -> (0xb22, "Custom8"             ),
//    "Ml2cacheHit" -> (0xb23, "perfCntCondMl2cacheHit")
  )
  val perfCntCond = List.fill(0x80)(WireInit(false.B))
  (perfCnts zip perfCntCond).map { case (c, e) => when (e) { c := c + 1.U } }

//  ExcitingUtils.addSource(WireInit(true.B), "perfCntCondMcycle", ConnectionType.Perf)
  perfCntList.foreach {
    case (_, (address, boringId)) =>
      if(hasPerfCnt){
        ExcitingUtils.addSink(perfCntCond(address & 0x7f), boringId, ConnectionType.Perf)
      }
//      if (!hasPerfCnt) {
//        // do not enable perfcnts except for Mcycle and Minstret
//        if (address != perfCntList("Mcycle")._1 && address != perfCntList("Minstret")._1) {
//          perfCntCond(address & 0x7f) := false.B
//        }
//      }
  }

  val xstrap = WireInit(false.B)
  if(!env.FPGAPlatform && EnableBPU){
    ExcitingUtils.addSink(xstrap, "XSTRAP", ConnectionType.Debug)
  }
  def readWithScala(addr: Int): UInt = mapping(addr)._1

  if (!env.FPGAPlatform) {

    // display all perfcnt when nooptrap is executed
    when (xstrap) {
      printf("======== PerfCnt =========\n")
      perfCntList.toSeq.sortBy(_._2._1).foreach { case (str, (address, boringId)) =>
        printf("%d <- " + str + "\n", readWithScala(address))
      }
    }

    // for differential testing
//    BoringUtils.addSource(RegNext(priviledgeMode), "difftestMode")
//    BoringUtils.addSource(RegNext(mstatus), "difftestMstatus")
//    BoringUtils.addSource(RegNext(mstatus & sstatusRmask), "difftestSstatus")
//    BoringUtils.addSource(RegNext(mepc), "difftestMepc")
//    BoringUtils.addSource(RegNext(sepc), "difftestSepc")
//    BoringUtils.addSource(RegNext(mcause), "difftestMcause")
//    BoringUtils.addSource(RegNext(scause), "difftestScause")
    BoringUtils.addSource(priviledgeMode, "difftestMode")
    BoringUtils.addSource(mstatus, "difftestMstatus")
    BoringUtils.addSource(mstatus & sstatusRmask, "difftestSstatus")
    BoringUtils.addSource(mepc, "difftestMepc")
    BoringUtils.addSource(sepc, "difftestSepc")
    BoringUtils.addSource(mcause, "difftestMcause")
    BoringUtils.addSource(scause, "difftestScause")
  } else {
//    BoringUtils.addSource(readWithScala(perfCntList("Minstret")._1), "ilaInstrCnt")
  }
}<|MERGE_RESOLUTION|>--- conflicted
+++ resolved
@@ -335,16 +335,10 @@
   // val sie = RegInit(0.U(XLEN.W))
   val sieMask = "h222".U & mideleg
   val sipMask  = "h222".U & mideleg
-<<<<<<< HEAD
-  // val satp = RegInit(0.U(XLEN.W))
-  val satp = RegInit(UInt(XLEN.W), "h8000000000087fbe".U) // only use for tlb naive debug
-  val satpMask = "hf0000fffffffffff".U // disable asid
-=======
   val satp = RegInit(0.U(XLEN.W))
   // val satp = RegInit(UInt(XLEN.W), "h8000000000087fbe".U) // only use for tlb naive debug
   val satpMask = "h80000fffffffffff".U // disable asid, mode can only be 8 / 0 
   // val satp = RegInit(UInt(XLEN.W), 0.U)
->>>>>>> 35bb7ef9
   val sepc = RegInit(UInt(XLEN.W), 0.U)
   val scause = RegInit(UInt(XLEN.W), 0.U)
   val stval = Reg(UInt(XLEN.W))
