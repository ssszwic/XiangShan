--- conflicted
+++ resolved
@@ -75,7 +75,7 @@
   val vl = Input(UInt(XLEN.W))
   val vtype = Input(UInt(XLEN.W))
   val vlenb = Input(UInt(XLEN.W))
-  
+
   val vill = Input(UInt(1.W))
   val vma = Input(UInt(1.W))
   val vta = Input(UInt(1.W))
@@ -951,7 +951,7 @@
   //   mstatusNew.sd := true.B
   //   mstatus := mstatusNew.asUInt
   // }
-  
+
   csrio.vpu.vstart := vstart
   csrio.vpu.vxrm := vcsr.asTypeOf(new VcsrStruct).vxrm
   csrio.vpu.vxsat := vcsr.asTypeOf(new VcsrStruct).vxsat
@@ -1331,11 +1331,7 @@
     difftest.exception   := Mux(raiseException, causeNO, 0.U)
     difftest.exceptionPC := dexceptionPC
     if (env.EnableDifftest) {
-<<<<<<< HEAD
-      difftest.io.exceptionInst := RegNext(RegNext(RegNext(csrio.exception.bits.instr)))
-=======
-      difftest.exceptionInst := csrio.exception.bits.uop.cf.instr
->>>>>>> 7f37d55f
+      difftest.exceptionInst := csrio.exception.bits.instr
     }
   }
 
