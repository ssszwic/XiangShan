package xiangshan.backend.fu

import chisel3._
import chisel3.ExcitingUtils.{ConnectionType, Debug}
import chisel3.util._
import fpu.Fflags
import utils._
import xiangshan._
import xiangshan.backend._
import utils.XSDebug

object debugId extends Function0[Integer] {
  var x = 0
  def apply(): Integer = {
    x = x + 1
    return x
  }
}

trait HasCSRConst {
  // User Trap Setup
  val Ustatus       = 0x000
  val Uie           = 0x004
  val Utvec         = 0x005

  // User Trap Handling
  val Uscratch      = 0x040
  val Uepc          = 0x041
  val Ucause        = 0x042
  val Utval         = 0x043
  val Uip           = 0x044

  // User Floating-Point CSRs (not implemented)
  val Fflags        = 0x001
  val Frm           = 0x002
  val Fcsr          = 0x003

  // User Counter/Timers
  val Cycle         = 0xC00
  val Time          = 0xC01
  val Instret       = 0xC02

  // Supervisor Trap Setup
  val Sstatus       = 0x100
  val Sedeleg       = 0x102
  val Sideleg       = 0x103
  val Sie           = 0x104
  val Stvec         = 0x105
  val Scounteren    = 0x106

  // Supervisor Trap Handling
  val Sscratch      = 0x140
  val Sepc          = 0x141
  val Scause        = 0x142
  val Stval         = 0x143
  val Sip           = 0x144

  // Supervisor Protection and Translation
  val Satp          = 0x180

  // Machine Information Registers
  val Mvendorid     = 0xF11
  val Marchid       = 0xF12
  val Mimpid        = 0xF13
  val Mhartid       = 0xF14

  // Machine Trap Setup
  val Mstatus       = 0x300
  val Misa          = 0x301
  val Medeleg       = 0x302
  val Mideleg       = 0x303
  val Mie           = 0x304
  val Mtvec         = 0x305
  val Mcounteren    = 0x306

  // Machine Trap Handling
  val Mscratch      = 0x340
  val Mepc          = 0x341
  val Mcause        = 0x342
  val Mtval         = 0x343
  val Mip           = 0x344

  // Machine Memory Protection
  // TBD
  val Pmpcfg0       = 0x3A0
  val Pmpcfg1       = 0x3A1
  val Pmpcfg2       = 0x3A2
  val Pmpcfg3       = 0x3A3
  val PmpaddrBase   = 0x3B0

  // Machine Counter/Timers
  // Currently, we uses perfcnt csr set instead of standard Machine Counter/Timers
  // 0xB80 - 0x89F are also used as perfcnt csr

  // Machine Counter Setup (not implemented)
  // Debug/Trace Registers (shared with Debug Mode) (not implemented)
  // Debug Mode Registers (not implemented)

  def privEcall  = 0x000.U
  def privEbreak = 0x001.U
  def privMret   = 0x302.U
  def privSret   = 0x102.U
  def privUret   = 0x002.U

  def ModeM     = 0x3.U
  def ModeH     = 0x2.U
  def ModeS     = 0x1.U
  def ModeU     = 0x0.U

  def IRQ_UEIP  = 0
  def IRQ_SEIP  = 1
  def IRQ_MEIP  = 3

  def IRQ_UTIP  = 4
  def IRQ_STIP  = 5
  def IRQ_MTIP  = 7

  def IRQ_USIP  = 8
  def IRQ_SSIP  = 9
  def IRQ_MSIP  = 11

  val IntPriority = Seq(
    IRQ_MEIP, IRQ_MSIP, IRQ_MTIP,
    IRQ_SEIP, IRQ_SSIP, IRQ_STIP,
    IRQ_UEIP, IRQ_USIP, IRQ_UTIP
  )

  def csrAccessPermissionCheck(addr: UInt, wen: Bool, mode: UInt): Bool = {
    val readOnly = addr(11,10) === "b11".U
    val lowestAccessPrivilegeLevel = addr(9,8)
    mode >= lowestAccessPrivilegeLevel && !(wen && readOnly)
  }
}

trait HasExceptionNO {
  def instrAddrMisaligned = 0
  def instrAccessFault    = 1
  def illegalInstr        = 2
  def breakPoint          = 3
  def loadAddrMisaligned  = 4
  def loadAccessFault     = 5
  def storeAddrMisaligned = 6
  def storeAccessFault    = 7
  def ecallU              = 8
  def ecallS              = 9
  def ecallM              = 11
  def instrPageFault      = 12
  def loadPageFault       = 13
  def storePageFault      = 15

  val ExcPriority = Seq(
      breakPoint, // TODO: different BP has different priority
      instrPageFault,
      instrAccessFault,
      illegalInstr,
      instrAddrMisaligned,
      ecallM, ecallS, ecallU,
      storePageFault,
      loadPageFault,
      storeAccessFault,
      loadAccessFault,
      storeAddrMisaligned,
      loadAddrMisaligned
  )
}

class FpuCsrIO extends XSBundle {
  val fflags = Output(new Fflags)
  val isIllegal = Output(Bool())
  val dirty_fs = Output(Bool())
  val frm = Input(UInt(3.W))
}


class PerfCounterIO extends XSBundle {
  val value = Input(UInt(XLEN.W))
}

class CSR extends FunctionUnit with HasCSRConst
{
  val csrio = IO(new Bundle {
    // output (for func === CSROpType.jmp)
    val redirectOut = ValidIO(UInt(VAddrBits.W))
    val perf = Vec(NumPerfCounters, new PerfCounterIO)
    // to FPU
    val fpu = Flipped(new FpuCsrIO)
    // from rob
    val exception = Flipped(ValidIO(new MicroOp))
    val isInterrupt = Input(Bool())
    // to ROB
    val trapTarget = Output(UInt(VAddrBits.W))
    val interrupt = Output(Bool())
    // from LSQ
    val memExceptionVAddr = Input(UInt(VAddrBits.W))
    // from outside cpu,externalInterrupt
    val externalInterrupt = new ExternalInterruptIO
    // TLB
    val tlb = Output(new TlbCsrBundle)
  })

  val cfIn = io.in.bits.uop.cf
  val cfOut = Wire(new CtrlFlow)
  cfOut := cfIn
  val flushPipe = Wire(Bool())

  val (valid, src1, src2, func) = (
    io.in.valid,
    io.in.bits.src(0),
    io.in.bits.uop.ctrl.imm,
    io.in.bits.uop.ctrl.fuOpType
  )

  // CSR define

  class Priv extends Bundle {
    val m = Output(Bool())
    val h = Output(Bool())
    val s = Output(Bool())
    val u = Output(Bool())
  }

  val csrNotImplemented = RegInit(UInt(XLEN.W), 0.U)

  class MstatusStruct extends Bundle {
    val sd = Output(UInt(1.W))

    val pad1 = if (XLEN == 64) Output(UInt(27.W)) else null
    val sxl  = if (XLEN == 64) Output(UInt(2.W))  else null
    val uxl  = if (XLEN == 64) Output(UInt(2.W))  else null
    val pad0 = if (XLEN == 64) Output(UInt(9.W))  else Output(UInt(8.W))

    val tsr = Output(UInt(1.W))
    val tw = Output(UInt(1.W))
    val tvm = Output(UInt(1.W))
    val mxr = Output(UInt(1.W))
    val sum = Output(UInt(1.W))
    val mprv = Output(UInt(1.W))
    val xs = Output(UInt(2.W))
    val fs = Output(UInt(2.W))
    val mpp = Output(UInt(2.W))
    val hpp = Output(UInt(2.W))
    val spp = Output(UInt(1.W))
    val pie = new Priv
    val ie = new Priv
    assert(this.getWidth == XLEN)
  }

  class SatpStruct extends Bundle {
    val mode = UInt(4.W)
    val asid = UInt(16.W)
    val ppn  = UInt(44.W)
  }

  class Interrupt extends Bundle {
    val e = new Priv
    val t = new Priv
    val s = new Priv
  }

  // Machine-Level CSRs

  val mtvec = RegInit(UInt(XLEN.W), 0.U)
  val mcounteren = RegInit(UInt(XLEN.W), 0.U)
  val mcause = RegInit(UInt(XLEN.W), 0.U)
  val mtval = RegInit(UInt(XLEN.W), 0.U)
  val mepc = Reg(UInt(XLEN.W))

  val mie = RegInit(0.U(XLEN.W))
  val mipWire = WireInit(0.U.asTypeOf(new Interrupt))
  val mipReg  = RegInit(0.U.asTypeOf(new Interrupt).asUInt)
  val mipFixMask = GenMask(9) | GenMask(5) | GenMask(1)
  val mip = (mipWire.asUInt | mipReg).asTypeOf(new Interrupt)

  def getMisaMxl(mxl: Int): UInt = {mxl.U << (XLEN-2)}.asUInt()
  def getMisaExt(ext: Char): UInt = {1.U << (ext.toInt - 'a'.toInt)}.asUInt()
  var extList = List('a', 's', 'i', 'u')
  if(HasMExtension){ extList = extList :+ 'm'}
  if(HasCExtension){ extList = extList :+ 'c'}
  if(HasFPU){ extList = extList ++ List('f', 'd')}
  val misaInitVal = getMisaMxl(2) | extList.foldLeft(0.U)((sum, i) => sum | getMisaExt(i)) //"h8000000000141105".U
  val misa = RegInit(UInt(XLEN.W), misaInitVal)
  // MXL = 2          | 0 | EXT = b 00 0000 0100 0001 0001 0000 0101
  // (XLEN-1, XLEN-2) |   |(25, 0)  ZY XWVU TSRQ PONM LKJI HGFE DCBA

  val mvendorid = RegInit(UInt(XLEN.W), 0.U) // this is a non-commercial implementation
  val marchid = RegInit(UInt(XLEN.W), 0.U) // return 0 to indicate the field is not implemented
  val mimpid = RegInit(UInt(XLEN.W), 0.U) // provides a unique encoding of the version of the processor implementation
  val mhartid = RegInit(UInt(XLEN.W), 0.U) // the hardware thread running the code
  val mstatus = RegInit(UInt(XLEN.W), "h00001800".U)
  // val mstatus = RegInit(UInt(XLEN.W), "h8000c0100".U)
  // mstatus Value Table
  // | sd   |
  // | pad1 |
  // | sxl  | hardlinked to 10, use 00 to pass xv6 test
  // | uxl  | hardlinked to 00
  // | pad0 |
  // | tsr  |
  // | tw   |
  // | tvm  |
  // | mxr  |
  // | sum  |
  // | mprv |
  // | xs   | 00 |
  // | fs   | 00 |
  // | mpp  | 00 |
  // | hpp  | 00 |
  // | spp  | 0 |
  // | pie  | 0000 | pie.h is used as UBE
  // | ie   | 0000 | uie hardlinked to 0, as N ext is not implemented
  val mstatusStruct = mstatus.asTypeOf(new MstatusStruct)
  def mstatusUpdateSideEffect(mstatus: UInt): UInt = {
    val mstatusOld = WireInit(mstatus.asTypeOf(new MstatusStruct))
    val mstatusNew = Cat(mstatusOld.xs === "b11".U || mstatusOld.fs === "b11".U, mstatus(XLEN-2, 0))
    mstatusNew
  }

  val mstatusMask = (~ZeroExt((
    GenMask(XLEN-2, 38) | GenMask(31, 23) | GenMask(10, 9) | GenMask(2) |
    GenMask(37) | // MBE
    GenMask(36) | // SBE
    GenMask(6)    // UBE
  ), 64)).asUInt()

  val medeleg = RegInit(UInt(XLEN.W), 0.U)
  val mideleg = RegInit(UInt(XLEN.W), 0.U)
  val mscratch = RegInit(UInt(XLEN.W), 0.U)

  val pmpcfg0 = RegInit(UInt(XLEN.W), 0.U)
  val pmpcfg1 = RegInit(UInt(XLEN.W), 0.U)
  val pmpcfg2 = RegInit(UInt(XLEN.W), 0.U)
  val pmpcfg3 = RegInit(UInt(XLEN.W), 0.U)
  val pmpaddr0 = RegInit(UInt(XLEN.W), 0.U)
  val pmpaddr1 = RegInit(UInt(XLEN.W), 0.U)
  val pmpaddr2 = RegInit(UInt(XLEN.W), 0.U)
  val pmpaddr3 = RegInit(UInt(XLEN.W), 0.U)

  // Superviser-Level CSRs

  // val sstatus = RegInit(UInt(XLEN.W), "h00000000".U)
  val sstatusWmask = "hc6122".U
  // Sstatus Write Mask
  // -------------------------------------------------------
  //    19           9   5     2
  // 0  1100 0000 0001 0010 0010
  // 0  c    0    1    2    2
  // -------------------------------------------------------
  val sstatusRmask = sstatusWmask | "h8000000300018000".U
  // Sstatus Read Mask = (SSTATUS_WMASK | (0xf << 13) | (1ull << 63) | (3ull << 32))
  val stvec = RegInit(UInt(XLEN.W), 0.U)
  // val sie = RegInit(0.U(XLEN.W))
  val sieMask = "h222".U & mideleg
  val sipMask  = "h222".U & mideleg
  val satp = RegInit(0.U(XLEN.W))
  // val satp = RegInit(UInt(XLEN.W), "h8000000000087fbe".U) // only use for tlb naive debug
  val satpMask = "h80000fffffffffff".U // disable asid, mode can only be 8 / 0
  // val satp = RegInit(UInt(XLEN.W), 0.U)
  val sepc = RegInit(UInt(XLEN.W), 0.U)
  val scause = RegInit(UInt(XLEN.W), 0.U)
  val stval = Reg(UInt(XLEN.W))
  val sscratch = RegInit(UInt(XLEN.W), 0.U)
  val scounteren = RegInit(UInt(XLEN.W), 0.U)

  val tlbBundle = Wire(new TlbCsrBundle)
  tlbBundle.satp := satp.asTypeOf(new SatpStruct)
  csrio.tlb := tlbBundle

  // User-Level CSRs
  val uepc = Reg(UInt(XLEN.W))

  // fcsr
  class FcsrStruct extends Bundle{
    val reserved = UInt((XLEN-3-5).W)
    val frm = UInt(3.W)
    val fflags = UInt(5.W)
    assert(this.getWidth == XLEN)
  }
  val fcsr = RegInit(0.U(XLEN.W))
  // set mstatus->sd and mstatus->fs when true
  val csrw_dirty_fp_state = WireInit(false.B)

  def frm_wfn(wdata: UInt): UInt = {
    val fcsrOld = WireInit(fcsr.asTypeOf(new FcsrStruct))
    csrw_dirty_fp_state := true.B
    fcsrOld.frm := wdata(2,0)
    fcsrOld.asUInt()
  }
  def frm_rfn(rdata: UInt): UInt = rdata(7,5)

  def fflags_wfn(wdata: UInt): UInt = {
    val fcsrOld = WireInit(fcsr.asTypeOf(new FcsrStruct))
    csrw_dirty_fp_state := true.B
    fcsrOld.fflags := wdata(4,0)
    fcsrOld.asUInt()
  }
  def fflags_rfn(rdata:UInt): UInt = rdata(4,0)

  def fcsr_wfn(wdata: UInt): UInt = {
    val fcsrOld = WireInit(fcsr.asTypeOf(new FcsrStruct))
    csrw_dirty_fp_state := true.B
    Cat(fcsrOld.reserved, wdata.asTypeOf(fcsrOld).frm, wdata.asTypeOf(fcsrOld).fflags)
  }

  val fcsrMapping = Map(
    MaskedRegMap(Fflags, fcsr, wfn = fflags_wfn, rfn = fflags_rfn),
    MaskedRegMap(Frm, fcsr, wfn = frm_wfn, rfn = frm_rfn),
    MaskedRegMap(Fcsr, fcsr, wfn = fcsr_wfn)
  )

  // Atom LR/SC Control Bits
//  val setLr = WireInit(Bool(), false.B)
//  val setLrVal = WireInit(Bool(), false.B)
//  val setLrAddr = WireInit(UInt(AddrBits.W), DontCare) //TODO : need check
//  val lr = RegInit(Bool(), false.B)
//  val lrAddr = RegInit(UInt(AddrBits.W), 0.U)
//
//  when(setLr){
//    lr := setLrVal
//    lrAddr := setLrAddr
//  }

  // Hart Priviledge Mode
  val priviledgeMode = RegInit(UInt(2.W), ModeM)

  // perfcnt
  val hasPerfCnt = !env.FPGAPlatform
  val nrPerfCnts = if (hasPerfCnt) 0x80 else 0x3
  val perfCnts = List.fill(nrPerfCnts)(RegInit(0.U(XLEN.W)))
  val perfCntsLoMapping = (0 until nrPerfCnts).map(i => MaskedRegMap(0xb00 + i, perfCnts(i)))
  val perfCntsHiMapping = (0 until nrPerfCnts).map(i => MaskedRegMap(0xb80 + i, perfCnts(i)(63, 32)))
  println(s"CSR: hasPerfCnt:${hasPerfCnt}")
  // CSR reg map
  val mapping = Map(

    // User Trap Setup
    // MaskedRegMap(Ustatus, ustatus),
    // MaskedRegMap(Uie, uie, 0.U, MaskedRegMap.Unwritable),
    // MaskedRegMap(Utvec, utvec),

    // User Trap Handling
    // MaskedRegMap(Uscratch, uscratch),
    // MaskedRegMap(Uepc, uepc),
    // MaskedRegMap(Ucause, ucause),
    // MaskedRegMap(Utval, utval),
    // MaskedRegMap(Uip, uip),

    // User Counter/Timers
    // MaskedRegMap(Cycle, cycle),
    // MaskedRegMap(Time, time),
    // MaskedRegMap(Instret, instret),

    // Supervisor Trap Setup
    MaskedRegMap(Sstatus, mstatus, sstatusWmask, mstatusUpdateSideEffect, sstatusRmask),

    // MaskedRegMap(Sedeleg, Sedeleg),
    // MaskedRegMap(Sideleg, Sideleg),
    MaskedRegMap(Sie, mie, sieMask, MaskedRegMap.NoSideEffect, sieMask),
    MaskedRegMap(Stvec, stvec),
    MaskedRegMap(Scounteren, scounteren),

    // Supervisor Trap Handling
    MaskedRegMap(Sscratch, sscratch),
    MaskedRegMap(Sepc, sepc),
    MaskedRegMap(Scause, scause),
    MaskedRegMap(Stval, stval),
    MaskedRegMap(Sip, mip.asUInt, sipMask, MaskedRegMap.Unwritable, sipMask),

    // Supervisor Protection and Translation
    MaskedRegMap(Satp, satp, satpMask, MaskedRegMap.NoSideEffect, satpMask),

    // Machine Information Registers
    MaskedRegMap(Mvendorid, mvendorid, 0.U, MaskedRegMap.Unwritable),
    MaskedRegMap(Marchid, marchid, 0.U, MaskedRegMap.Unwritable),
    MaskedRegMap(Mimpid, mimpid, 0.U, MaskedRegMap.Unwritable),
    MaskedRegMap(Mhartid, mhartid, 0.U, MaskedRegMap.Unwritable),

    // Machine Trap Setup
    // MaskedRegMap(Mstatus, mstatus, "hffffffffffffffee".U, (x=>{printf("mstatus write: %x time: %d\n", x, GTimer()); x})),
    MaskedRegMap(Mstatus, mstatus, mstatusMask, mstatusUpdateSideEffect, mstatusMask),
    MaskedRegMap(Misa, misa), // now MXL, EXT is not changeable
    MaskedRegMap(Medeleg, medeleg, "hf3ff".U),
    MaskedRegMap(Mideleg, mideleg, "h222".U),
    MaskedRegMap(Mie, mie),
    MaskedRegMap(Mtvec, mtvec),
    MaskedRegMap(Mcounteren, mcounteren),

    // Machine Trap Handling
    MaskedRegMap(Mscratch, mscratch),
    MaskedRegMap(Mepc, mepc),
    MaskedRegMap(Mcause, mcause),
    MaskedRegMap(Mtval, mtval),
    MaskedRegMap(Mip, mip.asUInt, 0.U, MaskedRegMap.Unwritable),

    // Machine Memory Protection
    MaskedRegMap(Pmpcfg0, pmpcfg0),
    MaskedRegMap(Pmpcfg1, pmpcfg1),
    MaskedRegMap(Pmpcfg2, pmpcfg2),
    MaskedRegMap(Pmpcfg3, pmpcfg3),
    MaskedRegMap(PmpaddrBase + 0, pmpaddr0),
    MaskedRegMap(PmpaddrBase + 1, pmpaddr1),
    MaskedRegMap(PmpaddrBase + 2, pmpaddr2),
    MaskedRegMap(PmpaddrBase + 3, pmpaddr3)

  ) ++
    perfCntsLoMapping ++ (if (XLEN == 32) perfCntsHiMapping else Nil) ++
    (if(HasFPU) fcsrMapping else Nil)

  val addr = src2(11, 0)
  val rdata = Wire(UInt(XLEN.W))
  val csri = ZeroExt(cfIn.instr(19,15), XLEN) //unsigned imm for csri. [TODO]
  val wdata = LookupTree(func, List(
    CSROpType.wrt  -> src1,
    CSROpType.set  -> (rdata | src1),
    CSROpType.clr  -> (rdata & (~src1).asUInt()),
    CSROpType.wrti -> csri,//TODO: csri --> src2
    CSROpType.seti -> (rdata | csri),
    CSROpType.clri -> (rdata & (~csri).asUInt())
  ))

  // satp wen check
  val satpLegalMode = (wdata.asTypeOf(new SatpStruct).mode===0.U) || (wdata.asTypeOf(new SatpStruct).mode===8.U)

  // general CSR wen check
  val wen = valid && func =/= CSROpType.jmp && (addr=/=Satp.U || satpLegalMode)
  val permitted = csrAccessPermissionCheck(addr, false.B, priviledgeMode)
  // Writeable check is ingored.
  // Currently, write to illegal csr addr will be ignored
  MaskedRegMap.generate(mapping, addr, rdata, wen && permitted, wdata)
  io.out.bits.data := rdata
  io.out.bits.uop := io.in.bits.uop
  io.out.bits.uop.cf := cfOut
  io.out.bits.uop.ctrl.flushPipe := flushPipe

  // Fix Mip/Sip write
  val fixMapping = Map(
    MaskedRegMap(Mip, mipReg.asUInt, mipFixMask),
    MaskedRegMap(Sip, mipReg.asUInt, sipMask, MaskedRegMap.NoSideEffect, sipMask)
  )
  val rdataDummy = Wire(UInt(XLEN.W))
  MaskedRegMap.generate(fixMapping, addr, rdataDummy, wen, wdata)

  when(csrio.fpu.fflags.asUInt() =/= 0.U){
    fcsr := fflags_wfn(csrio.fpu.fflags.asUInt())
  }
  // set fs and sd in mstatus
  when(csrw_dirty_fp_state || csrio.fpu.dirty_fs){
    val mstatusNew = WireInit(mstatus.asTypeOf(new MstatusStruct))
    mstatusNew.fs := "b11".U
    mstatusNew.sd := true.B
    mstatus := mstatusNew.asUInt()
  }
  csrio.fpu.frm := fcsr.asTypeOf(new FcsrStruct).frm

  // CSR inst decode
  val isEbreak = addr === privEbreak && func === CSROpType.jmp
  val isEcall = addr === privEcall && func === CSROpType.jmp
  val isMret = addr === privMret   && func === CSROpType.jmp
  val isSret = addr === privSret   && func === CSROpType.jmp
  val isUret = addr === privUret   && func === CSROpType.jmp

  XSDebug(wen, "csr write: pc %x addr %x rdata %x wdata %x func %x\n", cfIn.pc, addr, rdata, wdata, func)
  XSDebug(wen, "pc %x mstatus %x mideleg %x medeleg %x mode %x\n", cfIn.pc, mstatus, mideleg , medeleg, priviledgeMode)

  // Illegal priviledged operation list
  val illegalSModeSret = valid && isSret && priviledgeMode === ModeS && mstatusStruct.tsr.asBool

  // Illegal priviledged instruction check
  val isIllegalAddr = MaskedRegMap.isIllegalAddr(mapping, addr)
  val isIllegalAccess = !permitted
  val isIllegalPrivOp = illegalSModeSret

  // def MMUPermissionCheck(ptev: Bool, pteu: Bool): Bool = ptev && !(priviledgeMode === ModeU && !pteu) && !(priviledgeMode === ModeS && pteu && mstatusStruct.sum.asBool)
  // def MMUPermissionCheckLoad(ptev: Bool, pteu: Bool): Bool = ptev && !(priviledgeMode === ModeU && !pteu) && !(priviledgeMode === ModeS && pteu && mstatusStruct.sum.asBool) && (pter || (mstatusStruct.mxr && ptex))
  // imem
  // val imemPtev = true.B
  // val imemPteu = true.B
  // val imemPtex = true.B
  // val imemReq = true.B
  // val imemPermissionCheckPassed = MMUPermissionCheck(imemPtev, imemPteu)
  // val hasInstrPageFault = imemReq && !(imemPermissionCheckPassed && imemPtex)
  // assert(!hasInstrPageFault)

  // dmem
  // val dmemPtev = true.B
  // val dmemPteu = true.B
  // val dmemReq = true.B
  // val dmemPermissionCheckPassed = MMUPermissionCheck(dmemPtev, dmemPteu)
  // val dmemIsStore = true.B

  // val hasLoadPageFault  = dmemReq && !dmemIsStore && !(dmemPermissionCheckPassed)
  // val hasStorePageFault = dmemReq &&  dmemIsStore && !(dmemPermissionCheckPassed)
  // assert(!hasLoadPageFault)
  // assert(!hasStorePageFault)

  //TODO: Havn't test if io.dmemMMU.priviledgeMode is correct yet
  tlbBundle.priv.mxr   := mstatusStruct.mxr.asBool
  tlbBundle.priv.sum   := mstatusStruct.sum.asBool
  tlbBundle.priv.imode := priviledgeMode
  tlbBundle.priv.dmode := Mux(mstatusStruct.mprv.asBool, mstatusStruct.mpp, priviledgeMode)

  val hasInstrPageFault = csrio.exception.bits.cf.exceptionVec(instrPageFault) && csrio.exception.valid
  val hasLoadPageFault = csrio.exception.bits.cf.exceptionVec(loadPageFault) && csrio.exception.valid
  val hasStorePageFault = csrio.exception.bits.cf.exceptionVec(storePageFault) && csrio.exception.valid
  val hasStoreAddrMisaligned = csrio.exception.bits.cf.exceptionVec(storeAddrMisaligned) && csrio.exception.valid
  val hasLoadAddrMisaligned = csrio.exception.bits.cf.exceptionVec(loadAddrMisaligned) && csrio.exception.valid

  // mtval write logic
  val memExceptionAddr = SignExt(csrio.memExceptionVAddr, XLEN)
  when(hasInstrPageFault || hasLoadPageFault || hasStorePageFault){
    val tval = Mux(
      hasInstrPageFault,
      Mux(
        csrio.exception.bits.cf.crossPageIPFFix,
        SignExt(csrio.exception.bits.cf.pc + 2.U, XLEN),
        SignExt(csrio.exception.bits.cf.pc, XLEN)
      ),
      memExceptionAddr
    )
    when(priviledgeMode === ModeM){
      mtval := tval
    }.otherwise{
      stval := tval
    }
  }

  when(hasLoadAddrMisaligned || hasStoreAddrMisaligned)
  {
    mtval := memExceptionAddr
  }

  // Exception and Intr

  // interrupts

  val ideleg =  (mideleg & mip.asUInt)
  def priviledgedEnableDetect(x: Bool): Bool = Mux(x, ((priviledgeMode === ModeS) && mstatusStruct.ie.s) || (priviledgeMode < ModeS),
    ((priviledgeMode === ModeM) && mstatusStruct.ie.m) || (priviledgeMode < ModeM))

  val intrVecEnable = Wire(Vec(12, Bool()))
  intrVecEnable.zip(ideleg.asBools).map{case(x,y) => x := priviledgedEnableDetect(y)}
  val intrVec = mie(11,0) & mip.asUInt & intrVecEnable.asUInt
  val intrBitSet = intrVec.orR()
  csrio.interrupt := intrBitSet
  val intrNO = IntPriority.foldRight(0.U)((i: Int, sum: UInt) => Mux(intrVec(i), i.U, sum))
  val raiseIntr = intrBitSet && csrio.exception.valid && csrio.isInterrupt
  XSDebug(raiseIntr, "interrupt: pc=0x%x, %d\n", csrio.exception.bits.cf.pc, intrNO)

  mipWire.t.m := csrio.externalInterrupt.mtip
  mipWire.s.m := csrio.externalInterrupt.msip
  mipWire.e.m := csrio.externalInterrupt.meip

  // exceptions
  val csrExceptionVec = Wire(Vec(16, Bool()))
  csrExceptionVec.map(_ := false.B)
  csrExceptionVec(breakPoint) := io.in.valid && isEbreak
  csrExceptionVec(ecallM) := priviledgeMode === ModeM && io.in.valid && isEcall
  csrExceptionVec(ecallS) := priviledgeMode === ModeS && io.in.valid && isEcall
  csrExceptionVec(ecallU) := priviledgeMode === ModeU && io.in.valid && isEcall
  // Trigger an illegal instr exception when:
  // * unimplemented csr is being read/written
  // * csr access is illegal
  csrExceptionVec(illegalInstr) := (isIllegalAddr || isIllegalAccess) && wen
  csrExceptionVec(loadPageFault) := hasLoadPageFault
  csrExceptionVec(storePageFault) := hasStorePageFault
  val iduExceptionVec = cfIn.exceptionVec
  val exceptionVec = csrExceptionVec.asUInt() | iduExceptionVec.asUInt()
  cfOut.exceptionVec.zipWithIndex.map{case (e, i) => e := exceptionVec(i) }

  val raiseExceptionVec = csrio.exception.bits.cf.exceptionVec.asUInt()
  val exceptionNO = ExcPriority.foldRight(0.U)((i: Int, sum: UInt) => Mux(raiseExceptionVec(i), i.U, sum))
  val causeNO = (raiseIntr << (XLEN-1)).asUInt() | Mux(raiseIntr, intrNO, exceptionNO)
  // if (!env.FPGAPlatform) {
    val id = debugId()
    val difftestIntrNO = Mux(raiseIntr, causeNO, 0.U)
    ExcitingUtils.addSource(difftestIntrNO, s"difftestIntrNOfromCSR$id")
    ExcitingUtils.addSource(causeNO, s"difftestCausefromCSR$id")
  // }

  val raiseExceptionIntr = csrio.exception.valid
  val retTarget = Wire(UInt(VAddrBits.W))
  val resetSatp = addr === Satp.U && wen // write to satp will cause the pipeline be flushed
  csrio.redirectOut.valid := valid && func === CSROpType.jmp && !isEcall
  csrio.redirectOut.bits := retTarget
  flushPipe := resetSatp

  XSDebug(csrio.redirectOut.valid, "redirect to %x, pc=%x\n", csrio.redirectOut.bits, cfIn.pc)

  XSDebug(raiseExceptionIntr, "int/exc: pc %x int (%d):%x exc: (%d):%x\n",
    csrio.exception.bits.cf.pc,
    intrNO,
    csrio.exception.bits.cf.intrVec.asUInt,
    exceptionNO,
    raiseExceptionVec.asUInt
  )
  XSDebug(raiseExceptionIntr,
    "pc %x mstatus %x mideleg %x medeleg %x mode %x\n",
    csrio.exception.bits.cf.pc,
    mstatus,
    mideleg,
    medeleg,
    priviledgeMode
  )

  // Branch control

  val deleg = Mux(raiseIntr, mideleg , medeleg)
  // val delegS = ((deleg & (1 << (causeNO & 0xf))) != 0) && (priviledgeMode < ModeM);
  val delegS = (deleg(causeNO(3,0))) && (priviledgeMode < ModeM)
  val tvalWen = !(hasInstrPageFault || hasLoadPageFault || hasStorePageFault || hasLoadAddrMisaligned || hasStoreAddrMisaligned) || raiseIntr // TODO: need check

  csrio.trapTarget := Mux(delegS, stvec, mtvec)(VAddrBits-1, 0)
  retTarget := DontCare
  // val illegalEret = TODO

  when (valid && isMret) {
    val mstatusOld = WireInit(mstatus.asTypeOf(new MstatusStruct))
    val mstatusNew = WireInit(mstatus.asTypeOf(new MstatusStruct))
    mstatusNew.ie.m := mstatusOld.pie.m
    priviledgeMode := mstatusOld.mpp
    mstatusNew.pie.m := true.B
    mstatusNew.mpp := ModeU
    mstatusNew.mprv := 0.U
    mstatus := mstatusNew.asUInt
//    lr := false.B
    retTarget := mepc(VAddrBits-1, 0)
  }

  when (valid && isSret && !illegalSModeSret) {
    val mstatusOld = WireInit(mstatus.asTypeOf(new MstatusStruct))
    val mstatusNew = WireInit(mstatus.asTypeOf(new MstatusStruct))
    mstatusNew.ie.s := mstatusOld.pie.s
    priviledgeMode := Cat(0.U(1.W), mstatusOld.spp)
    mstatusNew.pie.s := true.B
    mstatusNew.spp := ModeU
    mstatus := mstatusNew.asUInt
    mstatusNew.mprv := 0.U
    // lr := false.B
    retTarget := sepc(VAddrBits-1, 0)
  }

  when (valid && isUret) {
    val mstatusOld = WireInit(mstatus.asTypeOf(new MstatusStruct))
    val mstatusNew = WireInit(mstatus.asTypeOf(new MstatusStruct))
    // mstatusNew.mpp.m := ModeU //TODO: add mode U
    mstatusNew.ie.u := mstatusOld.pie.u
    priviledgeMode := ModeU
    mstatusNew.pie.u := true.B
    mstatus := mstatusNew.asUInt
    retTarget := uepc(VAddrBits-1, 0)
  }

  when (raiseExceptionIntr) {
    val mstatusOld = WireInit(mstatus.asTypeOf(new MstatusStruct))
    val mstatusNew = WireInit(mstatus.asTypeOf(new MstatusStruct))

    when (delegS) {
      scause := causeNO
      sepc := SignExt(csrio.exception.bits.cf.pc, XLEN)
      mstatusNew.spp := priviledgeMode
      mstatusNew.pie.s := mstatusOld.ie.s
      mstatusNew.ie.s := false.B
      priviledgeMode := ModeS
      when(tvalWen){stval := 0.U}
      // trapTarget := stvec(VAddrBits-1. 0)
    }.otherwise {
      mcause := causeNO
      mepc := SignExt(csrio.exception.bits.cf.pc, XLEN)
      mstatusNew.mpp := priviledgeMode
      mstatusNew.pie.m := mstatusOld.ie.m
      mstatusNew.ie.m := false.B
      priviledgeMode := ModeM
      when(tvalWen){mtval := 0.U}
      // trapTarget := mtvec(VAddrBits-1. 0)
    }

    mstatus := mstatusNew.asUInt
  }

  io.in.ready := true.B
  io.out.valid := valid


  XSDebug(csrio.redirectOut.valid,
    "Rediret %x raiseExcepIntr:%d isSret:%d retTarget:%x sepc:%x delegs:%d deleg:%x cfInpc:%x valid:%d\n",
    csrio.redirectOut.bits,
    raiseExceptionIntr,
    isSret,
    retTarget,
    sepc,
    delegS,
    deleg,
    cfIn.pc,
    valid
  )
  XSDebug(raiseExceptionIntr && delegS,
    "Red(%d, %x) raiseExcepIntr:%d isSret:%d retTarget:%x sepc:%x delegs:%d deleg:%x cfInpc:%x valid:%d\n",
    csrio.redirectOut.valid,
    csrio.redirectOut.bits,
    raiseExceptionIntr,
    isSret,
    retTarget,
    sepc,
    delegS,
    deleg,
    cfIn.pc,
    valid
  )
  XSDebug(raiseExceptionIntr && delegS, "sepc is writen!!! pc:%x\n", cfIn.pc)


  // perfcnt

  val perfCntList = Map(
//    "Mcycle"      -> (0xb00, "perfCntCondMcycle"     ),
//    "Minstret"    -> (0xb02, "perfCntCondMinstret"   ),
    "MbpInstr"    -> (0xb03, "perfCntCondMbpInstr"   ),
    "MbpRight"    -> (0xb04, "perfCntCondMbpRight"   ),
    "MbpWrong"    -> (0xb05, "perfCntCondMbpWrong"   ),
    "MbpBRight"   -> (0xb06, "perfCntCondMbpBRight"   ),
    "MbpBWrong"   -> (0xb07, "perfCntCondMbpBWrong"   ),
    "MbpJRight"   -> (0xb08, "perfCntCondMbpJRight"   ),
    "MbpJWrong"   -> (0xb09, "perfCntCondMbpJWrong"   ),
    "MbpIRight"   -> (0xb0a, "perfCntCondMbpIRight"   ),
    "MbpIWrong"   -> (0xb0b, "perfCntCondMbpIWrong"   ),
    "MbpRRight"   -> (0xb0c, "perfCntCondMbpRRight"   ),
    "MbpRWrong"   -> (0xb0d, "perfCntCondMbpRWrong"   ),
<<<<<<< HEAD
=======
    "RoqWalk"     -> (0xb0f, "perfCntCondRoqWalk"     ),
    "RoqWaitInt"  -> (0xb10, "perfCntCondRoqWaitInt"  ),
    "RoqWaitFp"   -> (0xb11, "perfCntCondRoqWaitFp"   ),
    "RoqWaitLoad" -> (0xb12, "perfCntCondRoqWaitLoad" ),
    "RoqWaitStore"-> (0xb13, "perfCntCondRoqWaitStore"),
    "Dp1Empty"    -> (0xb14, "perfCntCondDp1Empty"    ),
>>>>>>> a227884a
    "DTlbReqCnt0" -> (0xb15, "perfCntDtlbReqCnt0"     ),
    "DTlbReqCnt1" -> (0xb16, "perfCntDtlbReqCnt1"     ),
    "DTlbReqCnt2" -> (0xb17, "perfCntDtlbReqCnt2"     ),
    "DTlbReqCnt3" -> (0xb18, "perfCntDtlbReqCnt3"     ),
    "DTlbMissCnt0"-> (0xb19, "perfCntDtlbMissCnt0"    ),
    "DTlbMissCnt1"-> (0xb20, "perfCntDtlbMissCnt1"    ),
    "DTlbMissCnt2"-> (0xb21, "perfCntDtlbMissCnt2"    ),
    "DTlbMissCnt3"-> (0xb22, "perfCntDtlbMissCnt3"    ),
<<<<<<< HEAD
    "PtwReqCnt"   -> (0xb23, "perfCntPtwReqCnt"       ),
    "PtwCycleCnt" -> (0xb24, "perfCntPtwCycleCnt"     ),
    "PtwL2TlbHit" -> (0xb25, "perfCntPtwL2TlbHit"     ),
    "ITlbReqCnt0" -> (0xb28, "perfCntItlbReqCnt0"     ),
    "ITlbMissCnt0"-> (0xb29, "perfCntItlbMissCnt0"    ),
    "PtwReqCnt"   -> (0xb2a, "perfCntPtwReqCnt"       ),
    "PtwCycleCnt" -> (0xb2b, "perfCntPtwCycleCnt"     ),
    "PtwL2TlbHit" -> (0xb2c, "perfCntPtwL2TlbHit"     ),
    "ICacheReq"   -> (0xb2d, "perfCntIcacheReqCnt"     ),
    "ICacheMiss"   -> (0xb2e, "perfCntIcacheMissCnt"     )
=======
    "ITlbReqCnt0" -> (0xb23, "perfCntItlbReqCnt0"     ),
    "ITlbMissCnt0"-> (0xb24, "perfCntItlbMissCnt0"    ),
    "PtwReqCnt"   -> (0xb25, "perfCntPtwReqCnt"       ),
    "PtwCycleCnt" -> (0xb26, "perfCntPtwCycleCnt"     ),
    "PtwL2TlbHit" -> (0xb27, "perfCntPtwL2TlbHit"     ),
    "ICacheReq"   -> (0xb28, "perfCntIcacheReqCnt"     ),
    "ICacheMiss"   -> (0xb29, "perfCntIcacheMissCnt"     )//,
    // "FetchFromICache" -> (0xb2a, "CntFetchFromICache"),
    // "FetchFromLoopBuffer" -> (0xb2b, "CntFetchFromLoopBuffer"),
    // "ExitLoop1" -> (0xb2c, "CntExitLoop1"),
    // "ExitLoop2" -> (0xb2d, "CntExitLoop2"),
    // "ExitLoop3" -> (0xb2e, "CntExitLoop3")
>>>>>>> a227884a
//    "Custom1"     -> (0xb1b, "Custom1"             ),
//    "Custom2"     -> (0xb1c, "Custom2"             ),
//    "Custom3"     -> (0xb1d, "Custom3"             ),
//    "Custom4"     -> (0xb1e, "Custom4"             ),
//    "Custom5"     -> (0xb1f, "Custom5"             ),
//    "Custom6"     -> (0xb20, "Custom6"             ),
//    "Custom7"     -> (0xb21, "Custom7"             ),
//    "Custom8"     -> (0xb22, "Custom8"             ),
//    "Ml2cacheHit" -> (0xb23, "perfCntCondMl2cacheHit")
  )
  val perfCntCond = List.fill(0x80)(WireInit(false.B))
  (perfCnts zip perfCntCond).map { case (c, e) => when (e) { c := c + 1.U } }

//  ExcitingUtils.addSource(WireInit(true.B), "perfCntCondMcycle", ConnectionType.Perf)
  perfCntList.foreach {
    case (_, (address, boringId)) =>
      if(hasPerfCnt){
        ExcitingUtils.addSink(perfCntCond(address & 0x7f), boringId, ConnectionType.Perf)
      }
//      if (!hasPerfCnt) {
//        // do not enable perfcnts except for Mcycle and Minstret
//        if (address != perfCntList("Mcycle")._1 && address != perfCntList("Minstret")._1) {
//          perfCntCond(address & 0x7f) := false.B
//        }
//      }
  }

  val xstrap = WireInit(false.B)
  if(!env.FPGAPlatform && EnableBPU){
    ExcitingUtils.addSink(xstrap, "XSTRAP", ConnectionType.Debug)
  }
  def readWithScala(addr: Int): UInt = mapping(addr)._1

  if (!env.FPGAPlatform) {

    // display all perfcnt when nooptrap is executed
    when (xstrap) {
      printf("======== PerfCnt =========\n")
      perfCntList.toSeq.sortBy(_._2._1).foreach { case (str, (address, boringId)) =>
        printf("%d <- " + str + "\n", readWithScala(address))
      }
    }

    ExcitingUtils.addSource(priviledgeMode, "difftestMode", Debug)
    ExcitingUtils.addSource(mstatus, "difftestMstatus", Debug)
    ExcitingUtils.addSource(mstatus & sstatusRmask, "difftestSstatus", Debug)
    ExcitingUtils.addSource(mepc, "difftestMepc", Debug)
    ExcitingUtils.addSource(sepc, "difftestSepc", Debug)
    ExcitingUtils.addSource(mtval, "difftestMtval", Debug)
    ExcitingUtils.addSource(stval, "difftestStval", Debug)
    ExcitingUtils.addSource(mtvec, "difftestMtvec", Debug)
    ExcitingUtils.addSource(stvec, "difftestStvec", Debug)
    ExcitingUtils.addSource(mcause, "difftestMcause", Debug)
    ExcitingUtils.addSource(scause, "difftestScause", Debug)
    ExcitingUtils.addSource(satp, "difftestSatp", Debug)
    ExcitingUtils.addSource(mipReg, "difftestMip", Debug)
    ExcitingUtils.addSource(mie, "difftestMie", Debug)
    ExcitingUtils.addSource(mscratch, "difftestMscratch", Debug)
    ExcitingUtils.addSource(sscratch, "difftestSscratch", Debug)
    ExcitingUtils.addSource(mideleg, "difftestMideleg", Debug)
    ExcitingUtils.addSource(medeleg, "difftestMedeleg", Debug)
  } else {
  }
}<|MERGE_RESOLUTION|>--- conflicted
+++ resolved
@@ -823,15 +823,6 @@
     "MbpIWrong"   -> (0xb0b, "perfCntCondMbpIWrong"   ),
     "MbpRRight"   -> (0xb0c, "perfCntCondMbpRRight"   ),
     "MbpRWrong"   -> (0xb0d, "perfCntCondMbpRWrong"   ),
-<<<<<<< HEAD
-=======
-    "RoqWalk"     -> (0xb0f, "perfCntCondRoqWalk"     ),
-    "RoqWaitInt"  -> (0xb10, "perfCntCondRoqWaitInt"  ),
-    "RoqWaitFp"   -> (0xb11, "perfCntCondRoqWaitFp"   ),
-    "RoqWaitLoad" -> (0xb12, "perfCntCondRoqWaitLoad" ),
-    "RoqWaitStore"-> (0xb13, "perfCntCondRoqWaitStore"),
-    "Dp1Empty"    -> (0xb14, "perfCntCondDp1Empty"    ),
->>>>>>> a227884a
     "DTlbReqCnt0" -> (0xb15, "perfCntDtlbReqCnt0"     ),
     "DTlbReqCnt1" -> (0xb16, "perfCntDtlbReqCnt1"     ),
     "DTlbReqCnt2" -> (0xb17, "perfCntDtlbReqCnt2"     ),
@@ -840,18 +831,6 @@
     "DTlbMissCnt1"-> (0xb20, "perfCntDtlbMissCnt1"    ),
     "DTlbMissCnt2"-> (0xb21, "perfCntDtlbMissCnt2"    ),
     "DTlbMissCnt3"-> (0xb22, "perfCntDtlbMissCnt3"    ),
-<<<<<<< HEAD
-    "PtwReqCnt"   -> (0xb23, "perfCntPtwReqCnt"       ),
-    "PtwCycleCnt" -> (0xb24, "perfCntPtwCycleCnt"     ),
-    "PtwL2TlbHit" -> (0xb25, "perfCntPtwL2TlbHit"     ),
-    "ITlbReqCnt0" -> (0xb28, "perfCntItlbReqCnt0"     ),
-    "ITlbMissCnt0"-> (0xb29, "perfCntItlbMissCnt0"    ),
-    "PtwReqCnt"   -> (0xb2a, "perfCntPtwReqCnt"       ),
-    "PtwCycleCnt" -> (0xb2b, "perfCntPtwCycleCnt"     ),
-    "PtwL2TlbHit" -> (0xb2c, "perfCntPtwL2TlbHit"     ),
-    "ICacheReq"   -> (0xb2d, "perfCntIcacheReqCnt"     ),
-    "ICacheMiss"   -> (0xb2e, "perfCntIcacheMissCnt"     )
-=======
     "ITlbReqCnt0" -> (0xb23, "perfCntItlbReqCnt0"     ),
     "ITlbMissCnt0"-> (0xb24, "perfCntItlbMissCnt0"    ),
     "PtwReqCnt"   -> (0xb25, "perfCntPtwReqCnt"       ),
@@ -864,7 +843,6 @@
     // "ExitLoop1" -> (0xb2c, "CntExitLoop1"),
     // "ExitLoop2" -> (0xb2d, "CntExitLoop2"),
     // "ExitLoop3" -> (0xb2e, "CntExitLoop3")
->>>>>>> a227884a
 //    "Custom1"     -> (0xb1b, "Custom1"             ),
 //    "Custom2"     -> (0xb1c, "Custom2"             ),
 //    "Custom3"     -> (0xb1d, "Custom3"             ),
