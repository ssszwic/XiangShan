--- conflicted
+++ resolved
@@ -199,20 +199,12 @@
   // connect to dispatch
   val dpFuConfigs: Seq[Seq[FuConfig]] = dpPorts.map(_.map(p => reservationStations(p.rsIdx).addDispatchPort()).reduce(_ ++ _))
 
-<<<<<<< HEAD
   val numIssuePorts: Int = configs.map(_.numDeq).sum
   val numReplayPorts: Int = reservationStations.filter(_.params.hasFeedback == true).map(_.params.numDeq).sum
-  val memRsEntries: Seq[Int] = reservationStations.filter(_.params.hasFeedback == true).map(_.params.numEntries)
   val memRsNum: Seq[Int] = reservationStations.filter(_.params.hasFeedback == true).map(_.numRS)
-  val getMemRsEntries: Int = {
-=======
-  val numIssuePorts = configs.map(_._2).sum
-  val numReplayPorts = reservationStations.filter(_.params.hasFeedback == true).map(_.params.numDeq).sum
-  val memRsNum = reservationStations.filter(_.params.lsqFeedback == true).map(_.numRS)
   val numLsqReplayPorts = reservationStations.filter(_.params.lsqFeedback == true).map(_.params.numDeq).sum
   val memRsEntries = reservationStations.filter(_.params.lsqFeedback == true).map(_.params.numEntries)
-  val getMemRsEntries = {
->>>>>>> cea88ff8
+  val getMemRsEntries: Int = {
     require(memRsEntries.isEmpty || memRsEntries.max == memRsEntries.min, "different indexes not supported")
     require(memRsNum.isEmpty || memRsNum.max == memRsNum.min, "different num not supported")
     require(memRsNum.isEmpty || memRsNum.min != 0, "at least 1 memRs required")
@@ -455,13 +447,8 @@
 
     if (rs.isJump) {
       val jumpFire = VecInit(rs.io.fromDispatch.map(dp => dp.fire && dp.bits.isJump)).asUInt.orR
-<<<<<<< HEAD
       rs.extra.jump.jumpPc := RegEnable(io.extra.jumpPc, jumpFire)
-      rs.extra.jump.jalr_target := RegEnable(io.extra.jalr_target, jumpFire)
-=======
-      rs.io.jump.get.jumpPc := RegEnable(io.extra.jumpPc, jumpFire)
-      rs.io.jump.get.jalr_target := io.extra.jalr_target
->>>>>>> cea88ff8
+      rs.extra.jump.jalr_target := io.extra.jalr_target
     }
     if (rs.checkWaitBit) {
       rs.extra.checkwait.stIssuePtr <> io.extra.stIssuePtr
@@ -579,7 +566,7 @@
     val stall_ls_dq = WireDefault(0.B)
     ExcitingUtils.addSink(stall_ls_dq, "stall_ls_dq", ExcitingUtils.Perf)
     val ld_rs_full = !rs_all.filter(_.params.isLoad).map(_.module.io.fromDispatch.map(_.ready).reduce(_ && _)).reduce(_ && _)
-    val st_rs_full = !rs_all.filter(rs => rs.params.isStore || rs.params.isStoreData).map(_.module.io.fromDispatch.map(_.ready).reduce(_ && _)).reduce(_ && _)
+    val st_rs_full = !rs_all.filter(rs => rs.params.isSta || rs.params.isStd).map(_.module.io.fromDispatch.map(_.ready).reduce(_ && _)).reduce(_ && _)
     val stall_stores_bound = stall_ls_dq && (st_rs_full || io.extra.sqFull)
     val stall_loads_bound = stall_ls_dq && (ld_rs_full || io.extra.lqFull)
     val stall_ls_bandwidth_bound = stall_ls_dq && !(st_rs_full || io.extra.sqFull) && !(ld_rs_full || io.extra.lqFull)
