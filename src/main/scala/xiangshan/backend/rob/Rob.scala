--- conflicted
+++ resolved
@@ -751,15 +751,9 @@
     }
   }
   // store data writeback logic mark store as data_writebacked
-<<<<<<< HEAD
-  for (i <- 0 until StorePipelineWidth) {
-    when(RegNext(io.lsq.storeDataRobWb(i).valid)) {
-      store_data_writebacked(RegNext(io.lsq.storeDataRobWb(i).bits.value)) := true.B // TODO
-=======
   for (wb <- stdWriteback) {
     when(RegNext(wb.valid)) {
       store_data_writebacked(RegNext(wb.bits.uop.robIdx.value)) := true.B
->>>>>>> 70899835
     }
   }
 
