package xiangshan.backend.exu

import chisel3._
import chisel3.util._
import xiangshan._
import xiangshan.FuType._
import utils._
import xiangshan.backend._
import xiangshan.backend.fu.FunctionUnit._


class AluExeUnit extends Exu(Exu.aluExeUnitCfg) {

  val (iovalid, src1, src2, offset, func, pc, uop) = (io.in.valid, io.in.bits.src1, io.in.bits.src2, 
    io.in.bits.uop.ctrl.imm, io.in.bits.uop.ctrl.fuOpType, SignExt(io.in.bits.uop.cf.pc, AddrBits), io.in.bits.uop)

  val redirectHit = uop.brTag.needFlush(io.redirect)
  val valid = iovalid && !redirectHit

  val isAdderSub = (func =/= ALUOpType.add) && (func =/= ALUOpType.addw) && !ALUOpType.isJump(func)
  val adderRes = (src1 +& (src2 ^ Fill(XLEN, isAdderSub))) + isAdderSub
  val xorRes = src1 ^ src2
  val sltu = !adderRes(XLEN)
  val slt = xorRes(XLEN-1) ^ sltu

  val shsrc1 = LookupTreeDefault(func, src1, List(
    ALUOpType.srlw -> ZeroExt(src1(31,0), 64),
    ALUOpType.sraw -> SignExt(src1(31,0), 64)
  ))
  val shamt = Mux(ALUOpType.isWordOp(func), src2(4, 0), src2(5, 0))
  val res = LookupTreeDefault(func(3, 0), adderRes, List(
    ALUOpType.sll  -> ((shsrc1  << shamt)(XLEN-1, 0)),
    ALUOpType.slt  -> ZeroExt(slt, XLEN),
    ALUOpType.sltu -> ZeroExt(sltu, XLEN),
    ALUOpType.xor  -> xorRes,
    ALUOpType.srl  -> (shsrc1  >> shamt),
    ALUOpType.or   -> (src1  |  src2),
    ALUOpType.and  -> (src1  &  src2),
    ALUOpType.sra  -> ((shsrc1.asSInt >> shamt).asUInt)
  ))
  val aluRes = Mux(ALUOpType.isWordOp(func), SignExt(res(31,0), 64), res)

  val branchOpTable = List(
    ALUOpType.getBranchType(ALUOpType.beq)  -> !xorRes.orR,
    ALUOpType.getBranchType(ALUOpType.blt)  -> slt,
    ALUOpType.getBranchType(ALUOpType.bltu) -> sltu
  )

  val isBru = ALUOpType.isBru(func)
  // val isBranch =  io.in.bits.uop.cf.isBr// ALUOpType.isBranch(func)
  val isBranch =  ALUOpType.isBranch(func)
  val isJump = ALUOpType.isJump(func)
  val taken = LookupTree(ALUOpType.getBranchType(func), branchOpTable) ^ ALUOpType.isBranchInvert(func)
  val target = Mux(isBranch, pc + offset, adderRes)(VAddrBits-1,0)
  val isRVC = uop.cf.isRVC//(io.in.bits.cf.instr(1,0) =/= "b11".U)


  io.in.ready := io.out.ready
  val pcLatchSlot = Mux(isRVC, pc + 2.U, pc + 4.U)
  io.out.bits.redirectValid := io.out.valid && isBru//isBranch
  io.out.bits.redirect.pc := uop.cf.pc
  io.out.bits.redirect.target := Mux(!taken && isBranch, pcLatchSlot, target)
  io.out.bits.redirect.brTarget := target
  io.out.bits.redirect.brTag := uop.brTag
<<<<<<< HEAD
  io.out.bits.redirect._type := "b00".U
  io.out.bits.redirect.isRVC := isRVC
=======
  io.out.bits.redirect.btbType := "b00".U  
>>>>>>> 478291bc
  io.out.bits.redirect.taken := isBranch && taken
  io.out.bits.redirect.hist := uop.cf.hist
  io.out.bits.redirect.tageMeta := uop.cf.tageMeta
  io.out.bits.redirect.fetchIdx := uop.cf.fetchOffset >> 2.U  //TODO: consider RVC
  // io.out.bits.redirect.btbVictimWay := uop.cf.btbVictimWay
  io.out.bits.redirect.btbPredCtr := uop.cf.btbPredCtr
  io.out.bits.redirect.btbHit := uop.cf.btbHit
  io.out.bits.redirect.rasSp := uop.cf.rasSp
  io.out.bits.redirect.rasTopCtr := uop.cf.rasTopCtr
  io.out.bits.redirect.isException := DontCare // false.B
  io.out.bits.redirect.roqIdx := uop.roqIdx


  io.out.valid := valid
  io.out.bits.uop <> io.in.bits.uop
  io.out.bits.data := Mux(isJump, pcLatchSlot, aluRes)
  
  XSDebug(io.in.valid,
    "In(%d %d) Out(%d %d) Redirect:(%d %d %d) brTag:f:%d v:%d\n",
    io.in.valid,
    io.in.ready,
    io.out.valid,
    io.out.ready,
    io.redirect.valid,
    io.redirect.bits.isException,
    redirectHit,
    io.redirect.bits.brTag.flag,
    io.redirect.bits.brTag.value
  )
  XSDebug(io.in.valid, "src1:%x src2:%x offset:%x func:%b pc:%x\n",
    src1, src2, offset, func, pc)
  XSDebug(io.out.valid, "res:%x aluRes:%x isRVC:%d isBru:%d isBranch:%d isJump:%d target:%x taken:%d\n",
     io.out.bits.data, aluRes, isRVC, isBru, isBranch, isJump, target, taken)
}<|MERGE_RESOLUTION|>--- conflicted
+++ resolved
@@ -62,12 +62,8 @@
   io.out.bits.redirect.target := Mux(!taken && isBranch, pcLatchSlot, target)
   io.out.bits.redirect.brTarget := target
   io.out.bits.redirect.brTag := uop.brTag
-<<<<<<< HEAD
-  io.out.bits.redirect._type := "b00".U
+  io.out.bits.redirect.btbType := "b00".U
   io.out.bits.redirect.isRVC := isRVC
-=======
-  io.out.bits.redirect.btbType := "b00".U  
->>>>>>> 478291bc
   io.out.bits.redirect.taken := isBranch && taken
   io.out.bits.redirect.hist := uop.cf.hist
   io.out.bits.redirect.tageMeta := uop.cf.tageMeta
