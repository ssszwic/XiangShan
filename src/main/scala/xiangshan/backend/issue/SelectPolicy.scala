--- conflicted
+++ resolved
@@ -77,14 +77,10 @@
     val oldestMatchIn = if (params.numDeq > 1) {
       VecInit(oldestMatchVec.zipWithIndex.filterNot(_._2 == i).map(_._1)).asUInt.orR
     } else false.B
-<<<<<<< HEAD
-    canDo && io.oldest.valid && !oldestMatchIn
-=======
     val isOverrided = canDo && io.oldest.valid && !oldestMatchIn
     XSPerfAccumulate(s"oldest_override_$i", isOverrided)
     XSPerfAccumulate(s"oldest_same_as_selected_$i", oldestMatchIn)
     isOverrided
->>>>>>> 3565f617
   }
 }
 
