--- conflicted
+++ resolved
@@ -457,13 +457,8 @@
         wakeupBypassMask(j) := VecInit(targetFastWakeupMatch.map(_ (j)))
       }
 
-<<<<<<< HEAD
-      val bypassNetwork = Module(new BypassNetwork(params.numSrc, params.numFastWakeup, params.dataBits, params.optBuf))
+      val bypassNetwork = BypassNetwork(params.numSrc, params.numFastWakeup, params.dataBits, params.optBuf)
       bypassNetwork.io.hold := !deq.ready
-=======
-      val bypassNetwork = BypassNetwork(params.numSrc, params.numFastWakeup, params.dataBits, params.optBuf)
-      bypassNetwork.io.hold := !io.deq(i).ready
->>>>>>> cf239fe5
       bypassNetwork.io.source := s1_out(i).bits.src.take(params.numSrc)
       bypassNetwork.io.bypass.zip(wakeupBypassMask.zip(io.fastDatas)).foreach { case (by, (m, d)) =>
         by.valid := m
