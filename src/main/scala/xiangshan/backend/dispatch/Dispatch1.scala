package xiangshan.backend.dispatch

import chisel3._
import chisel3.util._
import chisel3.ExcitingUtils._
import xiangshan._
<<<<<<< HEAD
import utils._
import xiangshan.backend.roq.RoqPtr
=======
import utils.{XSDebug, XSError, XSInfo}
import xiangshan.backend.roq.{RoqPtr, RoqEnqIO}
>>>>>>> c9caf8e0
import xiangshan.backend.rename.RenameBypassInfo
import xiangshan.mem.LsqEnqIO

// read rob and enqueue
class Dispatch1 extends XSModule {
  val io = IO(new Bundle() {
    // from rename
    val fromRename = Vec(RenameWidth, Flipped(DecoupledIO(new MicroOp)))
    val renameBypass = Input(new RenameBypassInfo)
    val recv = Output(Vec(RenameWidth, Bool()))
    // enq Roq
    val enqRoq = Flipped(new RoqEnqIO)
    // enq Lsq
    val enqLsq = Flipped(new LsqEnqIO)
    val allocPregs = Vec(RenameWidth, Output(new ReplayPregReq))
    // to dispatch queue
    val toIntDq = new Bundle {
      val canAccept = Input(Bool())
      val req = Vec(RenameWidth, ValidIO(new MicroOp))
    }
    val toFpDq = new Bundle {
      val canAccept = Input(Bool())
      val req = Vec(RenameWidth, ValidIO(new MicroOp))
    }
    val toLsDq = new Bundle {
      val canAccept = Input(Bool())
      val req = Vec(RenameWidth, ValidIO(new MicroOp))
    }
  })


  /**
    * Part 1: choose the target dispatch queue and the corresponding write ports
    */
  // valid bits for different dispatch queues
  val isInt    = VecInit(io.fromRename.map(req => FuType.isIntExu(req.bits.ctrl.fuType)))
  val isBranch = VecInit(io.fromRename.map(req => !req.bits.cf.brUpdate.pd.notCFI))
  val isFp     = VecInit(io.fromRename.map(req => FuType.isFpExu (req.bits.ctrl.fuType)))
  val isLs     = VecInit(io.fromRename.map(req => FuType.isMemExu(req.bits.ctrl.fuType)))
  val isStore  = VecInit(io.fromRename.map(req => FuType.isStoreExu(req.bits.ctrl.fuType)))
  val isAMO    = VecInit(io.fromRename.map(req => req.bits.ctrl.fuType === FuType.mou))
  val isBlockBackward = VecInit(io.fromRename.map(_.bits.ctrl.blockBackward))
  val isNoSpecExec    = VecInit(io.fromRename.map(_.bits.ctrl.noSpecExec))

<<<<<<< HEAD
  // generate index mapping
  val intIndex = Module(new IndexMapping(RenameWidth, dpParams.DqEnqWidth, false))
  val fpIndex  = Module(new IndexMapping(RenameWidth, dpParams.DqEnqWidth, false))
  val lsIndex  = Module(new IndexMapping(RenameWidth, dpParams.DqEnqWidth, false))
  for (i <- 0 until RenameWidth) {
    intIndex.io.validBits(i) := isInt(i) && io.fromRename(i).valid
    fpIndex.io.validBits(i)  := isFp(i)  && io.fromRename(i).valid
    lsIndex.io.validBits(i)  := isLs(i)  && io.fromRename(i).valid
  }
  intIndex.io.priority := DontCare
  fpIndex.io.priority  := DontCare
  lsIndex.io.priority  := DontCare

=======
>>>>>>> c9caf8e0
  /**
    * Part 2:
    *   Update commitType, psrc1, psrc2, psrc3, old_pdest, roqIdx, lqIdx, sqIdx for the uops
    */
  val updatedUop = Wire(Vec(RenameWidth, new MicroOp))
  val updatedCommitType = Wire(Vec(RenameWidth, CommitType()))
  val updatedPsrc1 = Wire(Vec(RenameWidth, UInt(PhyRegIdxWidth.W)))
  val updatedPsrc2 = Wire(Vec(RenameWidth, UInt(PhyRegIdxWidth.W)))
  val updatedPsrc3 = Wire(Vec(RenameWidth, UInt(PhyRegIdxWidth.W)))
  val updatedOldPdest = Wire(Vec(RenameWidth, UInt(PhyRegIdxWidth.W)))

  for (i <- 0 until RenameWidth) {
    updatedCommitType(i) := Cat(isLs(i) && !isAMO(i), isStore(i) | isBranch(i))
    updatedPsrc1(i) := io.fromRename.take(i).map(_.bits.pdest)
      .zip(if (i == 0) Seq() else io.renameBypass.lsrc1_bypass(i-1).asBools)
      .foldLeft(io.fromRename(i).bits.psrc1) {
        (z, next) => Mux(next._2, next._1, z)
      }
    updatedPsrc2(i) := io.fromRename.take(i).map(_.bits.pdest)
      .zip(if (i == 0) Seq() else io.renameBypass.lsrc2_bypass(i-1).asBools)
      .foldLeft(io.fromRename(i).bits.psrc2) {
        (z, next) => Mux(next._2, next._1, z)
      }
    updatedPsrc3(i) := io.fromRename.take(i).map(_.bits.pdest)
      .zip(if (i == 0) Seq() else io.renameBypass.lsrc3_bypass(i-1).asBools)
      .foldLeft(io.fromRename(i).bits.psrc3) {
        (z, next) => Mux(next._2, next._1, z)
      }
    updatedOldPdest(i) := io.fromRename.take(i).map(_.bits.pdest)
      .zip(if (i == 0) Seq() else io.renameBypass.ldest_bypass(i-1).asBools)
      .foldLeft(io.fromRename(i).bits.old_pdest) {
        (z, next) => Mux(next._2, next._1, z)
      }

    updatedUop(i) := io.fromRename(i).bits
    // update bypass psrc1/psrc2/psrc3/old_pdest
    updatedUop(i).psrc1 := updatedPsrc1(i)
    updatedUop(i).psrc2 := updatedPsrc2(i)
    updatedUop(i).psrc3 := updatedPsrc3(i)
    updatedUop(i).old_pdest := updatedOldPdest(i)
    // update commitType
    updatedUop(i).ctrl.commitType := updatedCommitType(i)
    // update roqIdx, lqIdx, sqIdx
    updatedUop(i).roqIdx := io.enqRoq.resp(i)
    updatedUop(i).lqIdx  := io.enqLsq.resp(i).lqIdx
    updatedUop(i).sqIdx  := io.enqLsq.resp(i).sqIdx
  }


  /**
    * Part 3:
    *   acquire ROQ (all), LSQ (load/store only) and dispatch queue slots
    *   only set valid when all of them provides enough entries
    */
  val allResourceReady = io.enqLsq.canAccept && io.enqRoq.canAccept && io.toIntDq.canAccept && io.toFpDq.canAccept && io.toLsDq.canAccept

  // Instructions should enter dispatch queues in order.
  // thisIsBlocked: this instruction is blocked by itself (based on noSpecExec)
  // nextCanOut: next instructions can out (based on blockBackward)
  // notBlockedByPrevious: previous instructions can enqueue
  val thisIsBlocked = VecInit((0 until RenameWidth).map(i => {
    // for i > 0, when Roq is empty but dispatch1 have valid instructions to enqueue, it's blocked
    if (i > 0) isNoSpecExec(i) && (!io.enqRoq.isEmpty || Cat(io.fromRename.take(i).map(_.valid)).orR)
    else isNoSpecExec(i) && !io.enqRoq.isEmpty
  }))
  val nextCanOut = VecInit((0 until RenameWidth).map(i =>
    (!isNoSpecExec(i) && !isBlockBackward(i)) || !io.fromRename(i).valid
  ))
  val notBlockedByPrevious = VecInit((0 until RenameWidth).map(i =>
    if (i == 0) true.B
    else Cat((0 until i).map(j => nextCanOut(j))).andR
  ))

  // for noSpecExec: (roqEmpty || !this.noSpecExec) && !previous.noSpecExec
  // For blockBackward:
  // this instruction can actually dequeue: 3 conditions
  // (1) resources are ready
  // (2) previous instructions are ready
  val thisCanActualOut = (0 until RenameWidth).map(i => !thisIsBlocked(i) && notBlockedByPrevious(i))

  // input for ROQ, LSQ, Dispatch Queue
  for (i <- 0 until RenameWidth) {
    io.enqRoq.needAlloc(i) := io.fromRename(i).valid
    io.enqRoq.req(i).valid := io.fromRename(i).valid && thisCanActualOut(i) && io.enqLsq.canAccept && io.toIntDq.canAccept && io.toFpDq.canAccept && io.toLsDq.canAccept
    io.enqRoq.req(i).bits := updatedUop(i)
    XSDebug(io.enqRoq.req(i).valid, p"pc 0x${Hexadecimal(io.fromRename(i).bits.cf.pc)} receives nroq ${io.enqRoq.resp(i)}\n")

    val shouldEnqLsq = isLs(i) && !isAMO(i)
    io.enqLsq.needAlloc(i) := io.fromRename(i).valid && shouldEnqLsq
    io.enqLsq.req(i).valid := io.fromRename(i).valid && shouldEnqLsq && thisCanActualOut(i) && io.enqRoq.canAccept && io.toIntDq.canAccept && io.toFpDq.canAccept && io.toLsDq.canAccept
    io.enqLsq.req(i).bits := updatedUop(i)
    io.enqLsq.req(i).bits.roqIdx := io.enqRoq.resp(i)
    XSDebug(io.enqLsq.req(i).valid,
      p"pc 0x${Hexadecimal(io.fromRename(i).bits.cf.pc)} receives lq ${io.enqLsq.resp(i).lqIdx} sq ${io.enqLsq.resp(i).sqIdx}\n")

    // send uops to dispatch queues
    // Note that if one of their previous instructions cannot enqueue, they should not enter dispatch queue.
    // We use notBlockedByPrevious here.
    io.toIntDq.req(i).bits  := updatedUop(i)
    io.toIntDq.req(i).valid := io.fromRename(i).valid && isInt(i) && thisCanActualOut(i) &&
                           io.enqLsq.canAccept && io.enqRoq.canAccept && io.toFpDq.canAccept && io.toLsDq.canAccept

    io.toFpDq.req(i).bits   := updatedUop(i)
    io.toFpDq.req(i).valid  := io.fromRename(i).valid && isFp(i) && thisCanActualOut(i) &&
                           io.enqLsq.canAccept && io.enqRoq.canAccept && io.toIntDq.canAccept && io.toLsDq.canAccept

    io.toLsDq.req(i).bits   := updatedUop(i)
    io.toLsDq.req(i).valid  := io.fromRename(i).valid && isLs(i) && thisCanActualOut(i) &&
                           io.enqLsq.canAccept && io.enqRoq.canAccept && io.toIntDq.canAccept && io.toFpDq.canAccept

    XSDebug(io.toIntDq.req(i).valid, p"pc 0x${Hexadecimal(io.toIntDq.req(i).bits.cf.pc)} int index $i\n")
    XSDebug(io.toFpDq.req(i).valid , p"pc 0x${Hexadecimal(io.toFpDq.req(i).bits.cf.pc )} fp  index $i\n")
    XSDebug(io.toLsDq.req(i).valid , p"pc 0x${Hexadecimal(io.toLsDq.req(i).bits.cf.pc )} ls  index $i\n")
  }

  /**
    * Part 4: send response to rename when dispatch queue accepts the uop
    */
  val hasSpecialInstr = Cat((0 until RenameWidth).map(i => io.fromRename(i).valid && (isBlockBackward(i) || isNoSpecExec(i)))).orR
  for (i <- 0 until RenameWidth) {
    io.recv(i) := thisCanActualOut(i) && io.enqLsq.canAccept && io.enqRoq.canAccept && io.toIntDq.canAccept && io.toFpDq.canAccept && io.toLsDq.canAccept
    io.fromRename(i).ready := !hasSpecialInstr && io.enqLsq.canAccept && io.enqRoq.canAccept && io.toIntDq.canAccept && io.toFpDq.canAccept && io.toLsDq.canAccept

    XSInfo(io.recv(i) && io.fromRename(i).valid,
      p"pc 0x${Hexadecimal(io.fromRename(i).bits.cf.pc)}, type(${isInt(i)}, ${isFp(i)}, ${isLs(i)}), " +
      p"roq ${updatedUop(i).roqIdx}, lq ${updatedUop(i).lqIdx}, sq ${updatedUop(i).sqIdx})\n"
    )

    io.allocPregs(i).isInt := io.fromRename(i).valid && io.fromRename(i).bits.ctrl.rfWen && (io.fromRename(i).bits.ctrl.ldest =/= 0.U)
    io.allocPregs(i).isFp  := io.fromRename(i).valid && io.fromRename(i).bits.ctrl.fpWen
    io.allocPregs(i).preg  := io.fromRename(i).bits.pdest
  }
  val renameFireCnt = PopCount(io.recv)
  val enqFireCnt = PopCount(io.toIntDq.req.map(_.valid && io.toIntDq.canAccept)) +
    PopCount(io.toFpDq.req.map(_.valid && io.toFpDq.canAccept)) +
    PopCount(io.toLsDq.req.map(_.valid && io.toLsDq.canAccept))
  XSError(enqFireCnt > renameFireCnt, "enqFireCnt should not be greater than renameFireCnt\n")

  XSPerf("utilization", PopCount(io.fromRename.map(_.valid)))
  XSPerf("waitInstr", PopCount((0 until RenameWidth).map(i => io.fromRename(i).valid && !io.recv(i))))
}<|MERGE_RESOLUTION|>--- conflicted
+++ resolved
@@ -4,13 +4,8 @@
 import chisel3.util._
 import chisel3.ExcitingUtils._
 import xiangshan._
-<<<<<<< HEAD
 import utils._
-import xiangshan.backend.roq.RoqPtr
-=======
-import utils.{XSDebug, XSError, XSInfo}
 import xiangshan.backend.roq.{RoqPtr, RoqEnqIO}
->>>>>>> c9caf8e0
 import xiangshan.backend.rename.RenameBypassInfo
 import xiangshan.mem.LsqEnqIO
 
@@ -55,22 +50,6 @@
   val isBlockBackward = VecInit(io.fromRename.map(_.bits.ctrl.blockBackward))
   val isNoSpecExec    = VecInit(io.fromRename.map(_.bits.ctrl.noSpecExec))
 
-<<<<<<< HEAD
-  // generate index mapping
-  val intIndex = Module(new IndexMapping(RenameWidth, dpParams.DqEnqWidth, false))
-  val fpIndex  = Module(new IndexMapping(RenameWidth, dpParams.DqEnqWidth, false))
-  val lsIndex  = Module(new IndexMapping(RenameWidth, dpParams.DqEnqWidth, false))
-  for (i <- 0 until RenameWidth) {
-    intIndex.io.validBits(i) := isInt(i) && io.fromRename(i).valid
-    fpIndex.io.validBits(i)  := isFp(i)  && io.fromRename(i).valid
-    lsIndex.io.validBits(i)  := isLs(i)  && io.fromRename(i).valid
-  }
-  intIndex.io.priority := DontCare
-  fpIndex.io.priority  := DontCare
-  lsIndex.io.priority  := DontCare
-
-=======
->>>>>>> c9caf8e0
   /**
     * Part 2:
     *   Update commitType, psrc1, psrc2, psrc3, old_pdest, roqIdx, lqIdx, sqIdx for the uops
