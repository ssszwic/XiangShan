--- conflicted
+++ resolved
@@ -111,29 +111,6 @@
   /**
     * Part 5: send read port index of register file to reservation station
     */
-<<<<<<< HEAD
-  val readPortIndexReg = Reg(Vec(exuParameters.IntExuCnt, UInt(log2Ceil(NRIntReadPorts).W)))
-  val uopReg = Reg(Vec(exuParameters.IntExuCnt, new MicroOp))
-  val dataValidRegDebug = Reg(Vec(exuParameters.IntExuCnt, Bool()))
-  for (i <- 0 until exuParameters.IntExuCnt) {
-    readPortIndexReg(i) := readPortIndex(i)
-    uopReg(i) := io.enqIQCtrl(i).bits
-    dataValidRegDebug(i) := io.enqIQCtrl(i).fire()
-
-    io.enqIQData(i) := DontCare
-    io.enqIQData(i).src1 := Mux(uopReg(i).ctrl.src1Type === SrcType.pc,
-      SignExt(uopReg(i).cf.pc, XLEN), io.readRf(readPortIndexReg(i)).data)
-    io.enqIQData(i).src2 := Mux(uopReg(i).ctrl.src2Type === SrcType.imm,
-      uopReg(i).ctrl.imm, io.readRf(readPortIndexReg(i) + 1.U).data)
-
-    XSDebug(dataValidRegDebug(i),
-      p"pc 0x${Hexadecimal(uopReg(i).cf.pc)} reads operands from " +
-        p"(${readPortIndexReg(i)    }, ${uopReg(i).psrc1}, ${Hexadecimal(io.enqIQData(i).src1)}), " +
-        p"(${readPortIndexReg(i)+1.U}, ${uopReg(i).psrc2}, ${Hexadecimal(io.enqIQData(i).src2)})\n")
-  }
-
-  XSPerf("utilization", PopCount(io.fromDq.map(_.valid)))
-=======
   io.readPortIndex := readPortIndex
 //  val readPortIndexReg = Reg(Vec(exuParameters.IntExuCnt, UInt(log2Ceil(NRIntReadPorts).W)))
 //  val uopReg = Reg(Vec(exuParameters.IntExuCnt, new MicroOp))
@@ -154,5 +131,7 @@
 //        p"(${readPortIndexReg(i)    }, ${uopReg(i).psrc1}, ${Hexadecimal(io.enqIQData(i).src1)}), " +
 //        p"(${readPortIndexReg(i)+1.U}, ${uopReg(i).psrc2}, ${Hexadecimal(io.enqIQData(i).src2)})\n")
 //  }
->>>>>>> 5bb46fbb
+
+  XSPerf("utilization", PopCount(io.fromDq.map(_.valid)))
+
 }