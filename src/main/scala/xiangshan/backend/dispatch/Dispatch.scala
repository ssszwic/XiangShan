/***************************************************************************************
* Copyright (c) 2020-2021 Institute of Computing Technology, Chinese Academy of Sciences
* Copyright (c) 2020-2021 Peng Cheng Laboratory
*
* XiangShan is licensed under Mulan PSL v2.
* You can use this software according to the terms and conditions of the Mulan PSL v2.
* You may obtain a copy of Mulan PSL v2 at:
*          http://license.coscl.org.cn/MulanPSL2
*
* THIS SOFTWARE IS PROVIDED ON AN "AS IS" BASIS, WITHOUT WARRANTIES OF ANY KIND,
* EITHER EXPRESS OR IMPLIED, INCLUDING BUT NOT LIMITED TO NON-INFRINGEMENT,
* MERCHANTABILITY OR FIT FOR A PARTICULAR PURPOSE.
*
* See the Mulan PSL v2 for more details.
***************************************************************************************/

package xiangshan.backend.dispatch

import chipsalliance.rocketchip.config.Parameters
import chisel3._
import chisel3.util._
import difftest._
import utils._
import utility._
import xiangshan.ExceptionNO._
import xiangshan._
import xiangshan.backend.rob.RobEnqIO
import xiangshan.mem.mdp._
import chisel3.ExcitingUtils

case class DispatchParameters
(
  IntDqSize: Int,
  FpDqSize: Int,
  LsDqSize: Int,
  IntDqDeqWidth: Int,
  FpDqDeqWidth: Int,
  LsDqDeqWidth: Int
)

// read rob and enqueue
class Dispatch(implicit p: Parameters) extends XSModule with HasPerfEvents {
  val io = IO(new Bundle() {
    val hartId = Input(UInt(8.W))
    // from rename
    val fromRename = Vec(RenameWidth, Flipped(DecoupledIO(new MicroOp)))
    val recv = Output(Vec(RenameWidth, Bool()))
    // enq Rob
    val enqRob = Flipped(new RobEnqIO)
    // enq Lsq
    val allocPregs = Vec(RenameWidth, Output(new ResetPregStateReq))
    // to dispatch queue
    val toIntDq = new Bundle {
      val canAccept = Input(Bool())
      val needAlloc = Vec(RenameWidth, Output(Bool()))
      val req = Vec(RenameWidth, ValidIO(new MicroOp))
    }
    val toFpDq = new Bundle {
      val canAccept = Input(Bool())
      val needAlloc = Vec(RenameWidth, Output(Bool()))
      val req = Vec(RenameWidth, ValidIO(new MicroOp))
    }
    val toLsDq = new Bundle {
      val canAccept = Input(Bool())
      val needAlloc = Vec(RenameWidth, Output(Bool()))
      val req = Vec(RenameWidth, ValidIO(new MicroOp))
    }
    val redirect = Flipped(ValidIO(new Redirect))
    // singleStep
    val singleStep = Input(Bool())
    // lfst
    val lfst = new DispatchLFSTIO
    // perf only
    val robHead = Input(new MicroOp)
    val stallReason = Flipped(new StallReasonIO(RenameWidth))
    val sqCanAccept = Input(Bool())
    val robHeadNotReady = Input(Bool())
  })

  /**
    * Part 1: choose the target dispatch queue and the corresponding write ports
    */
  // valid bits for different dispatch queues
  val isInt    = VecInit(io.fromRename.map(req => FuType.isIntExu(req.bits.ctrl.fuType)))
  val isBranch = VecInit(io.fromRename.map(req =>
    // cover auipc (a fake branch)
    !req.bits.cf.pd.notCFI || FuType.isJumpExu(req.bits.ctrl.fuType)
  ))
  val isFp     = VecInit(io.fromRename.map(req => FuType.isFpExu (req.bits.ctrl.fuType)))
  val isMem    = VecInit(io.fromRename.map(req => FuType.isMemExu(req.bits.ctrl.fuType)))
  val isLs     = VecInit(io.fromRename.map(req => FuType.isLoadStore(req.bits.ctrl.fuType)))
  val isStore  = VecInit(io.fromRename.map(req => FuType.isStoreExu(req.bits.ctrl.fuType)))
  val isAMO    = VecInit(io.fromRename.map(req => FuType.isAMO(req.bits.ctrl.fuType)))
  val isBlockBackward = VecInit(io.fromRename.map(_.bits.ctrl.blockBackward))
  val isNoSpecExec    = VecInit(io.fromRename.map(_.bits.ctrl.noSpecExec))

  /**
    * Part 2:
    *   Update commitType, psrc(0), psrc(1), psrc(2), old_pdest, robIdx and singlestep for the uops
    */

  val singleStepStatus = RegInit(false.B)
  when (io.redirect.valid) {
    singleStepStatus := false.B
  }.elsewhen (io.singleStep && io.fromRename(0).fire()) {
    singleStepStatus := true.B
  }
  XSDebug(singleStepStatus, "Debug Mode: Singlestep status is asserted\n")

  val updatedUop = Wire(Vec(RenameWidth, new MicroOp))
  val updatedCommitType = Wire(Vec(RenameWidth, CommitType()))
  val checkpoint_id = RegInit(0.U(64.W))
  checkpoint_id := checkpoint_id + PopCount((0 until RenameWidth).map(i =>
    io.fromRename(i).fire()
  ))


  for (i <- 0 until RenameWidth) {
    updatedCommitType(i) := Cat(isLs(i), (isStore(i) && !isAMO(i)) | isBranch(i))

    updatedUop(i) := io.fromRename(i).bits
    updatedUop(i).debugInfo.eliminatedMove := io.fromRename(i).bits.eliminatedMove
    // update commitType
    when (!CommitType.isFused(io.fromRename(i).bits.ctrl.commitType)) {
      updatedUop(i).ctrl.commitType := updatedCommitType(i)
    }.otherwise {
      XSError(io.fromRename(i).valid && updatedCommitType(i) =/= CommitType.NORMAL, "why fused?\n")
    }
    // For the LUI instruction: psrc(0) is from register file and should always be zero.
    when (io.fromRename(i).bits.isLUI) {
      updatedUop(i).psrc(0) := 0.U
    }

    io.lfst.req(i).valid := io.fromRename(i).fire() && updatedUop(i).cf.storeSetHit
    io.lfst.req(i).bits.isstore := isStore(i)
    io.lfst.req(i).bits.ssid := updatedUop(i).cf.ssid
    io.lfst.req(i).bits.robIdx := updatedUop(i).robIdx // speculatively assigned in rename

    // override load delay ctrl signal with store set result
    if(StoreSetEnable) {
      updatedUop(i).cf.loadWaitBit := io.lfst.resp(i).bits.shouldWait
      updatedUop(i).cf.waitForRobIdx := io.lfst.resp(i).bits.robIdx
    } else {
      updatedUop(i).cf.loadWaitBit := isLs(i) && !isStore(i) && io.fromRename(i).bits.cf.loadWaitBit
    }

    // update singleStep
    updatedUop(i).ctrl.singleStep := io.singleStep && (if (i == 0) singleStepStatus else true.B)
    when (io.fromRename(i).fire()) {
      XSDebug(updatedUop(i).cf.trigger.getHitFrontend, s"Debug Mode: inst ${i} has frontend trigger exception\n")
      XSDebug(updatedUop(i).ctrl.singleStep, s"Debug Mode: inst ${i} has single step exception\n")
    }
    if (env.EnableDifftest) {
      // debug runahead hint
      val debug_runahead_checkpoint_id = Wire(checkpoint_id.cloneType)
      if(i == 0){
        debug_runahead_checkpoint_id := checkpoint_id
      } else {
        debug_runahead_checkpoint_id := checkpoint_id + PopCount((0 until i).map(i =>
          io.fromRename(i).fire()
        ))
      }
    }
  }

  // store set perf count
  XSPerfAccumulate("waittable_load_wait", PopCount((0 until RenameWidth).map(i =>
    io.fromRename(i).fire() && io.fromRename(i).bits.cf.loadWaitBit && !isStore(i) && isLs(i)
  )))
  XSPerfAccumulate("storeset_load_wait", PopCount((0 until RenameWidth).map(i =>
    io.fromRename(i).fire() && updatedUop(i).cf.loadWaitBit && !isStore(i) && isLs(i)
  )))
  XSPerfAccumulate("storeset_load_strict_wait", PopCount((0 until RenameWidth).map(i =>
    io.fromRename(i).fire() && updatedUop(i).cf.loadWaitBit && updatedUop(i).cf.loadWaitStrict && !isStore(i) && isLs(i)
  )))
  XSPerfAccumulate("storeset_store_wait", PopCount((0 until RenameWidth).map(i =>
    io.fromRename(i).fire() && updatedUop(i).cf.loadWaitBit && isStore(i)
  )))

  /**
    * Part 3:
    *   acquire ROB (all), LSQ (load/store only) and dispatch queue slots
    *   only set valid when all of them provides enough entries
    */
  val allResourceReady = io.enqRob.canAccept && io.toIntDq.canAccept && io.toFpDq.canAccept && io.toLsDq.canAccept

  // Instructions should enter dispatch queues in order.
  // thisIsBlocked: this instruction is blocked by itself (based on noSpecExec)
  // nextCanOut: next instructions can out (based on blockBackward)
  // notBlockedByPrevious: previous instructions can enqueue
  val hasException = VecInit(io.fromRename.map(
    r => selectFrontend(r.bits.cf.exceptionVec).asUInt.orR || r.bits.ctrl.singleStep || r.bits.cf.trigger.getHitFrontend))
  val thisIsBlocked = VecInit((0 until RenameWidth).map(i => {
    // for i > 0, when Rob is empty but dispatch1 have valid instructions to enqueue, it's blocked
    if (i > 0) isNoSpecExec(i) && (!io.enqRob.isEmpty || Cat(io.fromRename.take(i).map(_.valid)).orR)
    else isNoSpecExec(i) && !io.enqRob.isEmpty
  }))
  val nextCanOut = VecInit((0 until RenameWidth).map(i =>
    (!isNoSpecExec(i) && !isBlockBackward(i)) || !io.fromRename(i).valid
  ))
  val notBlockedByPrevious = VecInit((0 until RenameWidth).map(i =>
    if (i == 0) true.B
    else Cat((0 until i).map(j => nextCanOut(j))).andR
  ))

  // for noSpecExec: (robEmpty || !this.noSpecExec) && !previous.noSpecExec
  // For blockBackward:
  // this instruction can actually dequeue: 3 conditions
  // (1) resources are ready
  // (2) previous instructions are ready
  val thisCanActualOut = (0 until RenameWidth).map(i => !thisIsBlocked(i) && notBlockedByPrevious(i))
  val thisActualOut = (0 until RenameWidth).map(i => io.enqRob.req(i).valid && io.enqRob.canAccept)
  val hasValidException = io.fromRename.zip(hasException).map(x => x._1.valid && x._2)

  // input for ROB, LSQ, Dispatch Queue
  for (i <- 0 until RenameWidth) {
    io.enqRob.needAlloc(i) := io.fromRename(i).valid
    io.enqRob.req(i).valid := io.fromRename(i).valid && thisCanActualOut(i) && io.toIntDq.canAccept && io.toFpDq.canAccept && io.toLsDq.canAccept
    io.enqRob.req(i).bits := updatedUop(i)
    XSDebug(io.enqRob.req(i).valid, p"pc 0x${Hexadecimal(io.fromRename(i).bits.cf.pc)} receives nrob ${io.enqRob.resp(i)}\n")

    // When previous instructions have exceptions, following instructions should not enter dispatch queues.
    val previousHasException = if (i == 0) false.B else VecInit(hasValidException.take(i)).asUInt.orR
    val canEnterDpq = !hasException(i) && thisCanActualOut(i) && !previousHasException && io.enqRob.canAccept

    // send uops to dispatch queues
    // Note that if one of their previous instructions cannot enqueue, they should not enter dispatch queue.
    val doesNotNeedExec = io.fromRename(i).bits.eliminatedMove
    io.toIntDq.needAlloc(i) := io.fromRename(i).valid && isInt(i) && !doesNotNeedExec
    io.toIntDq.req(i).valid := io.fromRename(i).valid && isInt(i) && !doesNotNeedExec &&
                               canEnterDpq && io.toFpDq.canAccept && io.toLsDq.canAccept
    io.toIntDq.req(i).bits  := updatedUop(i)

    io.toFpDq.needAlloc(i)  := io.fromRename(i).valid && isFp(i)
    io.toFpDq.req(i).valid  := io.fromRename(i).valid && isFp(i) &&
                               canEnterDpq && io.toIntDq.canAccept && io.toLsDq.canAccept
    io.toFpDq.req(i).bits   := updatedUop(i)

    io.toLsDq.needAlloc(i)  := io.fromRename(i).valid && isMem(i)
    io.toLsDq.req(i).valid  := io.fromRename(i).valid && isMem(i) &&
                               canEnterDpq && io.toIntDq.canAccept && io.toFpDq.canAccept
    io.toLsDq.req(i).bits   := updatedUop(i)

    XSDebug(io.toIntDq.req(i).valid, p"pc 0x${Hexadecimal(io.toIntDq.req(i).bits.cf.pc)} int index $i\n")
    XSDebug(io.toFpDq.req(i).valid , p"pc 0x${Hexadecimal(io.toFpDq.req(i).bits.cf.pc )} fp  index $i\n")
    XSDebug(io.toLsDq.req(i).valid , p"pc 0x${Hexadecimal(io.toLsDq.req(i).bits.cf.pc )} ls  index $i\n")
  }

  /**
    * Part 4: send response to rename when dispatch queue accepts the uop
    */
  val hasValidInstr = VecInit(io.fromRename.map(_.valid)).asUInt.orR
  val hasSpecialInstr = Cat((0 until RenameWidth).map(i => io.fromRename(i).valid && (isBlockBackward(i) || isNoSpecExec(i)))).orR
  for (i <- 0 until RenameWidth) {
    io.recv(i) := thisCanActualOut(i) && io.enqRob.canAccept && io.toIntDq.canAccept && io.toFpDq.canAccept && io.toLsDq.canAccept
    io.fromRename(i).ready := !hasValidInstr || !hasSpecialInstr && io.enqRob.canAccept && io.toIntDq.canAccept && io.toFpDq.canAccept && io.toLsDq.canAccept

    XSInfo(io.recv(i) && io.fromRename(i).valid,
      p"pc 0x${Hexadecimal(io.fromRename(i).bits.cf.pc)}, type(${isInt(i)}, ${isFp(i)}, ${isLs(i)}), " +
      p"rob ${updatedUop(i).robIdx})\n"
    )

    io.allocPregs(i).isInt := io.fromRename(i).valid && io.fromRename(i).bits.ctrl.rfWen && (io.fromRename(i).bits.ctrl.ldest =/= 0.U) && !io.fromRename(i).bits.eliminatedMove
    io.allocPregs(i).isFp  := io.fromRename(i).valid && io.fromRename(i).bits.ctrl.fpWen
    io.allocPregs(i).preg  := io.fromRename(i).bits.pdest
  }
  val renameFireCnt = PopCount(io.recv)
  val enqFireCnt = PopCount(io.toIntDq.req.map(_.valid && io.toIntDq.canAccept)) +
    PopCount(io.toFpDq.req.map(_.valid && io.toFpDq.canAccept)) +
    PopCount(io.toLsDq.req.map(_.valid && io.toLsDq.canAccept))
  XSError(enqFireCnt > renameFireCnt, "enqFireCnt should not be greater than renameFireCnt\n")

  val stall_rob = hasValidInstr && !io.enqRob.canAccept && io.toIntDq.canAccept && io.toFpDq.canAccept && io.toLsDq.canAccept
  val stall_int_dq = hasValidInstr && io.enqRob.canAccept && !io.toIntDq.canAccept && io.toFpDq.canAccept && io.toLsDq.canAccept
  val stall_fp_dq = hasValidInstr && io.enqRob.canAccept && io.toIntDq.canAccept && !io.toFpDq.canAccept && io.toLsDq.canAccept
  val stall_ls_dq = hasValidInstr && io.enqRob.canAccept && io.toIntDq.canAccept && io.toFpDq.canAccept && !io.toLsDq.canAccept
  XSPerfAccumulate("in", Mux(RegNext(io.fromRename(0).ready), PopCount(io.fromRename.map(_.valid)), 0.U))
  XSPerfAccumulate("empty", !hasValidInstr)
  XSPerfAccumulate("utilization", PopCount(io.fromRename.map(_.valid)))
  XSPerfAccumulate("waitInstr", PopCount((0 until RenameWidth).map(i => io.fromRename(i).valid && !io.recv(i))))
  XSPerfAccumulate("stall_cycle_rob", stall_rob)
  XSPerfAccumulate("stall_cycle_int_dq", stall_int_dq)
  XSPerfAccumulate("stall_cycle_fp_dq", stall_fp_dq)
  XSPerfAccumulate("stall_cycle_ls_dq", stall_ls_dq)

<<<<<<< HEAD
  XSPerfHistogram("slots_fire", PopCount(thisActualOut), true.B, 0, RenameWidth+1, 1)
  // Explaination: when out(0) not fire, PopCount(valid) is not meaningfull
  XSPerfHistogram("slots_valid_pure", PopCount(io.enqRob.req.map(_.valid)), thisActualOut(0), 0, RenameWidth+1, 1)
  XSPerfHistogram("slots_valid_rough", PopCount(io.enqRob.req.map(_.valid)), true.B, 0, RenameWidth+1, 1)

  if (env.EnableTopDown) {
    val rob_first_load = WireDefault(false.B)
    val rob_first_store = WireDefault(false.B)
    ExcitingUtils.addSink(rob_first_load, "rob_first_load", ExcitingUtils.Perf)
    ExcitingUtils.addSink(rob_first_store, "rob_first_store", ExcitingUtils.Perf)
    val rob_first_ls = rob_first_load || rob_first_store

    XSPerfAccumulate("stall_cycle_rob_blame", stall_rob && !rob_first_ls)
    XSPerfAccumulate("stall_cycle_int_blame", stall_int_dq && !rob_first_ls)
    XSPerfAccumulate("stall_cycle_fp_blame", stall_fp_dq && !rob_first_ls)
    XSPerfAccumulate("stall_cycle_ls_blame", stall_ls_dq || ((stall_rob || stall_int_dq || stall_fp_dq) && rob_first_ls))
    val stall_ls_blame = stall_ls_dq || ((stall_rob || stall_int_dq || stall_fp_dq) && rob_first_ls)
    ExcitingUtils.addSource(stall_ls_blame, "stall_ls_blame", ExcitingUtils.Perf)
    // TODO: we may need finer counters to count responding slots more precisely, i.e. per-slot granularity.
=======
  val Seq(notIssue, tlbReplay, tlbMiss, vioReplay, mshrReplay, l1Miss, l2Miss, l3Miss) =
    Seq.fill(8)(WireDefault(false.B))
  ExcitingUtils.addSink(notIssue, s"rob_head_ls_issue_${coreParams.HartId}", ExcitingUtils.Perf)
  ExcitingUtils.addSink(tlbReplay, s"load_tlb_replay_stall_${coreParams.HartId}", ExcitingUtils.Perf)
  ExcitingUtils.addSink(tlbMiss, s"load_tlb_miss_stall_${coreParams.HartId}", ExcitingUtils.Perf)
  ExcitingUtils.addSink(vioReplay, s"load_vio_replay_stall_${coreParams.HartId}", ExcitingUtils.Perf)
  ExcitingUtils.addSink(mshrReplay, s"load_mshr_replay_stall_${coreParams.HartId}", ExcitingUtils.Perf)
  ExcitingUtils.addSink(l1Miss, s"load_l1_miss_${coreParams.HartId}", ExcitingUtils.Perf)
  ExcitingUtils.addSink(l2Miss, s"L2MissMatch_${coreParams.HartId}", ExcitingUtils.Perf)
  ExcitingUtils.addSink(l3Miss, s"L3MissMatch_${coreParams.HartId}", ExcitingUtils.Perf)

  // val ldReason = MuxCase(TopDownCounters.LoadMemStall.id.U, Seq(
  //   notIssue   -> TopDownCounters.MemNotReadyStall.id.U,
  //   tlbReplay  -> TopDownCounters.LoadTLBStall.id.U,
  //   tlbMiss    -> TopDownCounters.LoadTLBStall.id.U,
  //   vioReplay  -> TopDownCounters.LoadVioReplayStall.id.U,
  //   mshrReplay -> TopDownCounters.LoadMSHRReplayStall.id.U,
  //   !l1Miss    -> TopDownCounters.LoadL1Stall.id.U,
  //   !l2Miss    -> TopDownCounters.LoadL2Stall.id.U,
  //   !l3Miss    -> TopDownCounters.LoadL3Stall.id.U
  // ))

  val ldReason = Mux(l3Miss, TopDownCounters.LoadMemStall.id.U,
  Mux(l2Miss, TopDownCounters.LoadL3Stall.id.U,
  Mux(l1Miss, TopDownCounters.LoadL2Stall.id.U,
  Mux(notIssue, TopDownCounters.MemNotReadyStall.id.U,
  Mux(tlbMiss, TopDownCounters.LoadTLBStall.id.U,
  Mux(tlbReplay, TopDownCounters.LoadTLBStall.id.U,
  Mux(mshrReplay, TopDownCounters.LoadMSHRReplayStall.id.U,
  Mux(vioReplay, TopDownCounters.LoadVioReplayStall.id.U,
  TopDownCounters.LoadL1Stall.id.U))))))))

  val stallReason = Wire(chiselTypeOf(io.stallReason.reason))
  val realFired = io.recv.zip(io.fromRename.map(_.valid)).map(x => x._1 && x._2)
  io.stallReason.backReason.valid := !io.recv.head
  io.stallReason.backReason.bits := TopDownCounters.OtherCoreStall.id.U
  stallReason.zip(io.stallReason.reason).zip(io.recv).zip(realFired).map { case (((update, in), recv), fire) =>
    import FuType._
    import TopDownCounters._
    val fuType = io.robHead.ctrl.fuType
    val notRdy = io.robHeadNotReady
    update := MuxCase(OtherCoreStall.id.U, Seq(
      (fire                                       ) -> NoStall.id.U          ,
      (in =/= OtherCoreStall.id.U                 ) -> in                    ,
      (fuType === mou                    && notRdy) -> AtomicStall.id.U      ,
      (!io.sqCanAccept || fuType === stu && notRdy) -> StoreStall.id.U       ,
      (fuType === ldu                    && notRdy) -> ldReason              ,
      (isDivSqrt(fuType)                 && notRdy) -> DivStall.id.U         ,
      (isIntExu(fuType)                  && notRdy) -> IntNotReadyStall.id.U ,
      (isFpExu(fuType)                   && notRdy) -> FPNotReadyStall.id.U  ,
    ))
>>>>>>> 055a1ef2
  }

  TopDownCounters.values.foreach(ctr => XSPerfAccumulate(ctr.toString(), PopCount(stallReason.map(_ === ctr.id.U))))

  val perfEvents = Seq(
    ("dispatch_in",                 PopCount(io.fromRename.map(_.valid & io.fromRename(0).ready))                  ),
    ("dispatch_empty",              !hasValidInstr                                                                 ),
    ("dispatch_utili",              PopCount(io.fromRename.map(_.valid))                                           ),
    ("dispatch_waitinstr",          PopCount((0 until RenameWidth).map(i => io.fromRename(i).valid && !io.recv(i)))),
    ("dispatch_stall_cycle_lsq",    false.B                                                                        ),
    ("dispatch_stall_cycle_rob",    stall_rob                                                                      ),
    ("dispatch_stall_cycle_int_dq", stall_int_dq                                                                   ),
    ("dispatch_stall_cycle_fp_dq",  stall_fp_dq                                                                    ),
    ("dispatch_stall_cycle_ls_dq",  stall_ls_dq                                                                    )
  )
  generatePerfEvent()
}<|MERGE_RESOLUTION|>--- conflicted
+++ resolved
@@ -283,27 +283,11 @@
   XSPerfAccumulate("stall_cycle_fp_dq", stall_fp_dq)
   XSPerfAccumulate("stall_cycle_ls_dq", stall_ls_dq)
 
-<<<<<<< HEAD
   XSPerfHistogram("slots_fire", PopCount(thisActualOut), true.B, 0, RenameWidth+1, 1)
   // Explaination: when out(0) not fire, PopCount(valid) is not meaningfull
   XSPerfHistogram("slots_valid_pure", PopCount(io.enqRob.req.map(_.valid)), thisActualOut(0), 0, RenameWidth+1, 1)
   XSPerfHistogram("slots_valid_rough", PopCount(io.enqRob.req.map(_.valid)), true.B, 0, RenameWidth+1, 1)
 
-  if (env.EnableTopDown) {
-    val rob_first_load = WireDefault(false.B)
-    val rob_first_store = WireDefault(false.B)
-    ExcitingUtils.addSink(rob_first_load, "rob_first_load", ExcitingUtils.Perf)
-    ExcitingUtils.addSink(rob_first_store, "rob_first_store", ExcitingUtils.Perf)
-    val rob_first_ls = rob_first_load || rob_first_store
-
-    XSPerfAccumulate("stall_cycle_rob_blame", stall_rob && !rob_first_ls)
-    XSPerfAccumulate("stall_cycle_int_blame", stall_int_dq && !rob_first_ls)
-    XSPerfAccumulate("stall_cycle_fp_blame", stall_fp_dq && !rob_first_ls)
-    XSPerfAccumulate("stall_cycle_ls_blame", stall_ls_dq || ((stall_rob || stall_int_dq || stall_fp_dq) && rob_first_ls))
-    val stall_ls_blame = stall_ls_dq || ((stall_rob || stall_int_dq || stall_fp_dq) && rob_first_ls)
-    ExcitingUtils.addSource(stall_ls_blame, "stall_ls_blame", ExcitingUtils.Perf)
-    // TODO: we may need finer counters to count responding slots more precisely, i.e. per-slot granularity.
-=======
   val Seq(notIssue, tlbReplay, tlbMiss, vioReplay, mshrReplay, l1Miss, l2Miss, l3Miss) =
     Seq.fill(8)(WireDefault(false.B))
   ExcitingUtils.addSink(notIssue, s"rob_head_ls_issue_${coreParams.HartId}", ExcitingUtils.Perf)
@@ -355,7 +339,6 @@
       (isIntExu(fuType)                  && notRdy) -> IntNotReadyStall.id.U ,
       (isFpExu(fuType)                   && notRdy) -> FPNotReadyStall.id.U  ,
     ))
->>>>>>> 055a1ef2
   }
 
   TopDownCounters.values.foreach(ctr => XSPerfAccumulate(ctr.toString(), PopCount(stallReason.map(_ === ctr.id.U))))
