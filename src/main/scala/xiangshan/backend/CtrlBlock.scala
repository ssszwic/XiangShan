/***************************************************************************************
* Copyright (c) 2020-2021 Institute of Computing Technology, Chinese Academy of Sciences
* Copyright (c) 2020-2021 Peng Cheng Laboratory
*
* XiangShan is licensed under Mulan PSL v2.
* You can use this software according to the terms and conditions of the Mulan PSL v2.
* You may obtain a copy of Mulan PSL v2 at:
*          http://license.coscl.org.cn/MulanPSL2
*
* THIS SOFTWARE IS PROVIDED ON AN "AS IS" BASIS, WITHOUT WARRANTIES OF ANY KIND,
* EITHER EXPRESS OR IMPLIED, INCLUDING BUT NOT LIMITED TO NON-INFRINGEMENT,
* MERCHANTABILITY OR FIT FOR A PARTICULAR PURPOSE.
*
* See the Mulan PSL v2 for more details.
***************************************************************************************/

package xiangshan.backend

import chipsalliance.rocketchip.config.Parameters
import chisel3._
import chisel3.util._
import freechips.rocketchip.diplomacy.{LazyModule, LazyModuleImp}
import utils._
import xiangshan._
import xiangshan.backend.decode.{DecodeStage, FusionDecoder, ImmUnion}
import xiangshan.backend.dispatch.{Dispatch, Dispatch2Rs, DispatchQueue}
import xiangshan.backend.fu.PFEvent
import xiangshan.backend.rename.{Rename, RenameTableWrapper}
import xiangshan.backend.rob.{Rob, RobCSRIO, RobLsqIO}
import xiangshan.frontend.{FtqRead, Ftq_RF_Components}
import xiangshan.mem.mdp.{LFST, SSIT, WaitTable}
import xiangshan.ExceptionNO._
import xiangshan.backend.exu.ExuConfig
import xiangshan.mem.{LsqEnqCtrl, LsqEnqIO}

class CtrlToFtqIO(implicit p: Parameters) extends XSBundle {
  def numRedirect = exuParameters.JmpCnt + exuParameters.AluCnt
  val rob_commits = Vec(CommitWidth, Valid(new RobCommitInfo))
  val redirect = Valid(new Redirect)
}

class RedirectGenerator(implicit p: Parameters) extends XSModule
  with HasCircularQueuePtrHelper {

  class RedirectGeneratorIO(implicit p: Parameters) extends XSBundle {
    def numRedirect = exuParameters.JmpCnt + exuParameters.AluCnt
    val hartId = Input(UInt(8.W))
    val exuMispredict = Vec(numRedirect, Flipped(ValidIO(new ExuOutput)))
    val loadReplay = Flipped(ValidIO(new Redirect))
    val flush = Input(Bool())
    val redirectPcRead = new FtqRead(UInt(VAddrBits.W))
    val stage2Redirect = ValidIO(new Redirect)
    val stage3Redirect = ValidIO(new Redirect)
    val memPredUpdate = Output(new MemPredUpdateReq)
    val memPredPcRead = new FtqRead(UInt(VAddrBits.W)) // read req send form stage 2
  }
  val io = IO(new RedirectGeneratorIO)
  /*
        LoadQueue  Jump  ALU0  ALU1  ALU2  ALU3   exception    Stage1
          |         |      |    |     |     |         |
          |============= reg & compare =====|         |       ========
                            |                         |
                            |                         |
                            |                         |        Stage2
                            |                         |
                    redirect (flush backend)          |
                    |                                 |
               === reg ===                            |       ========
                    |                                 |
                    |----- mux (exception first) -----|        Stage3
                            |
                redirect (send to frontend)
   */
  def selectOldestRedirect(xs: Seq[Valid[Redirect]]): Vec[Bool] = {
    val compareVec = (0 until xs.length).map(i => (0 until i).map(j => isAfter(xs(j).bits.robIdx, xs(i).bits.robIdx)))
    val resultOnehot = VecInit((0 until xs.length).map(i => Cat((0 until xs.length).map(j =>
      (if (j < i) !xs(j).valid || compareVec(i)(j)
      else if (j == i) xs(i).valid
      else !xs(j).valid || !compareVec(j)(i))
    )).andR))
    resultOnehot
  }

  def getRedirect(exuOut: Valid[ExuOutput]): ValidIO[Redirect] = {
    val redirect = Wire(Valid(new Redirect))
    redirect.valid := exuOut.valid && exuOut.bits.redirect.cfiUpdate.isMisPred
    redirect.bits := exuOut.bits.redirect
    redirect
  }

  val jumpOut = io.exuMispredict.head
  val allRedirect = VecInit(io.exuMispredict.map(x => getRedirect(x)) :+ io.loadReplay)
  val oldestOneHot = selectOldestRedirect(allRedirect)
  val needFlushVec = VecInit(allRedirect.map(_.bits.robIdx.needFlush(io.stage2Redirect) || io.flush))
  val oldestValid = VecInit(oldestOneHot.zip(needFlushVec).map{ case (v, f) => v && !f }).asUInt.orR
  val oldestExuOutput = Mux1H(io.exuMispredict.indices.map(oldestOneHot), io.exuMispredict)
  val oldestRedirect = Mux1H(oldestOneHot, allRedirect)
  io.redirectPcRead.ptr := oldestRedirect.bits.ftqIdx
  io.redirectPcRead.offset := oldestRedirect.bits.ftqOffset

  val s1_jumpTarget = RegEnable(jumpOut.bits.redirect.cfiUpdate.target, jumpOut.valid)
  val s1_imm12_reg = RegNext(oldestExuOutput.bits.uop.ctrl.imm(11, 0))
  val s1_pd = RegNext(oldestExuOutput.bits.uop.cf.pd)
  val s1_redirect_bits_reg = RegNext(oldestRedirect.bits)
  val s1_redirect_valid_reg = RegNext(oldestValid)
  val s1_redirect_onehot = RegNext(oldestOneHot)

  // stage1 -> stage2
  io.stage2Redirect.valid := s1_redirect_valid_reg && !io.flush
  io.stage2Redirect.bits := s1_redirect_bits_reg

  val s1_isReplay = s1_redirect_onehot.last
  val s1_isJump = s1_redirect_onehot.head
  val real_pc = io.redirectPcRead.data
  val brTarget = real_pc + SignExt(ImmUnion.B.toImm32(s1_imm12_reg), XLEN)
  val snpc = real_pc + Mux(s1_pd.isRVC, 2.U, 4.U)
  val target = Mux(s1_isReplay,
    real_pc, // replay from itself
    Mux(s1_redirect_bits_reg.cfiUpdate.taken,
      Mux(s1_isJump, s1_jumpTarget, brTarget),
      snpc
    )
  )

  val stage2CfiUpdate = io.stage2Redirect.bits.cfiUpdate
  stage2CfiUpdate.pc := real_pc
  stage2CfiUpdate.pd := s1_pd
  // stage2CfiUpdate.predTaken := s1_redirect_bits_reg.cfiUpdate.predTaken
  stage2CfiUpdate.target := target
  // stage2CfiUpdate.taken := s1_redirect_bits_reg.cfiUpdate.taken
  // stage2CfiUpdate.isMisPred := s1_redirect_bits_reg.cfiUpdate.isMisPred

  val s2_target = RegEnable(target, enable = s1_redirect_valid_reg)
  val s2_pc = RegEnable(real_pc, enable = s1_redirect_valid_reg)
  val s2_redirect_bits_reg = RegEnable(s1_redirect_bits_reg, enable = s1_redirect_valid_reg)
  val s2_redirect_valid_reg = RegNext(s1_redirect_valid_reg && !io.flush, init = false.B)

  io.stage3Redirect.valid := s2_redirect_valid_reg
  io.stage3Redirect.bits := s2_redirect_bits_reg

  // get pc from ftq
  // valid only if redirect is caused by load violation
  // store_pc is used to update store set
  val store_pc = io.memPredPcRead(s1_redirect_bits_reg.stFtqIdx, s1_redirect_bits_reg.stFtqOffset)

  // update load violation predictor if load violation redirect triggered
  io.memPredUpdate.valid := RegNext(s1_isReplay && s1_redirect_valid_reg, init = false.B)
  // update wait table
  io.memPredUpdate.waddr := RegNext(XORFold(real_pc(VAddrBits-1, 1), MemPredPCWidth))
  io.memPredUpdate.wdata := true.B
  // update store set
  io.memPredUpdate.ldpc := RegNext(XORFold(real_pc(VAddrBits-1, 1), MemPredPCWidth))
  // store pc is ready 1 cycle after s1_isReplay is judged
  io.memPredUpdate.stpc := XORFold(store_pc(VAddrBits-1, 1), MemPredPCWidth)

  // // recover runahead checkpoint if redirect
  // if (!env.FPGAPlatform) {
  //   val runahead_redirect = Module(new DifftestRunaheadRedirectEvent)
  //   runahead_redirect.io.clock := clock
  //   runahead_redirect.io.coreid := io.hartId
  //   runahead_redirect.io.valid := io.stage3Redirect.valid
  //   runahead_redirect.io.pc :=  s2_pc // for debug only
  //   runahead_redirect.io.target_pc := s2_target // for debug only
  //   runahead_redirect.io.checkpoint_id := io.stage3Redirect.bits.debug_runahead_checkpoint_id // make sure it is right
  // }
}

class CtrlBlock(dpExuConfigs: Seq[Seq[Seq[ExuConfig]]])(implicit p: Parameters) extends LazyModule
  with HasWritebackSink with HasWritebackSource {
  val rob = LazyModule(new Rob)

  override def addWritebackSink(source: Seq[HasWritebackSource], index: Option[Seq[Int]]): HasWritebackSink = {
    rob.addWritebackSink(Seq(this), Some(Seq(writebackSinks.length)))
    super.addWritebackSink(source, index)
  }

  // duplicated dispatch2 here to avoid cross-module timing path loop.
  val dispatch2 = dpExuConfigs.map(c => LazyModule(new Dispatch2Rs(c)))
  lazy val module = new CtrlBlockImp(this)

  override lazy val writebackSourceParams: Seq[WritebackSourceParams] = {
    writebackSinksParams
  }
  override lazy val writebackSourceImp: HasWritebackSourceImp = module

  override def generateWritebackIO(
    thisMod: Option[HasWritebackSource] = None,
    thisModImp: Option[HasWritebackSourceImp] = None
  ): Unit = {
    module.io.writeback.zip(writebackSinksImp(thisMod, thisModImp)).foreach(x => x._1 := x._2)
  }
}

class CtrlBlockImp(outer: CtrlBlock)(implicit p: Parameters) extends LazyModuleImp(outer)
  with HasXSParameter
  with HasCircularQueuePtrHelper
  with HasWritebackSourceImp
  with HasPerfEvents
{
  val writebackLengths = outer.writebackSinksParams.map(_.length)

  val io = IO(new Bundle {
    val hartId = Input(UInt(8.W))
    val cpu_halt = Output(Bool())
    val frontend = Flipped(new FrontendToCtrlIO)
    // to exu blocks
    val allocPregs = Vec(RenameWidth, Output(new ResetPregStateReq))
    val dispatch = Vec(3*dpParams.IntDqDeqWidth, DecoupledIO(new MicroOp))
    val rsReady = Vec(outer.dispatch2.map(_.module.io.out.length).sum, Input(Bool()))
    val enqLsq = Flipped(new LsqEnqIO)
    val lqCancelCnt = Input(UInt(log2Up(LoadQueueSize + 1).W))
    val sqCancelCnt = Input(UInt(log2Up(StoreQueueSize + 1).W))
    val sqDeq = Input(UInt(2.W))
    // from int block
    val exuRedirect = Vec(exuParameters.AluCnt + exuParameters.JmpCnt, Flipped(ValidIO(new ExuOutput)))
    val stIn = Vec(exuParameters.StuCnt, Flipped(ValidIO(new ExuInput)))
    val memoryViolation = Flipped(ValidIO(new Redirect))
    val jumpPc = Output(UInt(VAddrBits.W))
    val jalr_target = Output(UInt(VAddrBits.W))
    val robio = new Bundle {
      // to int block
      val toCSR = new RobCSRIO
      val exception = ValidIO(new ExceptionInfo)
      // to mem block
      val lsq = new RobLsqIO
    }
    val csrCtrl = Input(new CustomCSRCtrlIO)
    val perfInfo = Output(new Bundle{
      val ctrlInfo = new Bundle {
        val robFull   = Input(Bool())
        val intdqFull = Input(Bool())
        val fpdqFull  = Input(Bool())
        val lsdqFull  = Input(Bool())
      }
    })
    val writeback = MixedVec(writebackLengths.map(num => Vec(num, Flipped(ValidIO(new ExuOutput)))))
    // redirect out
    val redirect = ValidIO(new Redirect)
    val debug_int_rat = Vec(32, Output(UInt(PhyRegIdxWidth.W)))
    val debug_fp_rat = Vec(32, Output(UInt(PhyRegIdxWidth.W)))
  })

  override def writebackSource: Option[Seq[Seq[Valid[ExuOutput]]]] = {
    Some(io.writeback.map(writeback => {
      val exuOutput = WireInit(writeback)
      val timer = GTimer()
      for ((wb_next, wb) <- exuOutput.zip(writeback)) {
        wb_next.valid := RegNext(wb.valid && !wb.bits.uop.robIdx.needFlush(Seq(stage2Redirect, redirectForExu)))
        wb_next.bits := RegNext(wb.bits)
        wb_next.bits.uop.debugInfo.writebackTime := timer
      }
      exuOutput
    }))
  }

  val decode = Module(new DecodeStage)
  val fusionDecoder = Module(new FusionDecoder)
  val rat = Module(new RenameTableWrapper)
  val ssit = Module(new SSIT)
  val waittable = Module(new WaitTable)
  val rename = Module(new Rename)
  val dispatch = Module(new Dispatch)
  val intDq = Module(new DispatchQueue(dpParams.IntDqSize, RenameWidth, dpParams.IntDqDeqWidth))
  val fpDq = Module(new DispatchQueue(dpParams.FpDqSize, RenameWidth, dpParams.FpDqDeqWidth))
  val lsDq = Module(new DispatchQueue(dpParams.LsDqSize, RenameWidth, dpParams.LsDqDeqWidth))
  val redirectGen = Module(new RedirectGenerator)
<<<<<<< HEAD
  // jumpPc (2) + redirects (1) + loadPredUpdate (1) + jalr_target (1) + robFlush (1)
  val pcMem = Module(new SyncDataModuleTemplate(new Ftq_RF_Components, FtqSize, 6, 1, "BackendPC"))
=======
  // jumpPc (2) + redirects (1) + loadPredUpdate (1) + robFlush (1)
  val pcMem = Module(new SyncDataModuleTemplate(new Ftq_RF_Components, FtqSize, 5, 1, "CtrlPcMem"))
  val jalrTargetMem = Module(new SyncDataModuleTemplate(UInt(VAddrBits.W), FtqSize, 2, 2, "CtrlJalrTargetMem"))
>>>>>>> e46acd83
  val rob = outer.rob.module

  pcMem.io.wen.head   := RegNext(io.frontend.fromFtq.pc_mem_wen)
  pcMem.io.waddr.head := RegNext(io.frontend.fromFtq.pc_mem_waddr)
  pcMem.io.wdata.head := RegNext(io.frontend.fromFtq.pc_mem_wdata)
<<<<<<< HEAD
=======
  jalrTargetMem.io.wen.head   := RegNext(io.frontend.fromFtq.pc_mem_wen)
  jalrTargetMem.io.waddr.head := RegNext(io.frontend.fromFtq.pc_mem_waddr)
  jalrTargetMem.io.wdata.head := RegNext(io.frontend.fromFtq.target)
  jalrTargetMem.io.wen.tail.head   := RegNext(io.frontend.fromFtq.pd_redirect_waddr.valid)
  jalrTargetMem.io.waddr.tail.head := RegNext(io.frontend.fromFtq.pd_redirect_waddr.bits)
  jalrTargetMem.io.wdata.tail.head := RegNext(io.frontend.fromFtq.pd_redirect_target)
>>>>>>> e46acd83


  pcMem.io.raddr.last := rob.io.flushOut.bits.ftqIdx.value
  val flushPC = pcMem.io.rdata.last.getPc(RegNext(rob.io.flushOut.bits.ftqOffset))

  val flushRedirect = Wire(Valid(new Redirect))
  flushRedirect.valid := RegNext(rob.io.flushOut.valid)
  flushRedirect.bits := RegEnable(rob.io.flushOut.bits, rob.io.flushOut.valid)

  val flushRedirectReg = Wire(Valid(new Redirect))
  flushRedirectReg.valid := RegNext(flushRedirect.valid, init = false.B)
  flushRedirectReg.bits := RegEnable(flushRedirect.bits, enable = flushRedirect.valid)

  val stage2Redirect = Mux(flushRedirect.valid, flushRedirect, redirectGen.io.stage2Redirect)
  // Redirect will be RegNext at ExuBlocks.
  val redirectForExu = RegNextWithEnable(stage2Redirect)

  val exuRedirect = io.exuRedirect.map(x => {
    val valid = x.valid && x.bits.redirectValid
    val killedByOlder = x.bits.uop.robIdx.needFlush(Seq(stage2Redirect, redirectForExu))
    val delayed = Wire(Valid(new ExuOutput))
    delayed.valid := RegNext(valid && !killedByOlder, init = false.B)
    delayed.bits := RegEnable(x.bits, x.valid)
    delayed
  })
  val loadReplay = Wire(Valid(new Redirect))
  loadReplay.valid := RegNext(io.memoryViolation.valid &&
    !io.memoryViolation.bits.robIdx.needFlush(Seq(stage2Redirect, redirectForExu)),
    init = false.B
  )
  loadReplay.bits := RegEnable(io.memoryViolation.bits, io.memoryViolation.valid)
  pcMem.io.raddr(2) := redirectGen.io.redirectPcRead.ptr.value
  redirectGen.io.redirectPcRead.data := pcMem.io.rdata(2).getPc(RegNext(redirectGen.io.redirectPcRead.offset))
  pcMem.io.raddr(3) := redirectGen.io.memPredPcRead.ptr.value
  redirectGen.io.memPredPcRead.data := pcMem.io.rdata(3).getPc(RegNext(redirectGen.io.memPredPcRead.offset))
  redirectGen.io.hartId := io.hartId
  redirectGen.io.exuMispredict <> exuRedirect
  redirectGen.io.loadReplay <> loadReplay
  redirectGen.io.flush := flushRedirect.valid

  val frontendFlushValid = DelayN(flushRedirect.valid, 5)
  val frontendFlushBits = RegEnable(flushRedirect.bits, flushRedirect.valid)
  // When ROB commits an instruction with a flush, we notify the frontend of the flush without the commit.
  // Flushes to frontend may be delayed by some cycles and commit before flush causes errors.
  // Thus, we make all flush reasons to behave the same as exceptions for frontend.
  for (i <- 0 until CommitWidth) {
    // why flushOut: instructions with flushPipe are not commited to frontend
    // If we commit them to frontend, it will cause flush after commit, which is not acceptable by frontend.
    val is_commit = rob.io.commits.commitValid(i) && rob.io.commits.isCommit && !rob.io.flushOut.valid
    io.frontend.toFtq.rob_commits(i).valid := RegNext(is_commit)
    io.frontend.toFtq.rob_commits(i).bits := RegEnable(rob.io.commits.info(i), is_commit)
  }
  io.frontend.toFtq.redirect.valid := frontendFlushValid || redirectGen.io.stage2Redirect.valid
  io.frontend.toFtq.redirect.bits := Mux(frontendFlushValid, frontendFlushBits, redirectGen.io.stage2Redirect.bits)
  // Be careful here:
  // T0: flushRedirect.valid, exception.valid
  // T1: csr.redirect.valid
  // T2: csr.exception.valid
  // T3: csr.trapTarget
  // T4: ctrlBlock.trapTarget
  // T5: io.frontend.toFtq.stage2Redirect.valid
  val pc_from_csr = io.robio.toCSR.isXRet || DelayN(rob.io.exception.valid, 4)
  val rob_flush_pc = RegEnable(Mux(flushRedirect.bits.flushItself(),
    flushPC, // replay inst
    flushPC + 4.U // flush pipe
  ), flushRedirect.valid)
  val flushTarget = Mux(pc_from_csr, io.robio.toCSR.trapTarget, rob_flush_pc)
  when (frontendFlushValid) {
    io.frontend.toFtq.redirect.bits.level := RedirectLevel.flush
    io.frontend.toFtq.redirect.bits.cfiUpdate.target := RegNext(flushTarget)
  }


  val pendingRedirect = RegInit(false.B)
  when (stage2Redirect.valid) {
    pendingRedirect := true.B
  }.elsewhen (RegNext(io.frontend.toFtq.redirect.valid)) {
    pendingRedirect := false.B
  }

  decode.io.in <> io.frontend.cfVec
  decode.io.csrCtrl := RegNext(io.csrCtrl)
  decode.io.intRat <> rat.io.intReadPorts
  decode.io.fpRat <> rat.io.fpReadPorts

  // memory dependency predict
  // when decode, send fold pc to mdp
  for (i <- 0 until DecodeWidth) {
    val mdp_foldpc = Mux(
      decode.io.out(i).fire,
      decode.io.in(i).bits.foldpc,
      rename.io.in(i).bits.cf.foldpc
    )
    ssit.io.raddr(i) := mdp_foldpc
    waittable.io.raddr(i) := mdp_foldpc
  }
  // currently, we only update mdp info when isReplay
  ssit.io.update <> RegNext(redirectGen.io.memPredUpdate)
  ssit.io.csrCtrl := RegNext(io.csrCtrl)
  waittable.io.update <> RegNext(redirectGen.io.memPredUpdate)
  waittable.io.csrCtrl := RegNext(io.csrCtrl)

  // LFST lookup and update
  val lfst = Module(new LFST)
  lfst.io.redirect <> RegNext(io.redirect)
  lfst.io.storeIssue <> RegNext(io.stIn)
  lfst.io.csrCtrl <> RegNext(io.csrCtrl)
  lfst.io.dispatch <> dispatch.io.lfst

  rat.io.robCommits := rob.io.commits
  rat.io.intRenamePorts := rename.io.intRenamePorts
  rat.io.fpRenamePorts := rename.io.fpRenamePorts
  rat.io.debug_int_rat <> io.debug_int_rat
  rat.io.debug_fp_rat <> io.debug_fp_rat

  // pipeline between decode and rename
  for (i <- 0 until RenameWidth) {
    // fusion decoder
    val decodeHasException = io.frontend.cfVec(i).bits.exceptionVec(instrPageFault) || io.frontend.cfVec(i).bits.exceptionVec(instrAccessFault)
    val disableFusion = decode.io.csrCtrl.singlestep
    fusionDecoder.io.in(i).valid := io.frontend.cfVec(i).valid && !(decodeHasException || disableFusion)
    fusionDecoder.io.in(i).bits := io.frontend.cfVec(i).bits.instr
    if (i > 0) {
      fusionDecoder.io.inReady(i - 1) := decode.io.out(i).ready
    }

    // Pipeline
    val renamePipe = PipelineNext(decode.io.out(i), rename.io.in(i).ready,
      stage2Redirect.valid || pendingRedirect)
    renamePipe.ready := rename.io.in(i).ready
    rename.io.in(i).valid := renamePipe.valid && !fusionDecoder.io.clear(i)
    rename.io.in(i).bits := renamePipe.bits
    rename.io.intReadPorts(i) := rat.io.intReadPorts(i).map(_.data)
    rename.io.fpReadPorts(i) := rat.io.fpReadPorts(i).map(_.data)
    rename.io.waittable(i) := RegEnable(waittable.io.rdata(i), decode.io.out(i).fire)

    if (i < RenameWidth - 1) {
      // fusion decoder sees the raw decode info
      fusionDecoder.io.dec(i) := renamePipe.bits.ctrl
      rename.io.fusionInfo(i) := fusionDecoder.io.info(i)

      // update the first RenameWidth - 1 instructions
      decode.io.fusion(i) := fusionDecoder.io.out(i).valid && rename.io.out(i).fire
      when (fusionDecoder.io.out(i).valid) {
        fusionDecoder.io.out(i).bits.update(rename.io.in(i).bits.ctrl)
        // TODO: remove this dirty code for ftq update
        val sameFtqPtr = rename.io.in(i).bits.cf.ftqPtr.value === rename.io.in(i + 1).bits.cf.ftqPtr.value
        val ftqOffset0 = rename.io.in(i).bits.cf.ftqOffset
        val ftqOffset1 = rename.io.in(i + 1).bits.cf.ftqOffset
        val ftqOffsetDiff = ftqOffset1 - ftqOffset0
        val cond1 = sameFtqPtr && ftqOffsetDiff === 1.U
        val cond2 = sameFtqPtr && ftqOffsetDiff === 2.U
        val cond3 = !sameFtqPtr && ftqOffset1 === 0.U
        val cond4 = !sameFtqPtr && ftqOffset1 === 1.U
        rename.io.in(i).bits.ctrl.commitType := Mux(cond1, 4.U, Mux(cond2, 5.U, Mux(cond3, 6.U, 7.U)))
        XSError(!cond1 && !cond2 && !cond3 && !cond4, p"new condition $sameFtqPtr $ftqOffset0 $ftqOffset1\n")
      }
    }
  }

  rename.io.redirect <> stage2Redirect
  rename.io.robCommits <> rob.io.commits
  rename.io.ssit <> ssit.io.rdata

  // pipeline between rename and dispatch
  for (i <- 0 until RenameWidth) {
    PipelineConnect(rename.io.out(i), dispatch.io.fromRename(i), dispatch.io.recv(i), stage2Redirect.valid)
  }

  dispatch.io.hartId := io.hartId
  dispatch.io.redirect <> stage2Redirect
  dispatch.io.enqRob <> rob.io.enq
  dispatch.io.toIntDq <> intDq.io.enq
  dispatch.io.toFpDq <> fpDq.io.enq
  dispatch.io.toLsDq <> lsDq.io.enq
  dispatch.io.allocPregs <> io.allocPregs
  dispatch.io.singleStep := RegNext(io.csrCtrl.singlestep)

  intDq.io.redirect <> redirectForExu
  fpDq.io.redirect <> redirectForExu
  lsDq.io.redirect <> redirectForExu

  val dpqOut = intDq.io.deq ++ lsDq.io.deq ++ fpDq.io.deq
  io.dispatch <> dpqOut

  for (dp2 <- outer.dispatch2.map(_.module.io)) {
    dp2.redirect := redirectForExu
    if (dp2.readFpState.isDefined) {
      dp2.readFpState.get := DontCare
    }
    if (dp2.readIntState.isDefined) {
      dp2.readIntState.get := DontCare
    }
    if (dp2.enqLsq.isDefined) {
      val lsqCtrl = Module(new LsqEnqCtrl)
      lsqCtrl.io.redirect <> redirectForExu
      lsqCtrl.io.enq <> dp2.enqLsq.get
      lsqCtrl.io.lcommit := rob.io.lsq.lcommit
      lsqCtrl.io.scommit := io.sqDeq
      lsqCtrl.io.lqCancelCnt := io.lqCancelCnt
      lsqCtrl.io.sqCancelCnt := io.sqCancelCnt
      io.enqLsq <> lsqCtrl.io.enqLsq
    }
  }
  for ((dp2In, i) <- outer.dispatch2.flatMap(_.module.io.in).zipWithIndex) {
    dp2In.valid := dpqOut(i).valid
    dp2In.bits := dpqOut(i).bits
    // override ready here to avoid cross-module loop path
    dpqOut(i).ready := dp2In.ready
  }
  for ((dp2Out, i) <- outer.dispatch2.flatMap(_.module.io.out).zipWithIndex) {
    dp2Out.ready := io.rsReady(i)
  }

  val pingpong = RegInit(false.B)
  pingpong := !pingpong
  pcMem.io.raddr(0) := intDq.io.deqNext(0).cf.ftqPtr.value
  pcMem.io.raddr(1) := intDq.io.deqNext(2).cf.ftqPtr.value
  val jumpPcRead0 = pcMem.io.rdata(0).getPc(RegNext(intDq.io.deqNext(0).cf.ftqOffset))
  val jumpPcRead1 = pcMem.io.rdata(1).getPc(RegNext(intDq.io.deqNext(2).cf.ftqOffset))
  io.jumpPc := Mux(pingpong && (exuParameters.AluCnt > 2).B, jumpPcRead1, jumpPcRead0)
<<<<<<< HEAD
  val jalrTargetReadPtr = Mux(pingpong && (exuParameters.AluCnt > 2).B,
    intDq.io.deqNext(2).cf.ftqPtr,
    intDq.io.deqNext(0).cf.ftqPtr)
  pcMem.io.raddr(4) := (jalrTargetReadPtr+1.U).value
  val jalrTargetRead = pcMem.io.rdata(4).startAddr
  val read_from_newest_entry = RegNext(jalrTargetReadPtr) === RegNext(io.frontend.fromFtq.newest_entry_ptr)
  io.jalr_target := Mux(read_from_newest_entry, RegNext(io.frontend.fromFtq.newest_entry_target), jalrTargetRead)
=======
  jalrTargetMem.io.raddr(0) := intDq.io.deqNext(0).cf.ftqPtr.value
  jalrTargetMem.io.raddr(1) := intDq.io.deqNext(2).cf.ftqPtr.value
  val jalrTargetRead = jalrTargetMem.io.rdata
  io.jalr_target := Mux(pingpong && (exuParameters.AluCnt > 2).B, jalrTargetRead(1), jalrTargetRead(0))
>>>>>>> e46acd83

  rob.io.hartId := io.hartId
  io.cpu_halt := DelayN(rob.io.cpu_halt, 5)
  rob.io.redirect <> stage2Redirect
  outer.rob.generateWritebackIO(Some(outer), Some(this))

  io.redirect <> stage2Redirect

  // rob to int block
  io.robio.toCSR <> rob.io.csr
  io.robio.toCSR.perfinfo.retiredInstr <> RegNext(rob.io.csr.perfinfo.retiredInstr)
  io.robio.exception := rob.io.exception
  io.robio.exception.bits.uop.cf.pc := flushPC

  // rob to mem block
  io.robio.lsq <> rob.io.lsq

  io.perfInfo.ctrlInfo.robFull := RegNext(rob.io.robFull)
  io.perfInfo.ctrlInfo.intdqFull := RegNext(intDq.io.dqFull)
  io.perfInfo.ctrlInfo.fpdqFull := RegNext(fpDq.io.dqFull)
  io.perfInfo.ctrlInfo.lsdqFull := RegNext(lsDq.io.dqFull)

  val pfevent = Module(new PFEvent)
  pfevent.io.distribute_csr := RegNext(io.csrCtrl.distribute_csr)
  val csrevents = pfevent.io.hpmevent.slice(8,16)

  val perfinfo = IO(new Bundle(){
    val perfEventsRs      = Input(Vec(NumRs, new PerfEvent))
    val perfEventsEu0     = Input(Vec(6, new PerfEvent))
    val perfEventsEu1     = Input(Vec(6, new PerfEvent))
  })

  val perfFromUnits = Seq(decode, rename, dispatch, intDq, fpDq, lsDq, rob).flatMap(_.getPerfEvents)
  val perfFromIO    = perfinfo.perfEventsEu0.map(x => ("perfEventsEu0", x.value)) ++
                        perfinfo.perfEventsEu1.map(x => ("perfEventsEu1", x.value)) ++
                        perfinfo.perfEventsRs.map(x => ("perfEventsRs", x.value))
  val perfBlock     = Seq()
  // let index = 0 be no event
  val allPerfEvents = Seq(("noEvent", 0.U)) ++ perfFromUnits ++ perfFromIO ++ perfBlock

  if (printEventCoding) {
    for (((name, inc), i) <- allPerfEvents.zipWithIndex) {
      println("CtrlBlock perfEvents Set", name, inc, i)
    }
  }

  val allPerfInc = allPerfEvents.map(_._2.asTypeOf(new PerfEvent))
  val perfEvents = HPerfMonitor(csrevents, allPerfInc).getPerfEvents
  generatePerfEvent()
}<|MERGE_RESOLUTION|>--- conflicted
+++ resolved
@@ -264,28 +264,13 @@
   val fpDq = Module(new DispatchQueue(dpParams.FpDqSize, RenameWidth, dpParams.FpDqDeqWidth))
   val lsDq = Module(new DispatchQueue(dpParams.LsDqSize, RenameWidth, dpParams.LsDqDeqWidth))
   val redirectGen = Module(new RedirectGenerator)
-<<<<<<< HEAD
   // jumpPc (2) + redirects (1) + loadPredUpdate (1) + jalr_target (1) + robFlush (1)
-  val pcMem = Module(new SyncDataModuleTemplate(new Ftq_RF_Components, FtqSize, 6, 1, "BackendPC"))
-=======
-  // jumpPc (2) + redirects (1) + loadPredUpdate (1) + robFlush (1)
-  val pcMem = Module(new SyncDataModuleTemplate(new Ftq_RF_Components, FtqSize, 5, 1, "CtrlPcMem"))
-  val jalrTargetMem = Module(new SyncDataModuleTemplate(UInt(VAddrBits.W), FtqSize, 2, 2, "CtrlJalrTargetMem"))
->>>>>>> e46acd83
+  val pcMem = Module(new SyncDataModuleTemplate(new Ftq_RF_Components, FtqSize, 6, 1, "CtrlPcMem"))
   val rob = outer.rob.module
 
   pcMem.io.wen.head   := RegNext(io.frontend.fromFtq.pc_mem_wen)
   pcMem.io.waddr.head := RegNext(io.frontend.fromFtq.pc_mem_waddr)
   pcMem.io.wdata.head := RegNext(io.frontend.fromFtq.pc_mem_wdata)
-<<<<<<< HEAD
-=======
-  jalrTargetMem.io.wen.head   := RegNext(io.frontend.fromFtq.pc_mem_wen)
-  jalrTargetMem.io.waddr.head := RegNext(io.frontend.fromFtq.pc_mem_waddr)
-  jalrTargetMem.io.wdata.head := RegNext(io.frontend.fromFtq.target)
-  jalrTargetMem.io.wen.tail.head   := RegNext(io.frontend.fromFtq.pd_redirect_waddr.valid)
-  jalrTargetMem.io.waddr.tail.head := RegNext(io.frontend.fromFtq.pd_redirect_waddr.bits)
-  jalrTargetMem.io.wdata.tail.head := RegNext(io.frontend.fromFtq.pd_redirect_target)
->>>>>>> e46acd83
 
 
   pcMem.io.raddr.last := rob.io.flushOut.bits.ftqIdx.value
@@ -507,7 +492,6 @@
   val jumpPcRead0 = pcMem.io.rdata(0).getPc(RegNext(intDq.io.deqNext(0).cf.ftqOffset))
   val jumpPcRead1 = pcMem.io.rdata(1).getPc(RegNext(intDq.io.deqNext(2).cf.ftqOffset))
   io.jumpPc := Mux(pingpong && (exuParameters.AluCnt > 2).B, jumpPcRead1, jumpPcRead0)
-<<<<<<< HEAD
   val jalrTargetReadPtr = Mux(pingpong && (exuParameters.AluCnt > 2).B,
     intDq.io.deqNext(2).cf.ftqPtr,
     intDq.io.deqNext(0).cf.ftqPtr)
@@ -515,12 +499,6 @@
   val jalrTargetRead = pcMem.io.rdata(4).startAddr
   val read_from_newest_entry = RegNext(jalrTargetReadPtr) === RegNext(io.frontend.fromFtq.newest_entry_ptr)
   io.jalr_target := Mux(read_from_newest_entry, RegNext(io.frontend.fromFtq.newest_entry_target), jalrTargetRead)
-=======
-  jalrTargetMem.io.raddr(0) := intDq.io.deqNext(0).cf.ftqPtr.value
-  jalrTargetMem.io.raddr(1) := intDq.io.deqNext(2).cf.ftqPtr.value
-  val jalrTargetRead = jalrTargetMem.io.rdata
-  io.jalr_target := Mux(pingpong && (exuParameters.AluCnt > 2).B, jalrTargetRead(1), jalrTargetRead(0))
->>>>>>> e46acd83
 
   rob.io.hartId := io.hartId
   io.cpu_halt := DelayN(rob.io.cpu_halt, 5)
