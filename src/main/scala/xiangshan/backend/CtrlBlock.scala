--- conflicted
+++ resolved
@@ -184,7 +184,6 @@
 
   XSError(io.memPredUpdate.valid && RegNext(s1_real_pc_from_frontend) =/= RegNext(real_pc), "s1_real_pc error")
 
-<<<<<<< HEAD
   // recover runahead checkpoint if redirect
   if (!env.FPGAPlatform) {
     val runahead_redirect = Module(new DifftestRunaheadRedirectEvent)
@@ -195,18 +194,6 @@
     runahead_redirect.io.target_pc := s2_target // for debug only
     runahead_redirect.io.checkpoint_id := io.stage3Redirect.bits.debug_runahead_checkpoint_id // make sure it is right
   }
-=======
-  // // recover runahead checkpoint if redirect
-  // if (!env.FPGAPlatform) {
-  //   val runahead_redirect = Module(new DifftestRunaheadRedirectEvent)
-  //   runahead_redirect.io.clock := clock
-  //   runahead_redirect.io.coreid := io.hartId
-  //   runahead_redirect.io.valid := io.stage3Redirect.valid
-  //   runahead_redirect.io.pc :=  s2_pc // for debug only
-  //   runahead_redirect.io.target_pc := s2_target // for debug only
-  //   runahead_redirect.io.checkpoint_id := io.stage3Redirect.bits.debug_runahead_checkpoint_id // make sure it is right
-  // }
->>>>>>> dbf2ed8f
 }
 
 class CtrlBlock(implicit p: Parameters) extends LazyModule
