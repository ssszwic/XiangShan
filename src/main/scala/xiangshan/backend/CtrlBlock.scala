/***************************************************************************************
* Copyright (c) 2020-2021 Institute of Computing Technology, Chinese Academy of Sciences
* Copyright (c) 2020-2021 Peng Cheng Laboratory
*
* XiangShan is licensed under Mulan PSL v2.
* You can use this software according to the terms and conditions of the Mulan PSL v2.
* You may obtain a copy of Mulan PSL v2 at:
*          http://license.coscl.org.cn/MulanPSL2
*
* THIS SOFTWARE IS PROVIDED ON AN "AS IS" BASIS, WITHOUT WARRANTIES OF ANY KIND,
* EITHER EXPRESS OR IMPLIED, INCLUDING BUT NOT LIMITED TO NON-INFRINGEMENT,
* MERCHANTABILITY OR FIT FOR A PARTICULAR PURPOSE.
*
* See the Mulan PSL v2 for more details.
***************************************************************************************/

package xiangshan.backend

import chipsalliance.rocketchip.config.Parameters
import chisel3._
import chisel3.util._
import difftest._
import freechips.rocketchip.diplomacy.{LazyModule, LazyModuleImp}
import utils._
import xiangshan._
import xiangshan.backend.decode.{DecodeStage, ImmUnion}
import xiangshan.backend.dispatch.{Dispatch, DispatchQueue}
import xiangshan.backend.fu.PFEvent
import xiangshan.backend.rename.{Rename, RenameTableWrapper}
import xiangshan.backend.rob.{Rob, RobCSRIO, RobLsqIO}
import xiangshan.frontend.FtqRead
import xiangshan.mem.mdp.{LFST, SSIT, WaitTable}

class CtrlToFtqIO(implicit p: Parameters) extends XSBundle {
  def numRedirect = exuParameters.JmpCnt + exuParameters.AluCnt
  val rob_commits = Vec(CommitWidth, Valid(new RobCommitInfo))
  val redirect = Valid(new Redirect)
  val for_redirect_gen = new Bundle {
    val rawRedirect = Valid(new Redirect)
    val s1_redirect_onehot = Output(Vec(numRedirect+1, Bool()))
    val s1_oldest_redirect = ValidIO(new Redirect)
    val s1_oldest_exu_output = ValidIO(new ExuOutput)
    val s1_jumpTarget = Output(UInt(VAddrBits.W))
    val flushRedirect = Valid(new Redirect)
    val frontendFlushTarget = Output(UInt(VAddrBits.W))
  }
}

class RedirectGenerator(implicit p: Parameters) extends XSModule
  with HasCircularQueuePtrHelper {

  class RedirectGeneratorIO(implicit p: Parameters) extends XSBundle {
    def numRedirect = exuParameters.JmpCnt + exuParameters.AluCnt
    val hartId = Input(UInt(8.W))
    val exuMispredict = Vec(numRedirect, Flipped(ValidIO(new ExuOutput)))
    val loadReplay = Flipped(ValidIO(new Redirect))
    val flush = Input(Bool())
    val stage1PcRead = Vec(numRedirect+1, new FtqRead(UInt(VAddrBits.W)))
    val stage2Redirect = ValidIO(new Redirect)
    val stage3Redirect = ValidIO(new Redirect)
    val memPredUpdate = Output(new MemPredUpdateReq)
    val memPredPcRead = new FtqRead(UInt(VAddrBits.W)) // read req send form stage 2
    val for_frontend_redirect_gen = new Bundle {
      val s1_jumpTarget = Output(UInt(VAddrBits.W))
      val s1_redirect_onehot = Output(Vec(numRedirect+1, Bool()))
      val s1_oldest_redirect = ValidIO(new Redirect)
      val s1_oldest_exu_output = ValidIO(new ExuOutput)
      val s1_real_pc = Input(UInt(VAddrBits.W))
    }
  }
  val io = IO(new RedirectGeneratorIO)
  /*
        LoadQueue  Jump  ALU0  ALU1  ALU2  ALU3   exception    Stage1
          |         |      |    |     |     |         |
          |============= reg & compare =====|         |       ========
                            |                         |
                            |                         |
                            |                         |        Stage2
                            |                         |
                    redirect (flush backend)          |
                    |                                 |
               === reg ===                            |       ========
                    |                                 |
                    |----- mux (exception first) -----|        Stage3
                            |
                redirect (send to frontend)
   */
  private class Wrapper(val n: Int) extends Bundle {
    val redirect = new Redirect
    val valid = Bool()
    val idx = UInt(log2Up(n).W)
  }
  def selectOldestRedirect(xs: Seq[Valid[Redirect]]): Vec[Bool] = {
    val compareVec = (0 until xs.length).map(i => (0 until i).map(j => isAfter(xs(j).bits.robIdx, xs(i).bits.robIdx)))
    val resultOnehot = VecInit((0 until xs.length).map(i => Cat((0 until xs.length).map(j =>
      (if (j < i) !xs(j).valid || compareVec(i)(j)
      else if (j == i) xs(i).valid
      else !xs(j).valid || !compareVec(j)(i))
    )).andR))
    resultOnehot
  }

  val redirects = io.exuMispredict.map(_.bits.redirect) :+ io.loadReplay.bits
  val stage1FtqReadPcs =
    (io.stage1PcRead zip redirects).map{ case (r, redirect) =>
      r(redirect.ftqIdx, redirect.ftqOffset)
    }

  def getRedirect(exuOut: Valid[ExuOutput]): ValidIO[Redirect] = {
    val redirect = Wire(Valid(new Redirect))
    redirect.valid := exuOut.valid && exuOut.bits.redirect.cfiUpdate.isMisPred
    redirect.bits := exuOut.bits.redirect
    redirect
  }

  val jumpOut = io.exuMispredict.head
  val allRedirect = VecInit(io.exuMispredict.map(x => getRedirect(x)) :+ io.loadReplay)
  val oldestOneHot = selectOldestRedirect(allRedirect)
  val needFlushVec = VecInit(allRedirect.map(_.bits.robIdx.needFlush(io.stage2Redirect) || io.flush))
  val oldestValid = VecInit(oldestOneHot.zip(needFlushVec).map{ case (v, f) => v && !f }).asUInt.orR
  val oldestExuOutput = Mux1H(io.exuMispredict.indices.map(oldestOneHot), io.exuMispredict)
  val oldestRedirect = Mux1H(oldestOneHot, allRedirect)

  val s1_jumpTarget = RegEnable(jumpOut.bits.redirect.cfiUpdate.target, jumpOut.valid)
  val s1_imm12_reg = RegNext(oldestExuOutput.bits.uop.ctrl.imm(11, 0))
  val s1_pd = RegNext(oldestExuOutput.bits.uop.cf.pd)
  val s1_redirect_bits_reg = RegNext(oldestRedirect.bits)
  val s1_redirect_valid_reg = RegNext(oldestValid)
  val s1_redirect_onehot = RegNext(oldestOneHot)
  io.for_frontend_redirect_gen.s1_jumpTarget := s1_jumpTarget
  io.for_frontend_redirect_gen.s1_redirect_onehot := s1_redirect_onehot
  io.for_frontend_redirect_gen.s1_oldest_redirect.valid := s1_redirect_valid_reg
  io.for_frontend_redirect_gen.s1_oldest_redirect.bits := s1_redirect_bits_reg
  io.for_frontend_redirect_gen.s1_oldest_exu_output := RegNext(oldestExuOutput)

  // stage1 -> stage2
  io.stage2Redirect.valid := s1_redirect_valid_reg && !io.flush
  io.stage2Redirect.bits := s1_redirect_bits_reg

  val s1_isReplay = s1_redirect_onehot.last
  val s1_isJump = s1_redirect_onehot.head
  val real_pc = Mux1H(s1_redirect_onehot, stage1FtqReadPcs)
  val brTarget = real_pc + SignExt(ImmUnion.B.toImm32(s1_imm12_reg), XLEN)
  val snpc = real_pc + Mux(s1_pd.isRVC, 2.U, 4.U)
  val target = Mux(s1_isReplay,
    real_pc, // replay from itself
    Mux(s1_redirect_bits_reg.cfiUpdate.taken,
      Mux(s1_isJump, s1_jumpTarget, brTarget),
      snpc
    )
  )

  val stage2CfiUpdate = io.stage2Redirect.bits.cfiUpdate
  stage2CfiUpdate.pc := real_pc
  stage2CfiUpdate.pd := s1_pd
  // stage2CfiUpdate.predTaken := s1_redirect_bits_reg.cfiUpdate.predTaken
  stage2CfiUpdate.target := target
  // stage2CfiUpdate.taken := s1_redirect_bits_reg.cfiUpdate.taken
  // stage2CfiUpdate.isMisPred := s1_redirect_bits_reg.cfiUpdate.isMisPred

  val s2_target = RegEnable(target, enable = s1_redirect_valid_reg)
  val s2_pc = RegEnable(real_pc, enable = s1_redirect_valid_reg)
  val s2_redirect_bits_reg = RegEnable(s1_redirect_bits_reg, enable = s1_redirect_valid_reg)
  val s2_redirect_valid_reg = RegNext(s1_redirect_valid_reg && !io.flush, init = false.B)

  io.stage3Redirect.valid := s2_redirect_valid_reg
  io.stage3Redirect.bits := s2_redirect_bits_reg

  // get pc from ftq
  // valid only if redirect is caused by load violation
  // store_pc is used to update store set
  val store_pc = io.memPredPcRead(s1_redirect_bits_reg.stFtqIdx, s1_redirect_bits_reg.stFtqOffset)

  val s1_real_pc_from_frontend = io.for_frontend_redirect_gen.s1_real_pc
  // update load violation predictor if load violation redirect triggered
  io.memPredUpdate.valid := RegNext(s1_isReplay && s1_redirect_valid_reg, init = false.B)
  // update wait table
  io.memPredUpdate.waddr := RegNext(XORFold(s1_real_pc_from_frontend(VAddrBits-1, 1), MemPredPCWidth))
  io.memPredUpdate.wdata := true.B
  // update store set
  io.memPredUpdate.ldpc := RegNext(XORFold(s1_real_pc_from_frontend(VAddrBits-1, 1), MemPredPCWidth))
  // store pc is ready 1 cycle after s1_isReplay is judged
  io.memPredUpdate.stpc := XORFold(store_pc(VAddrBits-1, 1), MemPredPCWidth)

  XSError(io.memPredUpdate.valid && RegNext(s1_real_pc_from_frontend) =/= RegNext(real_pc), "s1_real_pc error")

  // // recover runahead checkpoint if redirect
  // if (!env.FPGAPlatform) {
  //   val runahead_redirect = Module(new DifftestRunaheadRedirectEvent)
  //   runahead_redirect.io.clock := clock
  //   runahead_redirect.io.coreid := io.hartId
  //   runahead_redirect.io.valid := io.stage3Redirect.valid
  //   runahead_redirect.io.pc :=  s2_pc // for debug only
  //   runahead_redirect.io.target_pc := s2_target // for debug only
  //   runahead_redirect.io.checkpoint_id := io.stage3Redirect.bits.debug_runahead_checkpoint_id // make sure it is right
  // }
}

class CtrlBlock(implicit p: Parameters) extends LazyModule
  with HasWritebackSink with HasWritebackSource {
  val rob = LazyModule(new Rob)

  override def addWritebackSink(source: Seq[HasWritebackSource], index: Option[Seq[Int]]): HasWritebackSink = {
    rob.addWritebackSink(Seq(this), Some(Seq(writebackSinks.length)))
    super.addWritebackSink(source, index)
  }

  lazy val module = new CtrlBlockImp(this)

  override lazy val writebackSourceParams: Seq[WritebackSourceParams] = {
    writebackSinksParams
  }
  override lazy val writebackSourceImp: HasWritebackSourceImp = module

  override def generateWritebackIO(
    thisMod: Option[HasWritebackSource] = None,
    thisModImp: Option[HasWritebackSourceImp] = None
  ): Unit = {
    module.io.writeback.zip(writebackSinksImp(thisMod, thisModImp)).foreach(x => x._1 := x._2)
  }
}

class CtrlBlockImp(outer: CtrlBlock)(implicit p: Parameters) extends LazyModuleImp(outer)
  with HasXSParameter
  with HasCircularQueuePtrHelper
  with HasWritebackSourceImp
  with HasPerfEvents
{
  val writebackLengths = outer.writebackSinksParams.map(_.length)

  val io = IO(new Bundle {
    val hartId = Input(UInt(8.W))
    val cpu_halt = Output(Bool())
    val frontend = Flipped(new FrontendToCtrlIO)
    val allocPregs = Vec(RenameWidth, Output(new ResetPregStateReq))
    val dispatch = Vec(3*dpParams.IntDqDeqWidth, DecoupledIO(new MicroOp))
    // from int block
    val exuRedirect = Vec(exuParameters.AluCnt + exuParameters.JmpCnt, Flipped(ValidIO(new ExuOutput)))
    val stIn = Vec(exuParameters.StuCnt, Flipped(ValidIO(new ExuInput)))
    val memoryViolation = Flipped(ValidIO(new Redirect))
    val jumpPc = Output(UInt(VAddrBits.W))
    val jalr_target = Output(UInt(VAddrBits.W))
    val robio = new Bundle {
      // to int block
      val toCSR = new RobCSRIO
      val exception = ValidIO(new ExceptionInfo)
      // to mem block
      val lsq = new RobLsqIO
    }
    val csrCtrl = Input(new CustomCSRCtrlIO)
    val perfInfo = Output(new Bundle{
      val ctrlInfo = new Bundle {
        val robFull   = Input(Bool())
        val intdqFull = Input(Bool())
        val fpdqFull  = Input(Bool())
        val lsdqFull  = Input(Bool())
      }
    })
    val writeback = MixedVec(writebackLengths.map(num => Vec(num, Flipped(ValidIO(new ExuOutput)))))
    // redirect out
    val redirect = ValidIO(new Redirect)
    val debug_int_rat = Vec(32, Output(UInt(PhyRegIdxWidth.W)))
    val debug_fp_rat = Vec(32, Output(UInt(PhyRegIdxWidth.W)))
  })

  override def writebackSource: Option[Seq[Seq[Valid[ExuOutput]]]] = {
    Some(io.writeback.map(writeback => {
      val exuOutput = WireInit(writeback)
      val timer = GTimer()
      for ((wb_next, wb) <- exuOutput.zip(writeback)) {
        wb_next.valid := RegNext(wb.valid && !wb.bits.uop.robIdx.needFlush(stage2Redirect))
        wb_next.bits := RegNext(wb.bits)
        wb_next.bits.uop.debugInfo.writebackTime := timer
      }
      exuOutput
    }))
  }

  val decode = Module(new DecodeStage)
  val rat = Module(new RenameTableWrapper)
  val ssit = Module(new SSIT)
  val waittable = Module(new WaitTable)
  val rename = Module(new Rename)
  val dispatch = Module(new Dispatch)
  val intDq = Module(new DispatchQueue(dpParams.IntDqSize, RenameWidth, dpParams.IntDqDeqWidth))
  val fpDq = Module(new DispatchQueue(dpParams.FpDqSize, RenameWidth, dpParams.FpDqDeqWidth))
  val lsDq = Module(new DispatchQueue(dpParams.LsDqSize, RenameWidth, dpParams.LsDqDeqWidth))
  val redirectGen = Module(new RedirectGenerator)

  val rob = outer.rob.module

  val robPcRead = io.frontend.fromFtq.getRobFlushPcRead
  val flushPC = robPcRead(rob.io.flushOut.bits.ftqIdx, rob.io.flushOut.bits.ftqOffset)

  val flushRedirect = Wire(Valid(new Redirect))
  flushRedirect.valid := RegNext(rob.io.flushOut.valid)
  flushRedirect.bits := RegEnable(rob.io.flushOut.bits, rob.io.flushOut.valid)

  val flushRedirectReg = Wire(Valid(new Redirect))
  flushRedirectReg.valid := RegNext(flushRedirect.valid, init = false.B)
  flushRedirectReg.bits := RegEnable(flushRedirect.bits, enable = flushRedirect.valid)

  val stage2Redirect = Mux(flushRedirect.valid, flushRedirect, redirectGen.io.stage2Redirect)
  // val stage3Redirect = Mux(flushRedirectReg.valid, flushRedirectReg, redirectGen.io.stage3Redirect)

  val exuRedirect = io.exuRedirect.map(x => {
    val valid = x.valid && x.bits.redirectValid
    val killedByOlder = x.bits.uop.robIdx.needFlush(stage2Redirect)
    val delayed = Wire(Valid(new ExuOutput))
    delayed.valid := RegNext(valid && !killedByOlder, init = false.B)
    delayed.bits := RegEnable(x.bits, x.valid)
    delayed
  })
  val loadReplay = Wire(Valid(new Redirect))
  loadReplay.valid := RegNext(io.memoryViolation.valid &&
    !io.memoryViolation.bits.robIdx.needFlush(stage2Redirect),
    init = false.B
  )
  loadReplay.bits := RegEnable(io.memoryViolation.bits, io.memoryViolation.valid)
  io.frontend.fromFtq.getRedirectPcRead <> redirectGen.io.stage1PcRead
  io.frontend.fromFtq.getMemPredPcRead <> redirectGen.io.memPredPcRead
  redirectGen.io.hartId := io.hartId
  redirectGen.io.exuMispredict <> exuRedirect
  redirectGen.io.loadReplay <> loadReplay
  redirectGen.io.flush := flushRedirect.valid

  val frontendFlushValid = DelayN(flushRedirect.valid, 5)
  val frontendFlushBits = RegEnable(flushRedirect.bits, flushRedirect.valid)
  // When ROB commits an instruction with a flush, we notify the frontend of the flush without the commit.
  // Flushes to frontend may be delayed by some cycles and commit before flush causes errors.
  // Thus, we make all flush reasons to behave the same as exceptions for frontend.
  for (i <- 0 until CommitWidth) {
    val is_commit = rob.io.commits.valid(i) && !rob.io.commits.isWalk && !rob.io.flushOut.valid
    io.frontend.toFtq.rob_commits(i).valid := RegNext(is_commit)
    io.frontend.toFtq.rob_commits(i).bits := RegEnable(rob.io.commits.info(i), is_commit)
  }
  io.frontend.toFtq.redirect.valid := frontendFlushValid || redirectGen.io.stage2Redirect.valid
  io.frontend.toFtq.redirect.bits := Mux(frontendFlushValid, frontendFlushBits, redirectGen.io.stage2Redirect.bits)
  // Be careful here:
  // T0: flushRedirect.valid, exception.valid
  // T1: csr.redirect.valid
  // T2: csr.exception.valid
  // T3: csr.trapTarget
  // T4: ctrlBlock.trapTarget
  // T5: io.frontend.toFtq.stage2Redirect.valid
  val pc_from_csr = io.robio.toCSR.isXRet || DelayN(rob.io.exception.valid, 4)
  val rob_flush_pc = RegEnable(Mux(flushRedirect.bits.flushItself(),
    flushPC, // replay inst
    flushPC + 4.U // flush pipe
  ), flushRedirect.valid)
  val flushTarget = Mux(pc_from_csr, io.robio.toCSR.trapTarget, rob_flush_pc)
  when (frontendFlushValid) {
    io.frontend.toFtq.redirect.bits.level := RedirectLevel.flush
    io.frontend.toFtq.redirect.bits.cfiUpdate.target := RegNext(flushTarget)
  }
  redirectGen.io.for_frontend_redirect_gen.s1_real_pc := io.frontend.fromFtq.redirect_s1_real_pc
  io.frontend.toFtq.for_redirect_gen.s1_oldest_redirect := redirectGen.io.for_frontend_redirect_gen.s1_oldest_redirect
  io.frontend.toFtq.for_redirect_gen.s1_oldest_exu_output := redirectGen.io.for_frontend_redirect_gen.s1_oldest_exu_output
  io.frontend.toFtq.for_redirect_gen.s1_redirect_onehot := redirectGen.io.for_frontend_redirect_gen.s1_redirect_onehot
  io.frontend.toFtq.for_redirect_gen.s1_jumpTarget := redirectGen.io.for_frontend_redirect_gen.s1_jumpTarget
  io.frontend.toFtq.for_redirect_gen.rawRedirect := redirectGen.io.stage2Redirect
  io.frontend.toFtq.for_redirect_gen.flushRedirect.valid := frontendFlushValid
  io.frontend.toFtq.for_redirect_gen.flushRedirect.bits := frontendFlushBits

  io.frontend.toFtq.for_redirect_gen.frontendFlushTarget := RegNext(flushTarget)


  val pendingRedirect = RegInit(false.B)
  when (stage2Redirect.valid) {
    pendingRedirect := true.B
  }.elsewhen (RegNext(io.frontend.toFtq.redirect.valid)) {
    pendingRedirect := false.B
  }

  decode.io.in <> io.frontend.cfVec
  decode.io.csrCtrl := RegNext(io.csrCtrl)
  decode.io.intRat <> rat.io.intReadPorts
  decode.io.fpRat <> rat.io.fpReadPorts

  // memory dependency predict
  // when decode, send fold pc to mdp
  for (i <- 0 until DecodeWidth) {
    val mdp_foldpc = Mux(
      decode.io.out(i).fire,
      decode.io.in(i).bits.foldpc,
      rename.io.in(i).bits.cf.foldpc
    )
    ssit.io.raddr(i) := mdp_foldpc
    waittable.io.raddr(i) := mdp_foldpc
  }
  // currently, we only update mdp info when isReplay
  ssit.io.update <> RegNext(redirectGen.io.memPredUpdate)
  ssit.io.csrCtrl := RegNext(io.csrCtrl)
  waittable.io.update <> RegNext(redirectGen.io.memPredUpdate)
  waittable.io.csrCtrl := RegNext(io.csrCtrl)

  // LFST lookup and update
  val lfst = Module(new LFST)
  lfst.io.redirect <> RegNext(io.redirect)
  lfst.io.storeIssue <> RegNext(io.stIn)
  lfst.io.csrCtrl <> RegNext(io.csrCtrl)
  lfst.io.dispatch <> dispatch.io.lfst

  rat.io.robCommits := rob.io.commits
  rat.io.intRenamePorts := rename.io.intRenamePorts
  rat.io.fpRenamePorts := rename.io.fpRenamePorts
  rat.io.debug_int_rat <> io.debug_int_rat
  rat.io.debug_fp_rat <> io.debug_fp_rat

  // pipeline between decode and rename
  for (i <- 0 until RenameWidth) {
    PipelineConnect(decode.io.out(i), rename.io.in(i), rename.io.in(i).ready,
<<<<<<< HEAD
      stage2Redirect.valid || pendingRedirect, moduleName = Some("dec_ren_pipe"))
=======
      stage2Redirect.valid || pendingRedirect)
    rename.io.intReadPorts(i) := rat.io.intReadPorts(i).map(_.data)
    rename.io.fpReadPorts(i) := rat.io.fpReadPorts(i).map(_.data)
    if (i < RenameWidth - 1) {
      rename.io.fusionInfo(i) := RegEnable(decode.io.fusionInfo(i), decode.io.out(i).fire)
    }
    rename.io.waittable(i) := RegEnable(waittable.io.rdata(i), decode.io.out(i).fire)
>>>>>>> 8e8cfe31
  }

  rename.io.redirect := stage2Redirect
  rename.io.robCommits <> rob.io.commits
  rename.io.ssit <> ssit.io.rdata

  // pipeline between rename and dispatch
  for (i <- 0 until RenameWidth) {
    PipelineConnect(rename.io.out(i), dispatch.io.fromRename(i),
      dispatch.io.recv(i), stage2Redirect.valid, moduleName = Some("ren_disp_pipe"))
  }

  dispatch.io.hartId := io.hartId
  dispatch.io.redirect := stage2Redirect
  dispatch.io.enqRob <> rob.io.enq
  dispatch.io.toIntDq <> intDq.io.enq
  dispatch.io.toFpDq <> fpDq.io.enq
  dispatch.io.toLsDq <> lsDq.io.enq
  dispatch.io.allocPregs <> io.allocPregs
  dispatch.io.singleStep := RegNext(io.csrCtrl.singlestep)

  intDq.io.redirect := stage2Redirect
  fpDq.io.redirect := stage2Redirect
  lsDq.io.redirect := stage2Redirect

  io.dispatch <> intDq.io.deq ++ lsDq.io.deq ++ fpDq.io.deq

  val pingpong = RegInit(false.B)
  pingpong := !pingpong
  val jumpInst = Mux(pingpong && (exuParameters.AluCnt > 2).B, io.dispatch(2).bits, io.dispatch(0).bits)
  val jumpPcRead = io.frontend.fromFtq.getJumpPcRead
  io.jumpPc := jumpPcRead(jumpInst.cf.ftqPtr, jumpInst.cf.ftqOffset)
  val jumpTargetRead = io.frontend.fromFtq.target_read
  io.jalr_target := jumpTargetRead(jumpInst.cf.ftqPtr, jumpInst.cf.ftqOffset)

  rob.io.hartId := io.hartId
  io.cpu_halt := DelayN(rob.io.cpu_halt, 5)
<<<<<<< HEAD
  rob.io.redirect := stage2Redirect
=======
  rob.io.redirect <> stage2Redirect
>>>>>>> 8e8cfe31
  outer.rob.generateWritebackIO(Some(outer), Some(this))

  io.redirect := stage2Redirect

  // rob to int block
  io.robio.toCSR <> rob.io.csr
  io.robio.toCSR.perfinfo.retiredInstr <> RegNext(rob.io.csr.perfinfo.retiredInstr)
  io.robio.exception := rob.io.exception
  io.robio.exception.bits.uop.cf.pc := flushPC

  // rob to mem block
  io.robio.lsq <> rob.io.lsq

  io.perfInfo.ctrlInfo.robFull := RegNext(rob.io.robFull)
  io.perfInfo.ctrlInfo.intdqFull := RegNext(intDq.io.dqFull)
  io.perfInfo.ctrlInfo.fpdqFull := RegNext(fpDq.io.dqFull)
  io.perfInfo.ctrlInfo.lsdqFull := RegNext(lsDq.io.dqFull)

  val pfevent = Module(new PFEvent)
  pfevent.io.distribute_csr := RegNext(io.csrCtrl.distribute_csr)
  val csrevents = pfevent.io.hpmevent.slice(8,16)

  val perfinfo = IO(new Bundle(){
    val perfEventsRs      = Input(Vec(NumRs, new PerfEvent))
    val perfEventsEu0     = Input(Vec(6, new PerfEvent))
    val perfEventsEu1     = Input(Vec(6, new PerfEvent))
  })

  val allPerfEvents = Seq(decode, rename, dispatch, intDq, fpDq, lsDq, rob).flatMap(_.getPerf)
  val hpmEvents = allPerfEvents ++ perfinfo.perfEventsEu0 ++ perfinfo.perfEventsEu1 ++ perfinfo.perfEventsRs
  val perfEvents = HPerfMonitor(csrevents, hpmEvents).getPerfEvents
  generatePerfEvent()
}<|MERGE_RESOLUTION|>--- conflicted
+++ resolved
@@ -410,17 +410,13 @@
   // pipeline between decode and rename
   for (i <- 0 until RenameWidth) {
     PipelineConnect(decode.io.out(i), rename.io.in(i), rename.io.in(i).ready,
-<<<<<<< HEAD
       stage2Redirect.valid || pendingRedirect, moduleName = Some("dec_ren_pipe"))
-=======
-      stage2Redirect.valid || pendingRedirect)
     rename.io.intReadPorts(i) := rat.io.intReadPorts(i).map(_.data)
     rename.io.fpReadPorts(i) := rat.io.fpReadPorts(i).map(_.data)
     if (i < RenameWidth - 1) {
       rename.io.fusionInfo(i) := RegEnable(decode.io.fusionInfo(i), decode.io.out(i).fire)
     }
     rename.io.waittable(i) := RegEnable(waittable.io.rdata(i), decode.io.out(i).fire)
->>>>>>> 8e8cfe31
   }
 
   rename.io.redirect := stage2Redirect
@@ -458,11 +454,7 @@
 
   rob.io.hartId := io.hartId
   io.cpu_halt := DelayN(rob.io.cpu_halt, 5)
-<<<<<<< HEAD
   rob.io.redirect := stage2Redirect
-=======
-  rob.io.redirect <> stage2Redirect
->>>>>>> 8e8cfe31
   outer.rob.generateWritebackIO(Some(outer), Some(this))
 
   io.redirect := stage2Redirect
