package xiangshan.backend

import chisel3._
import chisel3.util._
<<<<<<< HEAD
import chisel3.util.experimental.BoringUtils
=======
>>>>>>> 49997396
import xiangshan._
import xiangshan.backend.decode.{DecodeBuffer, DecodeStage}
import xiangshan.backend.rename.Rename
import xiangshan.backend.brq.Brq
import xiangshan.backend.dispatch.Dispatch
import xiangshan.backend.exu._
import xiangshan.backend.issue.ReservationStationNew
import xiangshan.backend.regfile.{Regfile, RfWritePort}
import xiangshan.backend.roq.Roq
import xiangshan.mem._
<<<<<<< HEAD
import utils._
=======
import utils.ParallelOR
import xiangshan.backend.fu.FunctionUnit.{lduCfg, mouCfg, stuCfg}
>>>>>>> 49997396

/** Backend Pipeline:
  * Decode -> Rename -> Dispatch-1 -> Dispatch-2 -> Issue -> Exe
  */
class Backend extends XSModule
  with NeedImpl {
  val io = IO(new Bundle {
    val frontend = Flipped(new FrontendToBackendIO)
    val mem = Flipped(new MemToBackendIO)
    val externalInterrupt = new ExternalInterruptIO
    val sfence = Output(new SfenceBundle)
    val fencei = Output(Bool())
    val tlbCsrIO = Output(new TlbCsrBundle)
  })
  val timer = GTimer()

  val aluExeUnits =Array.tabulate(exuParameters.AluCnt)(_ => Module(new AluExeUnit))
  val jmpExeUnit = Module(new JumpExeUnit)
  val mduExeUnits = Array.tabulate(exuParameters.MduCnt)(_ => Module(new MulDivExeUnit))
<<<<<<< HEAD
  // val fmacExeUnits = Array.tabulate(exuParameters.FmacCnt)(_ => Module(new Fmac))
  // val fmiscExeUnits = Array.tabulate(exuParameters.FmiscCnt)(_ => Module(new Fmisc))
  // val fmiscDivSqrtExeUnits = Array.tabulate(exuParameters.FmiscDivSqrtCnt)(_ => Module(new FmiscDivSqrt))
  val exeUnits = jmpExeUnit +: (aluExeUnits ++ mulExeUnits ++ mduExeUnits)
  exeUnits.foreach(exe => {
    exe.io.exception := DontCare
    exe.io.dmem := DontCare
    exe.io.mcommit := DontCare
  })
=======
  val fmacExeUnits = Array.tabulate(exuParameters.FmacCnt)(_ => Module(new FmacExeUnit))
  val fmiscExeUnits = Array.tabulate(exuParameters.FmiscCnt)(_ => Module(new FmiscExeUnit))
  val exeUnits = jmpExeUnit +: (aluExeUnits ++ mduExeUnits ++ fmacExeUnits ++ fmiscExeUnits)
  exeUnits.foreach(_.io.csrOnly := DontCare)
  exeUnits.foreach(_.io.mcommit := DontCare)
>>>>>>> 49997396

  fmacExeUnits.foreach(_.frm := jmpExeUnit.frm)
  fmiscExeUnits.foreach(_.frm := jmpExeUnit.frm)

  val ldExeUnitCfg = ExuConfig("LoadExu", Seq(lduCfg), wbIntPriority = 0, wbFpPriority = 0)
  val stExeUnitCfg = ExuConfig("StoreExu", Seq(stuCfg, mouCfg), wbIntPriority = Int.MaxValue, wbFpPriority = Int.MaxValue)

  val decode = Module(new DecodeStage)
  val brq = Module(new Brq)
  val decBuf = Module(new DecodeBuffer)
  val rename = Module(new Rename)
  val dispatch = Module(new Dispatch(
    jmpExeUnit.config, aluExeUnits(0).config, mduExeUnits(0).config,
    fmacExeUnits(0).config, fmiscExeUnits(0).config,
    ldExeUnitCfg, stExeUnitCfg
  ))
  val roq = Module(new Roq)
  val intRf = Module(new Regfile(
    numReadPorts = NRIntReadPorts,
    numWirtePorts = NRIntWritePorts,
    hasZero = true
  ))
  val fpRf = Module(new Regfile(
    numReadPorts = NRFpReadPorts,
    numWirtePorts = NRFpWritePorts,
    hasZero = false
  ))

  // backend redirect, flush pipeline
  val redirect = Mux(
    roq.io.redirect.valid,
    roq.io.redirect,
    Mux(
      brq.io.redirect.valid,
      brq.io.redirect,
      io.mem.replayAll
    )
  )

  io.frontend.redirect := redirect
  io.frontend.redirect.valid := redirect.valid && !redirect.bits.isReplay



  val memConfigs =
    Seq.fill(exuParameters.LduCnt)(ldExeUnitCfg) ++
    Seq.fill(exuParameters.StuCnt)(stExeUnitCfg)

  val exuConfigs = exeUnits.map(_.config) ++ memConfigs

  val exeWbReqs = exeUnits.map(_.io.out) ++ io.mem.ldout ++ io.mem.stout

  def needWakeup(cfg: ExuConfig): Boolean =
    (cfg.readIntRf && cfg.writeIntRf) || (cfg.readFpRf && cfg.writeFpRf)

  def needData(a: ExuConfig, b: ExuConfig): Boolean =
    (a.readIntRf && b.writeIntRf) || (a.readFpRf && b.writeFpRf)

  val reservedStations  = exuConfigs.zipWithIndex.map({ case (cfg, i) =>

    // NOTE: exu could have certern and uncertaion latency
    // but could not have multiple certern latency
    var certainLatency = -1
    if(cfg.hasCertainLatency) { certainLatency = cfg.latency.latencyVal.get }

    val writeBackedData = exuConfigs.zip(exeWbReqs).filter(x => x._1.hasCertainLatency && needData(cfg, x._1)).map(_._2.bits.data)
    val wakeupCnt = writeBackedData.length

    val extraListenPorts = exuConfigs
      .zip(exeWbReqs)
      .filter(x => x._1.hasUncertainlatency && needData(cfg, x._1))
      .map(_._2)
    val extraListenPortsCnt = extraListenPorts.length

    val feedback = (cfg == ldExeUnitCfg) || (cfg == stExeUnitCfg)
    
    println(s"${i}: exu:${cfg.name} wakeupCnt: ${wakeupCnt} extraListenPorts: ${extraListenPortsCnt} delay:${certainLatency} feedback:${feedback}")
  
    val rs = Module(new ReservationStationNew(cfg, wakeupCnt, extraListenPortsCnt, fixedDelay = certainLatency, feedback = feedback))

    rs.io.redirect <> redirect
    rs.io.numExist <> dispatch.io.numExist(i)
    rs.io.enqCtrl <> dispatch.io.enqIQCtrl(i)
    rs.io.enqData <> dispatch.io.enqIQData(i)

    rs.io.writeBackedData <> writeBackedData
    for((x, y) <- rs.io.extraListenPorts.zip(extraListenPorts)){
      x.valid := y.fire()
      x.bits := y.bits
    }

    cfg match {
      case `ldExeUnitCfg` =>
      case `stExeUnitCfg` =>
      case otherCfg =>
        exeUnits(i).io.in <> rs.io.deq
        exeUnits(i).io.in.bits.uop.debugInfo.issueTime := timer
        exeUnits(i).io.redirect <> redirect
        rs.io.tlbFeedback := DontCare
    }

    rs.suggestName(s"rs_${cfg.name}")

    rs
  })

  for(rs <- reservedStations){
    rs.io.broadcastedUops <> reservedStations.
      filter(x => x.exuCfg.hasCertainLatency && needData(rs.exuCfg, x.exuCfg)).
      map(_.io.selectedUop)
  }

  io.mem.commits <> roq.io.commits
  io.mem.roqDeqPtr := roq.io.roqDeqPtr
<<<<<<< HEAD
  io.mem.ldin <> reservedStations.filter(_.exuCfg == Exu.ldExeUnitCfg).map(_.io.deq)
  io.mem.ldin.map(_.bits.uop.debugInfo.issueTime := timer)
  io.mem.stin <> reservedStations.filter(_.exuCfg == Exu.stExeUnitCfg).map(_.io.deq)
  io.mem.stin.map(_.bits.uop.debugInfo.issueTime := timer)
  io.mem.tlbFeedback <> reservedStations.filter(_.exuCfg == Exu.ldExeUnitCfg).map(_.io.tlbFeedback) ++ reservedStations.filter(_.exuCfg == Exu.stExeUnitCfg).map(_.io.tlbFeedback)
  jmpExeUnit.io.exception.valid := roq.io.redirect.valid && roq.io.redirect.bits.isException
  jmpExeUnit.io.exception.bits := roq.io.exception
=======

  io.mem.ldin <> reservedStations.filter(_.exuCfg == ldExeUnitCfg).map(_.io.deq)
  io.mem.stin <> reservedStations.filter(_.exuCfg == stExeUnitCfg).map(_.io.deq)
  jmpExeUnit.io.csrOnly.exception.valid := roq.io.redirect.valid && roq.io.redirect.bits.isException
  jmpExeUnit.io.csrOnly.exception.bits := roq.io.exception
  jmpExeUnit.fflags := roq.io.fflags
  jmpExeUnit.dirty_fs := roq.io.dirty_fs
  jmpExeUnit.io.csrOnly.externalInterrupt := io.externalInterrupt
  jmpExeUnit.io.csrOnly.memExceptionVAddr := io.mem.exceptionAddr.vaddr
  jmpExeUnit.fenceToSbuffer <> io.mem.fenceToSbuffer
  io.mem.sfence <> jmpExeUnit.sfence
  io.mem.csr <> jmpExeUnit.tlbCsrIO

  io.mem.exceptionAddr.lsIdx.lsroqIdx := roq.io.exception.lsroqIdx
  io.mem.exceptionAddr.lsIdx.lqIdx := roq.io.exception.lqIdx
  io.mem.exceptionAddr.lsIdx.sqIdx := roq.io.exception.sqIdx
  io.mem.exceptionAddr.isStore := CommitType.lsInstIsStore(roq.io.exception.ctrl.commitType)

  io.mem.tlbFeedback <> reservedStations.filter(
    x => x.exuCfg == ldExeUnitCfg || x.exuCfg == stExeUnitCfg
  ).map(_.io.tlbFeedback)
>>>>>>> 49997396

  io.frontend.outOfOrderBrInfo <> brq.io.outOfOrderBrInfo
  io.frontend.inOrderBrInfo <> brq.io.inOrderBrInfo
  io.frontend.sfence <> jmpExeUnit.sfence
  io.frontend.tlbCsrIO <> jmpExeUnit.tlbCsrIO

  io.fencei := jmpExeUnit.fencei
  io.tlbCsrIO := jmpExeUnit.tlbCsrIO

  decode.io.in <> io.frontend.cfVec
  brq.io.roqRedirect <> roq.io.redirect
  brq.io.memRedirect <> io.mem.replayAll
  brq.io.bcommit := roq.io.bcommit
  brq.io.enqReqs <> decode.io.toBrq
  for ((x, y) <- brq.io.exuRedirect.zip(exeUnits.filter(_.config.hasRedirect))) {
    x.bits := y.io.out.bits
    x.valid := y.io.out.fire() && y.io.out.bits.redirectValid
  }
  decode.io.brTags <> brq.io.brTags
  decBuf.io.isWalking := Cat(roq.io.commits.map(c => c.valid && c.bits.isWalk)).orR // TODO: opt this
  decBuf.io.redirect <> redirect
  decBuf.io.in <> decode.io.out

  rename.io.redirect <> redirect
  rename.io.roqCommits <> roq.io.commits
  rename.io.in <> decBuf.io.out
  rename.io.intRfReadAddr <> dispatch.io.readIntRf.map(_.addr) ++ dispatch.io.memIntRf.map(_.addr)
  rename.io.intPregRdy <> dispatch.io.intPregRdy ++ dispatch.io.intMemRegRdy
  rename.io.fpRfReadAddr <> dispatch.io.readFpRf.map(_.addr) ++ dispatch.io.memFpRf.map(_.addr)
  rename.io.fpPregRdy <> dispatch.io.fpPregRdy ++ dispatch.io.fpMemRegRdy
  rename.io.replayPregReq <> dispatch.io.replayPregReq
  dispatch.io.redirect <> redirect
  dispatch.io.fromRename <> rename.io.out
  dispatch.io.fromRename.foreach(_.bits.debugInfo.renameTime := timer)

  roq.io.memRedirect <> io.mem.replayAll
  roq.io.brqRedirect <> brq.io.redirect
  roq.io.dp1Req <> dispatch.io.toRoq
<<<<<<< HEAD
  roq.io.dp1Req.foreach(_.bits.debugInfo.dispatchTime := timer)
=======
  roq.io.intrBitSet := jmpExeUnit.io.csrOnly.interrupt
  roq.io.trapTarget := jmpExeUnit.io.csrOnly.trapTarget
>>>>>>> 49997396
  dispatch.io.roqIdxs <> roq.io.roqIdxs
  io.mem.dp1Req <> dispatch.io.toLsroq
  dispatch.io.lsIdxs <> io.mem.lsIdxs
  dispatch.io.dequeueRoqIndex.valid := roq.io.commitRoqIndex.valid || io.mem.oldestStore.valid
  // store writeback must be after commit roqIdx
  dispatch.io.dequeueRoqIndex.bits := Mux(io.mem.oldestStore.valid, io.mem.oldestStore.bits, roq.io.commitRoqIndex.bits)


  intRf.io.readPorts <> dispatch.io.readIntRf ++ dispatch.io.memIntRf
  fpRf.io.readPorts <> dispatch.io.readFpRf ++ dispatch.io.memFpRf

  io.mem.redirect <> redirect

  val wbu = Module(new Wbu(exuConfigs))
  wbu.io.in <> exeWbReqs

  val wbIntResults = wbu.io.toIntRf
  val wbFpResults = wbu.io.toFpRf

  def exuOutToRfWrite(x: Valid[ExuOutput]): RfWritePort = {
    val rfWrite = Wire(new RfWritePort)
    rfWrite.wen := x.valid
    rfWrite.addr := x.bits.uop.pdest
    rfWrite.data := x.bits.data
    rfWrite
  }
  intRf.io.writePorts <> wbIntResults.map(exuOutToRfWrite)
  fpRf.io.writePorts <> wbFpResults.map(exuOutToRfWrite)

  rename.io.wbIntResults <> wbIntResults
  rename.io.wbFpResults <> wbFpResults

  roq.io.exeWbResults.take(exeWbReqs.length).zip(wbu.io.toRoq).foreach(x => x._1 := x._2)
  roq.io.exeWbResults.last := brq.io.out
  roq.io.exeWbResults.foreach(_.bits.uop.debugInfo.writebackTime := timer)

  val commitTime = timer
  val renameToCommit = roq.io.commits.map(c => Mux(c.valid && !c.bits.isWalk, timer - c.bits.uop.debugInfo.renameTime, 0.U)).reduce(_ + _)
  val dispatchToCommit = roq.io.commits.map(c => Mux(c.valid && !c.bits.isWalk, timer - c.bits.uop.debugInfo.dispatchTime, 0.U)).reduce(_ + _)
  val issueToCommit = roq.io.commits.map(c => Mux(c.valid && !c.bits.isWalk, timer - c.bits.uop.debugInfo.issueTime, 0.U)).reduce(_ + _)
  val writebackToCommit = roq.io.commits.map(c => Mux(c.valid && !c.bits.isWalk, timer - c.bits.uop.debugInfo.writebackTime, 0.U)).reduce(_ + _)
  val loadIssueToCommit = roq.io.commits.map(c => Mux(c.valid && !c.bits.isWalk && c.bits.uop.ctrl.commitType === CommitType.LOAD, timer - c.bits.uop.debugInfo.issueTime, 0.U)).reduce(_ + _)
  val loadIssueToWriteback = roq.io.commits.map(c => Mux(c.valid && !c.bits.isWalk && c.bits.uop.ctrl.commitType === CommitType.LOAD, c.bits.uop.debugInfo.writebackTime - c.bits.uop.debugInfo.issueTime, 0.U)).reduce(_ + _)
  val storeIssueToCommit = roq.io.commits.map(c => Mux(c.valid && !c.bits.isWalk && c.bits.uop.ctrl.commitType === CommitType.STORE, timer - c.bits.uop.debugInfo.issueTime, 0.U)).reduce(_ + _)
  val storeIssueToWriteback = roq.io.commits.map(c => Mux(c.valid && !c.bits.isWalk && c.bits.uop.ctrl.commitType === CommitType.STORE, c.bits.uop.debugInfo.writebackTime - c.bits.uop.debugInfo.issueTime, 0.U)).reduce(_ + _)

  XSPerf("renameToCommit", renameToCommit)
  XSPerf("dispatchToCommit", dispatchToCommit)
  XSPerf("issueToCommit", issueToCommit)
  XSPerf("writebackToCommit", writebackToCommit)
  XSPerf("loadIssueToCommit", loadIssueToCommit)
  XSPerf("loadIssueToWriteback", loadIssueToWriteback)
  XSPerf("storeIssueToCommit", storeIssueToCommit)
  XSPerf("storeIssueToWriteback", storeIssueToWriteback)

  val debugIntReg, debugFpReg = WireInit(VecInit(Seq.fill(32)(0.U(XLEN.W))))
  ExcitingUtils.addSink(debugIntReg, "DEBUG_INT_ARCH_REG", ExcitingUtils.Debug)
  ExcitingUtils.addSink(debugFpReg, "DEBUG_FP_ARCH_REG", ExcitingUtils.Debug)
  val debugArchReg = WireInit(VecInit(debugIntReg ++ debugFpReg))
  if (!env.FPGAPlatform) {
    ExcitingUtils.addSource(debugArchReg, "difftestRegs", ExcitingUtils.Debug)
  }

}<|MERGE_RESOLUTION|>--- conflicted
+++ resolved
@@ -2,10 +2,6 @@
 
 import chisel3._
 import chisel3.util._
-<<<<<<< HEAD
-import chisel3.util.experimental.BoringUtils
-=======
->>>>>>> 49997396
 import xiangshan._
 import xiangshan.backend.decode.{DecodeBuffer, DecodeStage}
 import xiangshan.backend.rename.Rename
@@ -16,12 +12,8 @@
 import xiangshan.backend.regfile.{Regfile, RfWritePort}
 import xiangshan.backend.roq.Roq
 import xiangshan.mem._
-<<<<<<< HEAD
 import utils._
-=======
-import utils.ParallelOR
 import xiangshan.backend.fu.FunctionUnit.{lduCfg, mouCfg, stuCfg}
->>>>>>> 49997396
 
 /** Backend Pipeline:
   * Decode -> Rename -> Dispatch-1 -> Dispatch-2 -> Issue -> Exe
@@ -41,23 +33,11 @@
   val aluExeUnits =Array.tabulate(exuParameters.AluCnt)(_ => Module(new AluExeUnit))
   val jmpExeUnit = Module(new JumpExeUnit)
   val mduExeUnits = Array.tabulate(exuParameters.MduCnt)(_ => Module(new MulDivExeUnit))
-<<<<<<< HEAD
-  // val fmacExeUnits = Array.tabulate(exuParameters.FmacCnt)(_ => Module(new Fmac))
-  // val fmiscExeUnits = Array.tabulate(exuParameters.FmiscCnt)(_ => Module(new Fmisc))
-  // val fmiscDivSqrtExeUnits = Array.tabulate(exuParameters.FmiscDivSqrtCnt)(_ => Module(new FmiscDivSqrt))
-  val exeUnits = jmpExeUnit +: (aluExeUnits ++ mulExeUnits ++ mduExeUnits)
-  exeUnits.foreach(exe => {
-    exe.io.exception := DontCare
-    exe.io.dmem := DontCare
-    exe.io.mcommit := DontCare
-  })
-=======
   val fmacExeUnits = Array.tabulate(exuParameters.FmacCnt)(_ => Module(new FmacExeUnit))
   val fmiscExeUnits = Array.tabulate(exuParameters.FmiscCnt)(_ => Module(new FmiscExeUnit))
   val exeUnits = jmpExeUnit +: (aluExeUnits ++ mduExeUnits ++ fmacExeUnits ++ fmiscExeUnits)
   exeUnits.foreach(_.io.csrOnly := DontCare)
   exeUnits.foreach(_.io.mcommit := DontCare)
->>>>>>> 49997396
 
   fmacExeUnits.foreach(_.frm := jmpExeUnit.frm)
   fmiscExeUnits.foreach(_.frm := jmpExeUnit.frm)
@@ -172,18 +152,10 @@
 
   io.mem.commits <> roq.io.commits
   io.mem.roqDeqPtr := roq.io.roqDeqPtr
-<<<<<<< HEAD
-  io.mem.ldin <> reservedStations.filter(_.exuCfg == Exu.ldExeUnitCfg).map(_.io.deq)
+  io.mem.ldin <> reservedStations.filter(_.exuCfg == ldExeUnitCfg).map(_.io.deq)
   io.mem.ldin.map(_.bits.uop.debugInfo.issueTime := timer)
-  io.mem.stin <> reservedStations.filter(_.exuCfg == Exu.stExeUnitCfg).map(_.io.deq)
+  io.mem.stin <> reservedStations.filter(_.exuCfg == stExeUnitCfg).map(_.io.deq)
   io.mem.stin.map(_.bits.uop.debugInfo.issueTime := timer)
-  io.mem.tlbFeedback <> reservedStations.filter(_.exuCfg == Exu.ldExeUnitCfg).map(_.io.tlbFeedback) ++ reservedStations.filter(_.exuCfg == Exu.stExeUnitCfg).map(_.io.tlbFeedback)
-  jmpExeUnit.io.exception.valid := roq.io.redirect.valid && roq.io.redirect.bits.isException
-  jmpExeUnit.io.exception.bits := roq.io.exception
-=======
-
-  io.mem.ldin <> reservedStations.filter(_.exuCfg == ldExeUnitCfg).map(_.io.deq)
-  io.mem.stin <> reservedStations.filter(_.exuCfg == stExeUnitCfg).map(_.io.deq)
   jmpExeUnit.io.csrOnly.exception.valid := roq.io.redirect.valid && roq.io.redirect.bits.isException
   jmpExeUnit.io.csrOnly.exception.bits := roq.io.exception
   jmpExeUnit.fflags := roq.io.fflags
@@ -202,7 +174,6 @@
   io.mem.tlbFeedback <> reservedStations.filter(
     x => x.exuCfg == ldExeUnitCfg || x.exuCfg == stExeUnitCfg
   ).map(_.io.tlbFeedback)
->>>>>>> 49997396
 
   io.frontend.outOfOrderBrInfo <> brq.io.outOfOrderBrInfo
   io.frontend.inOrderBrInfo <> brq.io.inOrderBrInfo
@@ -241,12 +212,9 @@
   roq.io.memRedirect <> io.mem.replayAll
   roq.io.brqRedirect <> brq.io.redirect
   roq.io.dp1Req <> dispatch.io.toRoq
-<<<<<<< HEAD
   roq.io.dp1Req.foreach(_.bits.debugInfo.dispatchTime := timer)
-=======
   roq.io.intrBitSet := jmpExeUnit.io.csrOnly.interrupt
   roq.io.trapTarget := jmpExeUnit.io.csrOnly.trapTarget
->>>>>>> 49997396
   dispatch.io.roqIdxs <> roq.io.roqIdxs
   io.mem.dp1Req <> dispatch.io.toLsroq
   dispatch.io.lsIdxs <> io.mem.lsIdxs
