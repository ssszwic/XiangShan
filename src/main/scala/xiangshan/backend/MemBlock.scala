--- conflicted
+++ resolved
@@ -21,11 +21,7 @@
 import chisel3.util._
 import freechips.rocketchip.diplomacy.{BundleBridgeSource, LazyModule, LazyModuleImp}
 import freechips.rocketchip.tile.HasFPUParameters
-<<<<<<< HEAD
-=======
 import huancun.PrefetchRecv
-import utils._
->>>>>>> f21bbcb2
 import utility._
 import utils._
 import xiangshan._
@@ -35,11 +31,8 @@
 import xiangshan.cache._
 import xiangshan.cache.mmu.{TLBNonBlock, TlbReplace, VectorTlbPtwIO}
 import xiangshan.mem._
-<<<<<<< HEAD
+import xiangshan.mem.prefetch.{BasePrefecher, SMSParams, SMSPrefetcher}
 import Bundles.{DynInst, MemExuInput, MemExuOutput}
-=======
-import xiangshan.mem.prefetch.{BasePrefecher, SMSParams, SMSPrefetcher}
->>>>>>> f21bbcb2
 
 class Std(cfg: FuConfig)(implicit p: Parameters) extends FuncUnit(cfg) {
   io.in.ready := io.out.ready
@@ -76,18 +69,11 @@
     val hartId = Input(UInt(8.W))
     val redirect = Flipped(ValidIO(new Redirect))
     // in
-<<<<<<< HEAD
     val issue = Vec(MemExuCnt, Flipped(DecoupledIO(new MemExuInput)))
     val loadFastMatch = Vec(LduCnt, Input(UInt(LduCnt.W)))
     val loadFastImm = Vec(LduCnt, Input(UInt(12.W)))
     val rsfeedback = Vec(StaCnt, new MemRSFeedbackIO)
-=======
-    val issue = Vec(exuParameters.LsExuCnt + exuParameters.StuCnt, Flipped(DecoupledIO(new ExuInput)))
-    val loadFastMatch = Vec(exuParameters.LduCnt, Input(UInt(exuParameters.LduCnt.W)))
-    val loadFastImm = Vec(exuParameters.LduCnt, Input(UInt(12.W)))
-    val rsfeedback = Vec(exuParameters.StuCnt, new MemRSFeedbackIO)
     val loadPc = Vec(exuParameters.LduCnt, Input(UInt(VAddrBits.W))) // for hw prefetch
->>>>>>> f21bbcb2
     val stIssuePtr = Output(new SqPtr())
     val int2vlsu = Flipped(new Int2VLSUIO)
     val vec2vlsu = Flipped(new Vec2VLSUIO)
@@ -103,11 +89,7 @@
     // misc
     val stIn = Vec(StaCnt, ValidIO(new MemExuInput))
     val memoryViolation = ValidIO(new Redirect)
-<<<<<<< HEAD
-    val ptw = new VectorTlbPtwIO(LduCnt + StaCnt)
-=======
-    val ptw = new VectorTlbPtwIO(exuParameters.LduCnt + exuParameters.StuCnt + 1) // load + store + hw prefetch
->>>>>>> f21bbcb2
+    val ptw = new VectorTlbPtwIO(LduCnt + StaCnt + 1) // load + store + hw prefetch
     val sfence = Input(new SfenceBundle)
     val tlbCsr = Input(new TlbCsrBundle)
     val fenceToSbuffer = Flipped(new FenceToSbuffer)
@@ -276,11 +258,7 @@
     require(ldtlbParams.outReplace == sttlbParams.outReplace)
     require(ldtlbParams.outReplace)
 
-<<<<<<< HEAD
-    val replace = Module(new TlbReplace(LduCnt + StaCnt, ldtlbParams))
-=======
-    val replace = Module(new TlbReplace(exuParameters.LduCnt + exuParameters.StuCnt + 1, ldtlbParams))
->>>>>>> f21bbcb2
+    val replace = Module(new TlbReplace(LduCnt + StaCnt + 1, ldtlbParams))
     replace.io.apply_sep(dtlb_ld.map(_.replace) ++ dtlb_st.map(_.replace), io.ptw.resp.bits.data.entry.tag)
   } else {
     if (ldtlbParams.outReplace) {
@@ -311,14 +289,9 @@
   if (refillBothTlb) {
     dtlb.foreach(_.ptw.resp.valid := ptw_resp_v && Cat(ptw_resp_next.vector).orR)
   } else {
-<<<<<<< HEAD
-    dtlb_ld.map(_.ptw.resp.valid := ptw_resp_v && Cat(ptw_resp_next.vector.take(LduCnt)).orR)
-    dtlb_st.map(_.ptw.resp.valid := ptw_resp_v && Cat(ptw_resp_next.vector.drop(LduCnt)).orR)
-=======
-    dtlb_ld.foreach(_.ptw.resp.valid := ptw_resp_v && Cat(ptw_resp_next.vector.take(exuParameters.LduCnt)).orR)
-    dtlb_st.foreach(_.ptw.resp.valid := ptw_resp_v && Cat(ptw_resp_next.vector.drop(exuParameters.LduCnt).take(exuParameters.StuCnt)).orR)
-    dtlb_prefetch.foreach(_.ptw.resp.valid := ptw_resp_v && Cat(ptw_resp_next.vector.drop(exuParameters.LduCnt + exuParameters.StuCnt)).orR)
->>>>>>> f21bbcb2
+    dtlb_ld.foreach(_.ptw.resp.valid := ptw_resp_v && Cat(ptw_resp_next.vector.take(LduCnt)).orR)
+    dtlb_st.foreach(_.ptw.resp.valid := ptw_resp_v && Cat(ptw_resp_next.vector.drop(LduCnt).take(StuCnt)).orR)
+    dtlb_prefetch.foreach(_.ptw.resp.valid := ptw_resp_v && Cat(ptw_resp_next.vector.drop(LduCnt + StuCnt)).orR)
   }
 
   for (i <- 0 until exuParameters.LduCnt) {
@@ -332,11 +305,7 @@
   val pmp = Module(new PMP())
   pmp.io.distribute_csr <> csrCtrl.distribute_csr
 
-<<<<<<< HEAD
-  val pmp_check = VecInit(Seq.fill(LduCnt + StaCnt)(Module(new PMPChecker(3)).io))
-=======
-  val pmp_check = VecInit(Seq.fill(exuParameters.LduCnt + exuParameters.StuCnt + 1)(Module(new PMPChecker(3)).io))
->>>>>>> f21bbcb2
+  val pmp_check = VecInit(Seq.fill(LduCnt + StaCnt + 1)(Module(new PMPChecker(3)).io))
   for ((p,d) <- pmp_check zip dtlb_pmps) {
     p.apply(tlbcsr.priv.dmode, pmp.io.pmp, pmp.io.pma, d)
     require(p.req.bits.size.getWidth == d.bits.size.getWidth)
