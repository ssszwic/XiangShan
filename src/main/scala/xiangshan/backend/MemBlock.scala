/***************************************************************************************
* Copyright (c) 2020-2021 Institute of Computing Technology, Chinese Academy of Sciences
* Copyright (c) 2020-2021 Peng Cheng Laboratory
*
* XiangShan is licensed under Mulan PSL v2.
* You can use this software according to the terms and conditions of the Mulan PSL v2.
* You may obtain a copy of Mulan PSL v2 at:
*          http://license.coscl.org.cn/MulanPSL2
*
* THIS SOFTWARE IS PROVIDED ON AN "AS IS" BASIS, WITHOUT WARRANTIES OF ANY KIND,
* EITHER EXPRESS OR IMPLIED, INCLUDING BUT NOT LIMITED TO NON-INFRINGEMENT,
* MERCHANTABILITY OR FIT FOR A PARTICULAR PURPOSE.
*
* See the Mulan PSL v2 for more details.
***************************************************************************************/

package xiangshan.backend

import chipsalliance.rocketchip.config.Parameters
import chisel3._
import chisel3.util._
import freechips.rocketchip.diplomacy.{LazyModule, LazyModuleImp}
import freechips.rocketchip.tile.HasFPUParameters
import utils._
import xiangshan._
import xiangshan.backend.exu.StdExeUnit
import xiangshan.backend.fu._
import xiangshan.backend.rob.RobLsqIO
import xiangshan.cache._
import xiangshan.cache.mmu.{BTlbPtwIO, TLB, TlbReplace}
import xiangshan.mem._
import huancun.mbist.MBISTPipeline.placePipelines

class Std(implicit p: Parameters) extends FunctionUnit {
  io.in.ready := true.B
  io.out.valid := io.in.valid
  io.out.bits.uop := io.in.bits.uop
  io.out.bits.data := io.in.bits.src(0)
}

class MemBlock(parentName:String = "Unknown")(implicit p: Parameters) extends LazyModule
  with HasXSParameter with HasWritebackSource {

  val dcache = LazyModule(new DCacheWrapper(parentName = parentName + "dcache_")(p))
  val uncache = LazyModule(new Uncache())

  lazy val module = new MemBlockImp(this, parentName)

  override val writebackSourceParams: Seq[WritebackSourceParams] = {
    val params = new WritebackSourceParams
    params.exuConfigs = (loadExuConfigs ++ storeExuConfigs).map(cfg => Seq(cfg))
    Seq(params)
  }
  override lazy val writebackSourceImp: HasWritebackSourceImp = module
}

class MemBlockImp(outer: MemBlock, parentName:String = "Unknown") extends LazyModuleImp(outer)
  with HasXSParameter
  with HasFPUParameters
  with HasWritebackSourceImp
  with HasPerfEvents
{

  val io = IO(new Bundle {
    val hartId = Input(UInt(8.W))
    val redirect = Flipped(ValidIO(new Redirect))
    // in
    val issue = Vec(exuParameters.LsExuCnt + exuParameters.StuCnt, Flipped(DecoupledIO(new ExuInput)))
    val loadFastMatch = Vec(exuParameters.LduCnt, Input(UInt(exuParameters.LduCnt.W)))
    val rsfeedback = Vec(exuParameters.LsExuCnt, new MemRSFeedbackIO)
    val stIssuePtr = Output(new SqPtr())
    // out
    val writeback = Vec(exuParameters.LsExuCnt + exuParameters.StuCnt, DecoupledIO(new ExuOutput))
    val s3_delayed_load_error = Vec(exuParameters.LduCnt, Output(Bool()))
    val otherFastWakeup = Vec(exuParameters.LduCnt + 2 * exuParameters.StuCnt, ValidIO(new MicroOp))
    // misc
    val stIn = Vec(exuParameters.StuCnt, ValidIO(new ExuInput))
    val memoryViolation = ValidIO(new Redirect)
    val ptw = new BTlbPtwIO(exuParameters.LduCnt + exuParameters.StuCnt)
    val sfence = Input(new SfenceBundle)
    val tlbCsr = Input(new TlbCsrBundle)
    val fenceToSbuffer = Flipped(new FenceToSbuffer)
    val enqLsq = new LsqEnqIO
    // val memPredUpdate = Vec(exuParameters.StuCnt, Input(new MemPredUpdateReq))
    val lsqio = new Bundle {
      val exceptionAddr = new ExceptionAddrIO // to csr
      val rob = Flipped(new RobLsqIO) // rob to lsq
    }
    val csrCtrl = Flipped(new CustomCSRCtrlIO)
    val csrUpdate = new DistributedCSRUpdateReq
    val error = new L1CacheErrorInfo
    val memInfo = new Bundle {
      val sqFull = Output(Bool())
      val lqFull = Output(Bool())
      val dcacheMSHRFull = Output(Bool())
    }
    val perfEventsPTW = Input(Vec(19, new PerfEvent))
    val lqCancelCnt = Output(UInt(log2Up(LoadQueueSize + 1).W))
    val sqCancelCnt = Output(UInt(log2Up(StoreQueueSize + 1).W))
    val sqDeq = Output(UInt(2.W))
  })

  override def writebackSource1: Option[Seq[Seq[DecoupledIO[ExuOutput]]]] = Some(Seq(io.writeback))

  val redirect = RegNextWithEnable(io.redirect)

  val dcache = outer.dcache.module
  val uncache = outer.uncache.module

  val csrCtrl = DelayN(io.csrCtrl, 2)
  dcache.io.csr.distribute_csr <> csrCtrl.distribute_csr
  io.csrUpdate := RegNext(dcache.io.csr.update)
  io.error <> RegNext(RegNext(dcache.io.error))
  when(!csrCtrl.cache_error_enable){
    io.error.report_to_beu := false.B
    io.error.valid := false.B
  }

  val loadUnits = Seq.fill(exuParameters.LduCnt)(Module(new LoadUnit))
  val storeUnits = Seq.fill(exuParameters.StuCnt)(Module(new StoreUnit))
  val stdExeUnits = Seq.fill(exuParameters.StuCnt)(Module(new StdExeUnit))
  val stData = stdExeUnits.map(_.io.out)
  val exeUnits = loadUnits ++ storeUnits

  loadUnits.zipWithIndex.map(x => x._1.suggestName("LoadUnit_"+x._2))
  storeUnits.zipWithIndex.map(x => x._1.suggestName("StoreUnit_"+x._2))

  val atomicsUnit = Module(new AtomicsUnit)

  // Atom inst comes from sta / std, then its result
  // will be writebacked using load writeback port
  //
  // However, atom exception will be writebacked to rob
  // using store writeback port

  val loadWritebackOverride  = Mux(atomicsUnit.io.out.valid, atomicsUnit.io.out.bits, loadUnits.head.io.ldout.bits)
  val ldOut0 = Wire(Decoupled(new ExuOutput))
  ldOut0.valid := atomicsUnit.io.out.valid || loadUnits.head.io.ldout.valid
  ldOut0.bits  := loadWritebackOverride
  atomicsUnit.io.out.ready := ldOut0.ready
  loadUnits.head.io.ldout.ready := ldOut0.ready
  when(atomicsUnit.io.out.valid){
    ldOut0.bits.uop.cf.exceptionVec := 0.U(16.W).asBools // exception will be writebacked via store wb port
  }

  val ldExeWbReqs = ldOut0 +: loadUnits.tail.map(_.io.ldout)
  io.writeback <> ldExeWbReqs ++ VecInit(storeUnits.map(_.io.stout)) ++ VecInit(stdExeUnits.map(_.io.out))
  io.otherFastWakeup := DontCare
  io.otherFastWakeup.take(2).zip(loadUnits.map(_.io.fastUop)).foreach{case(a,b)=> a := b}
  val stOut = io.writeback.drop(exuParameters.LduCnt).dropRight(exuParameters.StuCnt)

  // TODO: fast load wakeup
  val lsq     = Module(new LsqWrappper)
  val sbuffer = Module(new Sbuffer)
  // if you wants to stress test dcache store, use FakeSbuffer
  // val sbuffer = Module(new FakeSbuffer)
  io.stIssuePtr := lsq.io.issuePtrExt

  dcache.io.hartId := io.hartId
  lsq.io.hartId := io.hartId
  sbuffer.io.hartId := io.hartId
  atomicsUnit.io.hartId := io.hartId

  // dtlb
  val NUMSfenceDup = 3
  val NUMTlbCsrDup = 8
  val sfence_tmp = RegNext(io.sfence)
  val tlbcsr_tmp = RegNext(io.tlbCsr)
  val sfence_dup = Seq.fill(NUMSfenceDup)(RegNext(sfence_tmp))
  val tlbcsr_dup = Seq.fill(NUMTlbCsrDup)(RegNext(tlbcsr_tmp))
  val dtlb_ld = VecInit(Seq.fill(1){
    val tlb_ld = Module(new TLB(parentName = parentName + s"tlbLd", exuParameters.LduCnt, 2, ldtlbParams))
    tlb_ld.io // let the module have name in waveform
  })
  val dtlb_st = VecInit(Seq.fill(1){
    val tlb_st = Module(new TLB(parentName = parentName + s"tlbSt", exuParameters.StuCnt, 1, sttlbParams))
    tlb_st.io // let the module have name in waveform
  })
  val dtlb = dtlb_ld ++ dtlb_st
  val dtlb_reqs = dtlb.map(_.requestor).flatten
  val dtlb_pmps = dtlb.map(_.pmp).flatten
<<<<<<< HEAD

  val (memBlockMbistPipelineSram,memBlockMbistPipelineRf,memBlockMbistPipelineSramRepair,memBlockMbistPipelineRfRepair) = placePipelines(level = 3,infoName = s"MBISTPipeline_memBlock")
  dtlb.map(_.sfence := sfence)
  dtlb.map(_.csr := tlbcsr)
=======
  dtlb.zip(sfence_dup.take(2)).map{ case (d,s) => d.sfence := s }
  dtlb.zip(tlbcsr_dup.take(2)).map{ case (d,c) => d.csr := c }
>>>>>>> cca9964b
  if (refillBothTlb) {
    require(ldtlbParams.outReplace == sttlbParams.outReplace)
    require(ldtlbParams.outReplace)

    val replace = Module(new TlbReplace(exuParameters.LduCnt + exuParameters.StuCnt, ldtlbParams))
    replace.io.apply_sep(dtlb_ld.map(_.replace) ++ dtlb_st.map(_.replace), io.ptw.resp.bits.data.entry.tag)
  } else {
    if (ldtlbParams.outReplace) {
      val replace_ld = Module(new TlbReplace(exuParameters.LduCnt, ldtlbParams))
      replace_ld.io.apply_sep(dtlb_ld.map(_.replace), io.ptw.resp.bits.data.entry.tag)
    }
    if (sttlbParams.outReplace) {
      val replace_st = Module(new TlbReplace(exuParameters.StuCnt, sttlbParams))
      replace_st.io.apply_sep(dtlb_st.map(_.replace), io.ptw.resp.bits.data.entry.tag)
    }
  }

  val ptw_resp_next = RegEnable(io.ptw.resp.bits, io.ptw.resp.valid)
  val ptw_resp_v = RegNext(io.ptw.resp.valid && !(sfence_dup(2).valid && tlbcsr_dup(7).satp.changed), init = false.B)
  io.ptw.resp.ready := true.B

  (dtlb.map(a => a.ptw.req.map(b => b)))
    .flatten
    .zipWithIndex
    .map{ case (tlb, i) =>
    tlb <> io.ptw.req(i)
    val vector_hit = if (refillBothTlb) Cat(ptw_resp_next.vector).orR
      else if (i < exuParameters.LduCnt) Cat(ptw_resp_next.vector.take(exuParameters.LduCnt)).orR
      else Cat(ptw_resp_next.vector.drop(exuParameters.LduCnt)).orR
    io.ptw.req(i).valid := tlb.valid && !(ptw_resp_v && vector_hit &&
      ptw_resp_next.data.entry.hit(tlb.bits.vpn, tlbcsr_dup(i).satp.asid, allType = true, ignoreAsid = true))
  }
  dtlb.map(_.ptw.resp.bits := ptw_resp_next.data)
  if (refillBothTlb) {
    dtlb.map(_.ptw.resp.valid := ptw_resp_v && Cat(ptw_resp_next.vector).orR)
  } else {
    dtlb_ld.map(_.ptw.resp.valid := ptw_resp_v && Cat(ptw_resp_next.vector.take(exuParameters.LduCnt)).orR)
    dtlb_st.map(_.ptw.resp.valid := ptw_resp_v && Cat(ptw_resp_next.vector.drop(exuParameters.LduCnt)).orR)
  }


  // pmp
  val pmp = Module(new PMP())
  pmp.io.distribute_csr <> csrCtrl.distribute_csr

  val pmp_check = VecInit(Seq.fill(exuParameters.LduCnt + exuParameters.StuCnt)(Module(new PMPChecker(3)).io))
  val tlbcsr_pmp = tlbcsr_dup.drop(2)
  for (((p,d),i) <- (pmp_check zip dtlb_pmps) zipWithIndex) {
    p.apply(tlbcsr_pmp(i).priv.dmode, pmp.io.pmp, pmp.io.pma, d)
    require(p.req.bits.size.getWidth == d.bits.size.getWidth)
  }
  val pmp_check_ptw = Module(new PMPCheckerv2(lgMaxSize = 3, sameCycle = false, leaveHitMux = true))
  pmp_check_ptw.io.apply(tlbcsr_pmp(4).priv.dmode, pmp.io.pmp, pmp.io.pma, io.ptw.resp.valid,
    Cat(io.ptw.resp.bits.data.entry.ppn, 0.U(12.W)).asUInt)
  dtlb.map(_.ptw_replenish := pmp_check_ptw.io.resp)

  val tdata = RegInit(VecInit(Seq.fill(6)(0.U.asTypeOf(new MatchTriggerIO))))
  val tEnable = RegInit(VecInit(Seq.fill(6)(false.B)))
  val en = csrCtrl.trigger_enable
  tEnable := VecInit(en(2), en (3), en(4), en(5), en(7), en(9))
  when(csrCtrl.mem_trigger.t.valid) {
    tdata(csrCtrl.mem_trigger.t.bits.addr) := csrCtrl.mem_trigger.t.bits.tdata
  }
  val lTriggerMapping = Map(0 -> 2, 1 -> 3, 2 -> 5)
  val sTriggerMapping = Map(0 -> 0, 1 -> 1, 2 -> 4)
  val lChainMapping = Map(0 -> 2)
  val sChainMapping = Map(0 -> 1)
  XSDebug(tEnable.asUInt.orR, "Debug Mode: At least one store trigger is enabled\n")
  for(j <- 0 until 3)
    PrintTriggerInfo(tEnable(j), tdata(j))

  // LoadUnit
  for (i <- 0 until exuParameters.LduCnt) {
    loadUnits(i).io.redirect <> redirect
    loadUnits(i).io.feedbackSlow <> io.rsfeedback(i).feedbackSlow
    loadUnits(i).io.feedbackFast <> io.rsfeedback(i).feedbackFast
    loadUnits(i).io.rsIdx := io.rsfeedback(i).rsIdx
    loadUnits(i).io.isFirstIssue := io.rsfeedback(i).isFirstIssue // NOTE: just for dtlb's perf cnt
    loadUnits(i).io.loadFastMatch <> io.loadFastMatch(i)
    // get input form dispatch
    loadUnits(i).io.ldin <> io.issue(i)
    // dcache access
    loadUnits(i).io.dcache <> dcache.io.lsu.load(i)
    // forward
    loadUnits(i).io.lsq.forward <> lsq.io.forward(i)
    loadUnits(i).io.sbuffer <> sbuffer.io.forward(i)
    // ld-ld violation check
    loadUnits(i).io.lsq.loadViolationQuery <> lsq.io.loadViolationQuery(i)
    loadUnits(i).io.csrCtrl       <> csrCtrl
    // dtlb
    loadUnits(i).io.tlb <> dtlb_reqs.take(exuParameters.LduCnt)(i)
    // pmp
    loadUnits(i).io.pmp <> pmp_check(i).resp

    // laod to load fast forward
    for (j <- 0 until exuParameters.LduCnt) {
      loadUnits(i).io.fastpathIn(j) <> loadUnits(j).io.fastpathOut
    }

    // Lsq to load unit's rs

    // passdown to lsq (load s2)
    lsq.io.loadIn(i) <> loadUnits(i).io.lsq.loadIn
    lsq.io.ldout(i) <> loadUnits(i).io.lsq.ldout
    lsq.io.s2_load_data_forwarded(i) <> loadUnits(i).io.lsq.s2_load_data_forwarded
    lsq.io.trigger(i) <> loadUnits(i).io.lsq.trigger

    // passdown to lsq (load s3)
    lsq.io.s2_dcache_require_replay(i) <> loadUnits(i).io.lsq.s2_dcache_require_replay
    lsq.io.s3_replay_from_fetch(i) <> loadUnits(i).io.lsq.s3_replay_from_fetch
    lsq.io.s3_delayed_load_error(i) <> loadUnits(i).io.s3_delayed_load_error

    // alter writeback exception info
    io.s3_delayed_load_error(i) := loadUnits(i).io.lsq.s3_delayed_load_error

    // update mem dependency predictor
    // io.memPredUpdate(i) := DontCare

    // Trigger Regs
    // addr: 0-2 for store, 3-5 for load
//    for (j <- 0 until 10) {
//      io.writeback(i).bits.uop.cf.trigger.triggerHitVec(j) := false.B
//      io.writeback(i).bits.uop.cf.trigger.triggerTiming(j) := false.B
//      if (lChainMapping.contains(j)) io.writeback(i).bits.uop.cf.trigger.triggerChainVec(j) := false.B
//    }

    // --------------------------------
    // Load Triggers
    // --------------------------------
    val hit = Wire(Vec(3, Bool()))
    for (j <- 0 until 3) {
      loadUnits(i).io.trigger(j).tdata2 := tdata(lTriggerMapping(j)).tdata2
      loadUnits(i).io.trigger(j).matchType := tdata(lTriggerMapping(j)).matchType
      loadUnits(i).io.trigger(j).tEnable := tEnable(lTriggerMapping(j))
      // Just let load triggers that match data unavailable
      hit(j) := loadUnits(i).io.trigger(j).addrHit && !tdata(lTriggerMapping(j)).select // Mux(tdata(j + 3).select, loadUnits(i).io.trigger(j).lastDataHit, loadUnits(i).io.trigger(j).addrHit)
      io.writeback(i).bits.uop.cf.trigger.backendHit(lTriggerMapping(j)) := hit(j)
//      io.writeback(i).bits.uop.cf.trigger.backendTiming(lTriggerMapping(j)) := tdata(lTriggerMapping(j)).timing
      //      if (lChainMapping.contains(j)) io.writeback(i).bits.uop.cf.trigger.triggerChainVec(lChainMapping(j)) := hit && tdata(j+3).chain
    }
    when(tdata(2).chain) {
      io.writeback(i).bits.uop.cf.trigger.backendHit(2) := hit(0) && hit(1)
      io.writeback(i).bits.uop.cf.trigger.backendHit(3) := hit(0) && hit(1)
    }
    when(!io.writeback(i).bits.uop.cf.trigger.backendEn(1)) {
      io.writeback(i).bits.uop.cf.trigger.backendHit(5) := false.B
    }

    XSDebug(io.writeback(i).bits.uop.cf.trigger.getHitBackend && io.writeback(i).valid, p"Debug Mode: Load Inst No.${i}" +
    p"has trigger hit vec ${io.writeback(i).bits.uop.cf.trigger.backendHit}\n")

  }

  // StoreUnit
  for (i <- 0 until exuParameters.StuCnt) {
    val stu = storeUnits(i)

    stdExeUnits(i).io.redirect <> redirect
    stdExeUnits(i).io.fromInt <> io.issue(i + exuParameters.LduCnt + exuParameters.StuCnt)
    stdExeUnits(i).io.fromFp := DontCare
    stdExeUnits(i).io.out := DontCare

    stu.io.redirect     <> redirect
    stu.io.feedbackSlow <> io.rsfeedback(exuParameters.LduCnt + i).feedbackSlow
    stu.io.rsIdx        <> io.rsfeedback(exuParameters.LduCnt + i).rsIdx
    // NOTE: just for dtlb's perf cnt
    stu.io.isFirstIssue <> io.rsfeedback(exuParameters.LduCnt + i).isFirstIssue
    stu.io.stin         <> io.issue(exuParameters.LduCnt + i)
    stu.io.lsq          <> lsq.io.storeIn(i)
    stu.io.lsq_replenish <> lsq.io.storeInRe(i)
    // dtlb
    stu.io.tlb          <> dtlb_reqs.drop(exuParameters.LduCnt)(i)
    stu.io.pmp          <> pmp_check(i+exuParameters.LduCnt).resp

    // store unit does not need fast feedback
    io.rsfeedback(exuParameters.LduCnt + i).feedbackFast := DontCare

    // Lsq to sta unit
    lsq.io.storeMaskIn(i) <> stu.io.storeMaskOut

    // Lsq to std unit's rs
    lsq.io.storeDataIn(i) := stData(i)


    // 1. sync issue info to store set LFST
    // 2. when store issue, broadcast issued sqPtr to wake up the following insts
    io.stIn(i).valid := io.issue(exuParameters.LduCnt + i).valid
    io.stIn(i).bits := io.issue(exuParameters.LduCnt + i).bits

    stu.io.stout.ready := true.B

    // -------------------------
    // Store Triggers
    // -------------------------
    when(stOut(i).fire()){
      val hit = Wire(Vec(3, Bool()))
      for (j <- 0 until 3) {
         hit(j) := !tdata(sTriggerMapping(j)).select && TriggerCmp(
           stOut(i).bits.debug.vaddr,
           tdata(sTriggerMapping(j)).tdata2,
           tdata(sTriggerMapping(j)).matchType,
           tEnable(sTriggerMapping(j))
         )
       stOut(i).bits.uop.cf.trigger.backendHit(sTriggerMapping(j)) := hit(j)
     }

     when(tdata(0).chain) {
       io.writeback(i).bits.uop.cf.trigger.backendHit(0) := hit(0) && hit(1)
       io.writeback(i).bits.uop.cf.trigger.backendHit(1) := hit(0) && hit(1)
     }

     when(!stOut(i).bits.uop.cf.trigger.backendEn(0)) {
       stOut(i).bits.uop.cf.trigger.backendHit(4) := false.B
     }
   }
    // store data
//    when(lsq.io.storeDataIn(i).fire()){
//
//      val hit = Wire(Vec(3, Bool()))
//      for (j <- 0 until 3) {
//        when(tdata(sTriggerMapping(j)).select) {
//          hit(j) := TriggerCmp(lsq.io.storeDataIn(i).bits.data, tdata(sTriggerMapping(j)).tdata2, tdata(sTriggerMapping(j)).matchType, tEnable(sTriggerMapping(j)))
//          lsq.io.storeDataIn(i).bits.uop.cf.trigger.backendHit(sTriggerMapping(j)) := hit(j)
//          lsq.io.storeDataIn(i).bits.uop.cf.trigger.backendTiming(sTriggerMapping(j)) := tdata(sTriggerMapping(j)).timing
////          if (sChainMapping.contains(j)) lsq.io.storeDataIn(i).bits.uop.cf.trigger.triggerChainVec(sChainMapping(j)) := hit && tdata(j + 3).chain
//        }
//      }
//
//      when(tdata(0).chain) {
//        lsq.io.storeDataIn(i).bits.uop.cf.trigger.backendHit(0) := hit(0) && hit(1)
//        lsq.io.storeDataIn(i).bits.uop.cf.trigger.backendHit(1) := hit(0) && hit(1)
//      }
//      when(lsq.io.storeDataIn(i).bits.uop.cf.trigger.backendEn(1)) {
//        lsq.io.storeDataIn(i).bits.uop.cf.trigger.backendHit(4) := Mux(io.writeback(i).bits.uop.cf.trigger.backendConsiderTiming(1),
//          tdata(4).timing === lsq.io.storeDataIn(i).bits.uop.cf.trigger.backendChainTiming(1), true.B) && hit(2)
//      } .otherwise {
//        lsq.io.storeDataIn(i).bits.uop.cf.trigger.backendHit(4) := false.B
//      }
//    }
  }

  // mmio store writeback will use store writeback port 0
  lsq.io.mmioStout.ready := false.B
  when (lsq.io.mmioStout.valid && !storeUnits(0).io.stout.valid) {
    stOut(0).valid := true.B
    stOut(0).bits  := lsq.io.mmioStout.bits
    lsq.io.mmioStout.ready := true.B
  }

  // atomic exception / trigger writeback
  when (atomicsUnit.io.out.valid) {
    // atom inst will use store writeback port 0 to writeback exception info
    stOut(0).valid := true.B
    stOut(0).bits  := atomicsUnit.io.out.bits
    assert(!lsq.io.mmioStout.valid && !storeUnits(0).io.stout.valid)

    // when atom inst writeback, surpress normal load trigger
    (0 until 2).map(i => {
      io.writeback(i).bits.uop.cf.trigger.backendHit := VecInit(Seq.fill(6)(false.B))
    })
  }

  // Lsq
  lsq.io.rob            <> io.lsqio.rob
  lsq.io.enq            <> io.enqLsq
  lsq.io.brqRedirect    <> redirect
  io.memoryViolation    <> lsq.io.rollback
  lsq.io.uncache        <> uncache.io.lsq
  // delay dcache refill for 1 cycle for better timing
  // TODO: remove RegNext after fixing refill paddr timing
  // lsq.io.dcache         <> dcache.io.lsu.lsq
  lsq.io.dcache         := RegNext(dcache.io.lsu.lsq)
  lsq.io.release        := dcache.io.lsu.release
  lsq.io.lqCancelCnt <> io.lqCancelCnt
  lsq.io.sqCancelCnt <> io.sqCancelCnt
  lsq.io.sqDeq <> io.sqDeq

  // LSQ to store buffer
  lsq.io.sbuffer        <> sbuffer.io.in
  lsq.io.sqempty        <> sbuffer.io.sqempty

  // Sbuffer
  sbuffer.io.csrCtrl    <> csrCtrl
  sbuffer.io.dcache     <> dcache.io.lsu.store
  // TODO: if dcache sbuffer resp needs to ne delayed
  // sbuffer.io.dcache.pipe_resp.valid := RegNext(dcache.io.lsu.store.pipe_resp.valid)
  // sbuffer.io.dcache.pipe_resp.bits := RegNext(dcache.io.lsu.store.pipe_resp.bits)

  // flush sbuffer
  val fenceFlush = io.fenceToSbuffer.flushSb
  val atomicsFlush = atomicsUnit.io.flush_sbuffer.valid
  io.fenceToSbuffer.sbIsEmpty := RegNext(sbuffer.io.flush.empty)
  // if both of them tries to flush sbuffer at the same time
  // something must have gone wrong
  assert(!(fenceFlush && atomicsFlush))
  sbuffer.io.flush.valid := RegNext(fenceFlush || atomicsFlush)

  // AtomicsUnit: AtomicsUnit will override other control signials,
  // as atomics insts (LR/SC/AMO) will block the pipeline
  val s_normal :: s_atomics_0 :: s_atomics_1 :: Nil = Enum(3)
  val state = RegInit(s_normal)

  val atomic_rs0  = exuParameters.LduCnt + 0
  val atomic_rs1  = exuParameters.LduCnt + 1
  val st0_atomics = io.issue(atomic_rs0).valid && FuType.storeIsAMO(io.issue(atomic_rs0).bits.uop.ctrl.fuType)
  val st1_atomics = io.issue(atomic_rs1).valid && FuType.storeIsAMO(io.issue(atomic_rs1).bits.uop.ctrl.fuType)

  val st0_data_atomics = stData(0).valid && FuType.storeIsAMO(stData(0).bits.uop.ctrl.fuType)
  val st1_data_atomics = stData(1).valid && FuType.storeIsAMO(stData(1).bits.uop.ctrl.fuType)

  when (st0_atomics) {
    io.issue(atomic_rs0).ready := atomicsUnit.io.in.ready
    storeUnits(0).io.stin.valid := false.B

    state := s_atomics_0
    assert(!st1_atomics)
  }
  when (st1_atomics) {
    io.issue(atomic_rs1).ready := atomicsUnit.io.in.ready
    storeUnits(1).io.stin.valid := false.B

    state := s_atomics_1
    assert(!st0_atomics)
  }
  when (atomicsUnit.io.out.valid) {
    assert(state === s_atomics_0 || state === s_atomics_1)
    state := s_normal
  }

  atomicsUnit.io.in.valid := st0_atomics || st1_atomics
  atomicsUnit.io.in.bits  := Mux(st0_atomics, io.issue(atomic_rs0).bits, io.issue(atomic_rs1).bits)
  atomicsUnit.io.storeDataIn.valid := st0_data_atomics || st1_data_atomics
  atomicsUnit.io.storeDataIn.bits  := Mux(st0_data_atomics, stData(0).bits, stData(1).bits)
  atomicsUnit.io.rsIdx    := Mux(st0_atomics, io.rsfeedback(atomic_rs0).rsIdx, io.rsfeedback(atomic_rs1).rsIdx)
  atomicsUnit.io.redirect <> redirect

  // TODO: complete amo's pmp support
  val amoTlb = dtlb_ld(0).requestor(0)
  atomicsUnit.io.dtlb.resp.valid := false.B
  atomicsUnit.io.dtlb.resp.bits  := DontCare
  atomicsUnit.io.dtlb.req.ready  := amoTlb.req.ready
  atomicsUnit.io.pmpResp := pmp_check(0).resp

  atomicsUnit.io.dcache <> dcache.io.lsu.atomics
  atomicsUnit.io.flush_sbuffer.empty := sbuffer.io.flush.empty

  atomicsUnit.io.csrCtrl := csrCtrl

  // for atomicsUnit, it uses loadUnit(0)'s TLB port

  when (state === s_atomics_0 || state === s_atomics_1) {
    loadUnits(0).io.ldout.ready := false.B
    atomicsUnit.io.dtlb <> amoTlb

    // make sure there's no in-flight uops in load unit
    assert(!loadUnits(0).io.ldout.valid)
  }

  when (state === s_atomics_0) {
    atomicsUnit.io.feedbackSlow <> io.rsfeedback(atomic_rs0).feedbackSlow

    assert(!storeUnits(0).io.feedbackSlow.valid)
  }
  when (state === s_atomics_1) {
    atomicsUnit.io.feedbackSlow <> io.rsfeedback(atomic_rs1).feedbackSlow

    assert(!storeUnits(1).io.feedbackSlow.valid)
  }

  lsq.io.exceptionAddr.isStore := io.lsqio.exceptionAddr.isStore
  // Exception address is used serveral cycles after flush.
  // We delay it by 10 cycles to ensure its flush safety.
  val atomicsException = RegInit(false.B)
  when (DelayN(redirect.valid, 10) && atomicsException) {
    atomicsException := false.B
  }.elsewhen (atomicsUnit.io.exceptionAddr.valid) {
    atomicsException := true.B
  }
  val atomicsExceptionAddress = RegEnable(atomicsUnit.io.exceptionAddr.bits, atomicsUnit.io.exceptionAddr.valid)
  io.lsqio.exceptionAddr.vaddr := Mux(atomicsException, atomicsExceptionAddress, lsq.io.exceptionAddr.vaddr)
  XSError(atomicsException && atomicsUnit.io.in.valid, "new instruction before exception triggers\n")

  io.memInfo.sqFull := RegNext(lsq.io.sqFull)
  io.memInfo.lqFull := RegNext(lsq.io.lqFull)
  io.memInfo.dcacheMSHRFull := RegNext(dcache.io.mshrFull)

  val ldDeqCount = PopCount(io.issue.take(2).map(_.valid))
  val stDeqCount = PopCount(io.issue.drop(2).map(_.valid))
  val rsDeqCount = ldDeqCount + stDeqCount
  XSPerfAccumulate("load_rs_deq_count", ldDeqCount)
  XSPerfHistogram("load_rs_deq_count", ldDeqCount, true.B, 1, 2, 1)
  XSPerfAccumulate("store_rs_deq_count", stDeqCount)
  XSPerfHistogram("store_rs_deq_count", stDeqCount, true.B, 1, 2, 1)
  XSPerfAccumulate("ls_rs_deq_count", rsDeqCount)

  val pfevent = Module(new PFEvent)
  pfevent.io.distribute_csr := csrCtrl.distribute_csr
  val csrevents = pfevent.io.hpmevent.slice(16,24)

  val memBlockPerfEvents = Seq(
    ("ldDeqCount", ldDeqCount),
    ("stDeqCount", stDeqCount),
  )

  val perfFromUnits = (loadUnits ++ Seq(sbuffer, lsq, dcache)).flatMap(_.getPerfEvents)
  val perfFromIO    = io.perfEventsPTW.map(x => ("perfEventsPTW", x.value))
  val perfBlock     = Seq(("ldDeqCount", ldDeqCount),
                          ("stDeqCount", stDeqCount))
  // let index = 0 be no event
  val allPerfEvents = Seq(("noEvent", 0.U)) ++ perfFromUnits ++ perfFromIO ++ perfBlock

  if (printEventCoding) {
    for (((name, inc), i) <- allPerfEvents.zipWithIndex) {
      println("MemBlock perfEvents Set", name, inc, i)
    }
  }

  val allPerfInc = allPerfEvents.map(_._2.asTypeOf(new PerfEvent))
  val perfEvents = HPerfMonitor(csrevents, allPerfInc).getPerfEvents
  generatePerfEvent()
}<|MERGE_RESOLUTION|>--- conflicted
+++ resolved
@@ -179,15 +179,11 @@
   val dtlb = dtlb_ld ++ dtlb_st
   val dtlb_reqs = dtlb.map(_.requestor).flatten
   val dtlb_pmps = dtlb.map(_.pmp).flatten
-<<<<<<< HEAD
-
-  val (memBlockMbistPipelineSram,memBlockMbistPipelineRf,memBlockMbistPipelineSramRepair,memBlockMbistPipelineRfRepair) = placePipelines(level = 3,infoName = s"MBISTPipeline_memBlock")
-  dtlb.map(_.sfence := sfence)
-  dtlb.map(_.csr := tlbcsr)
-=======
   dtlb.zip(sfence_dup.take(2)).map{ case (d,s) => d.sfence := s }
   dtlb.zip(tlbcsr_dup.take(2)).map{ case (d,c) => d.csr := c }
->>>>>>> cca9964b
+
+  val (memBlockMbistPipelineSram,memBlockMbistPipelineRf,memBlockMbistPipelineSramRepair,memBlockMbistPipelineRfRepair) = placePipelines(level = 3,infoName = s"MBISTPipeline_memBlock")
+
   if (refillBothTlb) {
     require(ldtlbParams.outReplace == sttlbParams.outReplace)
     require(ldtlbParams.outReplace)
