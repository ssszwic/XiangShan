--- conflicted
+++ resolved
@@ -70,10 +70,6 @@
   XSPerfAccumulate("waitInstr", PopCount((0 until DecodeWidth).map(i => io.in(i).valid && !io.in(i).ready)))
   XSPerfAccumulate("stall_cycle", hasValid && !io.out(0).ready)
 
-<<<<<<< HEAD
-  val fusionValid = RegNext(io.fusion)
-  val inFire = io.in.map(in => RegNext(in.valid && !in.ready))
-=======
   if (env.EnableTopDown) {
     XSPerfAccumulate("slots_issued", PopCount(io.out.map(_.fire)))
     XSPerfAccumulate("decode_bubbles", PopCount(io.out.map(x => !x.valid && x.ready))) // Unutilized issue-pipeline slots while there is no backend-stall
@@ -81,7 +77,8 @@
     XSPerfAccumulate("ifu2id_allNO_cycle", VecInit((0 until DecodeWidth).map(i => !io.in(i).valid && io.in(i).ready)).asUInt.andR)
   }
 
->>>>>>> 717585c5
+  val fusionValid = RegNext(io.fusion)
+  val inFire = io.in.map(in => RegNext(in.valid && !in.ready))
   val perfEvents = Seq(
     ("decoder_fused_instr", PopCount(fusionValid)       ),
     ("decoder_waitInstr",   PopCount(inFire)            ),
