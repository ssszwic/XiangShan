package xiangshan.backend.roq

import chisel3.ExcitingUtils._
import chisel3._
import chisel3.util._
import xiangshan._
import utils._
import xiangshan.backend.LSUOpType
import xiangshan.mem.{LqPtr, SqPtr}

object roqDebugId extends Function0[Integer] {
  var x = 0
  def apply(): Integer = {
    x = x + 1
    return x
  }
}

class RoqPtr extends CircularQueuePtr(RoqPtr.RoqSize) with HasCircularQueuePtrHelper {
  def needFlush(redirect: Valid[Redirect]): Bool = {
    val flushItself = redirect.bits.flushItself() && this === redirect.bits.roqIdx
    redirect.valid && (redirect.bits.isUnconditional() || flushItself || isAfter(this, redirect.bits.roqIdx))
  }
}

object RoqPtr extends HasXSParameter {
  def apply(f: Bool, v: UInt): RoqPtr = {
    val ptr = Wire(new RoqPtr)
    ptr.flag := f
    ptr.value := v
    ptr
  }
}

class RoqCSRIO extends XSBundle {
  val intrBitSet = Input(Bool())
  val trapTarget = Input(UInt(VAddrBits.W))

  val fflags = Output(Valid(UInt(5.W)))
  val dirty_fs = Output(Bool())
  val perfinfo = new Bundle {
    val retiredInstr = Output(UInt(3.W))
  }
}

class RoqEnqIO extends XSBundle {
  val canAccept = Output(Bool())
  val isEmpty = Output(Bool())
  // valid vector, for roqIdx gen and walk
  val needAlloc = Vec(RenameWidth, Input(Bool()))
  val req = Vec(RenameWidth, Flipped(ValidIO(new MicroOp)))
  val resp = Vec(RenameWidth, Output(new RoqPtr))
}

class RoqDispatchData extends RoqCommitInfo {
  val crossPageIPFFix = Bool()
}

class RoqWbData extends XSBundle {
  val fflags = UInt(5.W)
  val flushPipe = Bool()
}

class RoqDeqPtrWrapper extends XSModule with HasCircularQueuePtrHelper {
  val io = IO(new Bundle {
    // for commits/flush
    val state = Input(UInt(2.W))
    val deq_v = Vec(CommitWidth, Input(Bool()))
    val deq_w = Vec(CommitWidth, Input(Bool()))
    val deq_exceptionVec = Vec(CommitWidth, Input(ExceptionVec()))
    val deq_flushPipe = Vec(CommitWidth, Input(Bool()))
    // for flush: when exception occurs, reset deqPtrs to range(0, CommitWidth)
    val intrBitSetReg = Input(Bool())
    val hasNoSpecExec = Input(Bool())
    val commitType = Input(CommitType())
    val misPredBlock = Input(Bool())
    // output: the CommitWidth deqPtr
    val out = Vec(CommitWidth, Output(new RoqPtr))
    val next_out = Vec(CommitWidth, Output(new RoqPtr))
  })

  val deqPtrVec = RegInit(VecInit((0 until CommitWidth).map(_.U.asTypeOf(new RoqPtr))))

  val possibleException = VecInit(io.deq_exceptionVec.map(selectAll(_, false)))
  // for exceptions (flushPipe included) and interrupts:
  // only consider the first instruction
  val intrEnable = io.intrBitSetReg && !io.hasNoSpecExec && !CommitType.isLoadStore(io.commitType)
  val exceptionEnable = io.deq_w(0) && (possibleException(0).asUInt.orR || io.deq_flushPipe(0))
  val redirectOutValid = io.state === 0.U && io.deq_v(0) && (intrEnable || exceptionEnable)

  // for normal commits: only to consider when there're no exceptions
  // we don't need to consider whether the first instruction has exceptions since it wil trigger exceptions.
  val commitBlocked = VecInit((0 until CommitWidth).map(i => if (i == 0) false.B else possibleException(i).asUInt.orR || io.deq_flushPipe(i)))
<<<<<<< HEAD
  val canCommit = VecInit((0 until CommitWidth).map(i => io.deq_v(i) && io.deq_w(i) && !commitBlocked(i) && !io.misPredBlock))
=======
  val canCommit = VecInit((0 until CommitWidth).map(i => io.deq_v(i) && io.deq_w(i) /*&& !commitBlocked(i)*/))
>>>>>>> 12166308
  val normalCommitCnt = PriorityEncoder(canCommit.map(c => !c) :+ true.B)
  // when io.intrBitSetReg or there're possible exceptions in these instructions, only one instruction is allowed to commit
  val allowOnlyOne = VecInit(commitBlocked.drop(1)).asUInt.orR || io.intrBitSetReg
  val commitCnt = Mux(allowOnlyOne, io.deq_v(0) && io.deq_w(0), normalCommitCnt)

  val resetDeqPtrVec = VecInit((0 until CommitWidth).map(_.U.asTypeOf(new RoqPtr)))
  val commitDeqPtrVec = VecInit(deqPtrVec.map(_ + commitCnt))
  val deqPtrVec_next = Mux(redirectOutValid, resetDeqPtrVec, Mux(io.state === 0.U, commitDeqPtrVec, deqPtrVec))

  deqPtrVec := deqPtrVec_next

  io.next_out := deqPtrVec_next
  io.out      := deqPtrVec

  when (io.state === 0.U) {
    XSInfo(io.state === 0.U && commitCnt > 0.U, "retired %d insts\n", commitCnt)
  }

}

class RoqEnqPtrWrapper extends XSModule with HasCircularQueuePtrHelper {
  val io = IO(new Bundle {
    // for exceptions and interrupts
    val state = Input(UInt(2.W))
    val deq_v = Input(Bool())
    val deq_w = Input(Bool())
    val deq_exceptionVec = Input(ExceptionVec())
    val deq_flushPipe = Input(Bool())
    val intrBitSetReg = Input(Bool())
    val hasNoSpecExec = Input(Bool())
    val commitType = Input(CommitType())
    // for input redirect
    val redirect = Input(Valid(new Redirect))
    // for enqueue
    val allowEnqueue = Input(Bool())
    val hasBlockBackward = Input(Bool())
    val enq = Vec(RenameWidth, Input(Bool()))
    val out = Output(new RoqPtr)
  })

  val enqPtr = RegInit(0.U.asTypeOf(new RoqPtr))

  // for exceptions (flushPipe included) and interrupts:
  // only consider the first instruction
  val intrEnable = io.intrBitSetReg && !io.hasNoSpecExec && !CommitType.isLoadStore(io.commitType)
  val exceptionEnable = io.deq_w && (selectAll(io.deq_exceptionVec, false).asUInt.orR || io.deq_flushPipe)
  val redirectOutValid = io.state === 0.U && io.deq_v && (intrEnable || exceptionEnable)

  // enqueue
  val canAccept = io.allowEnqueue && !io.hasBlockBackward
  val dispatchNum = Mux(canAccept, PopCount(io.enq), 0.U)

  when (redirectOutValid) {
    enqPtr := 0.U.asTypeOf(new RoqPtr)
  }.elsewhen (io.redirect.valid) {
    enqPtr := io.redirect.bits.roqIdx + Mux(io.redirect.bits.flushItself(), 0.U, 1.U)
  }.otherwise {
    enqPtr := enqPtr + dispatchNum
  }

  io.out := enqPtr

}

// class RoqStateWrapper extends XSModule with HasCircularQueuePtrHelper {
//   val io = IO(new Bundle {
//     val redirect = ValidIO(new Redirect)
//     val raddr = Vec(CommitWidth, Input(UInt(log2Up(numEntries).W)))
//     val wen = Vec(RenameWidth, Input(Bool()))
//     val waddr = Vec(RenameWidth)
//   })

//   val valid = Mme(RoqSize, Bool())
//   val flagBkup = RegInit(VecInit(List.fill(RoqSize)(false.B)))

//   for (i <- 0 until RoqSize) {
//     when (reset.asBool || io.redirectOut.valid) {
//       valid(i) := false.B
//     }.elsewhen (io.redirectOut.valid)
//   }
//   when (reset.asBool) {
//     valid(i)
//   }
//   // enqueue logic writes 6 valid
//   for (i <- 0 until RenameWidth) {
//     when (canEnqueue(i) && !io.redirect.valid) {
//       valid(enqPtrVec(i).value) := true.B
//     }
//   }
//   // dequeue/walk logic writes 6 valid, dequeue and walk will not happen at the same time
//   for (i <- 0 until CommitWidth) {
//     when (io.commits.valid(i) && state =/= s_extrawalk) {
//       valid(commitReadAddr(i)) := false.B
//     }
//   }
//   // reset: when exception, reset all valid to false
//   when (io.redirectOut.valid) {
//     for (i <- 0 until RoqSize) {
//       valid(i) := false.B
//     }
//   }

// }

class Roq(numWbPorts: Int) extends XSModule with HasCircularQueuePtrHelper {
  val io = IO(new Bundle() {
    val redirect = Input(Valid(new Redirect))
    val enq = new RoqEnqIO
    val redirectOut = Output(Valid(new Redirect))
    val exception = Output(new MicroOp)
    // exu + brq
    val exeWbResults = Vec(numWbPorts, Flipped(ValidIO(new ExuOutput)))
    val commits = new RoqCommitIO
    val bcommit = Output(UInt(BrTagWidth.W))
    val roqDeqPtr = Output(new RoqPtr)
    val csr = new RoqCSRIO
  })

  // instvalid field
  // val valid = RegInit(VecInit(List.fill(RoqSize)(false.B)))
  val valid = Mem(RoqSize, Bool())
  // writeback status
  // val writebacked = Reg(Vec(RoqSize, Bool()))
  val writebacked = Mem(RoqSize, Bool())
  // data for redirect, exception, etc.
  // val flagBkup = RegInit(VecInit(List.fill(RoqSize)(false.B)))
  val flagBkup = Mem(RoqSize, Bool())

  // data for debug
  // Warn: debug_* prefix should not exist in generated verilog.
  val debug_microOp = Mem(RoqSize, new MicroOp)
  val debug_exuData = Reg(Vec(RoqSize, UInt(XLEN.W)))//for debug
  val debug_exuDebug = Reg(Vec(RoqSize, new DebugBundle))//for debug

  // pointers
  // For enqueue ptr, we don't duplicate it since only enqueue needs it.
  val enqPtr = Wire(new RoqPtr)
  val deqPtrVec = Wire(Vec(CommitWidth, new RoqPtr))

  val walkPtrVec = Reg(Vec(CommitWidth, new RoqPtr))
  val validCounter = RegInit(0.U(log2Ceil(RoqSize + 1).W))
  val allowEnqueue = RegInit(true.B)

  val enqPtrVec = VecInit((0 until RenameWidth).map(i => enqPtr + PopCount(io.enq.needAlloc.take(i))))
  val deqPtr = deqPtrVec(0)
  val walkPtr = walkPtrVec(0)

  val isEmpty = enqPtr === deqPtr

  /**
    * states of Roq
    */
  val s_idle :: s_walk :: s_extrawalk :: Nil = Enum(3)
  val state = RegInit(s_idle)

  /**
    * Data Modules
    *
    * CommitDataModule: data from dispatch
    * (1) read: commits/walk/exception
    * (2) write: enqueue
    *
    * WritebackData: data from writeback
    * (1) read: commits/walk/exception
    * (2) write: write back from exe units
    */
  val dispatchData = Module(new SyncDataModuleTemplate(new RoqDispatchData, RoqSize, CommitWidth, RenameWidth))
  val dispatchDataRead = dispatchData.io.rdata

  val writebackData = Module(new SyncDataModuleTemplate(new RoqWbData, RoqSize, CommitWidth, numWbPorts))
  val writebackDataRead = writebackData.io.rdata

  val exceptionDataRead = Wire(Vec(CommitWidth, ExceptionVec()))

  io.roqDeqPtr := deqPtr

  /**
    * Enqueue (from dispatch)
    */
  // special cases
  val hasBlockBackward = RegInit(false.B)
  val hasNoSpecExec = RegInit(false.B)
  // When blockBackward instruction leaves Roq (commit or walk), hasBlockBackward should be set to false.B
  // val blockBackwardLeave = Cat((0 until CommitWidth).map(i => io.commits.valid(i) && io.commits.uop(i).ctrl.blockBackward)).orR
  // To reduce registers usage, for hasBlockBackward cases, we allow enqueue after ROB is empty.
  when (isEmpty) { hasBlockBackward:= false.B }
  // When any instruction commits, hasNoSpecExec should be set to false.B
  when (io.commits.valid.asUInt.orR  && state =/= s_extrawalk) { hasNoSpecExec:= false.B }

  io.enq.canAccept := allowEnqueue && !hasBlockBackward
  io.enq.resp      := enqPtrVec
  val canEnqueue = VecInit(io.enq.req.map(_.valid && io.enq.canAccept))
  for (i <- 0 until RenameWidth) {
    // we don't check whether io.redirect is valid here since redirect has higher priority
    when (canEnqueue(i)) {
      // store uop in data module and debug_microOp Vec
      debug_microOp(enqPtrVec(i).value) := io.enq.req(i).bits
      when (io.enq.req(i).bits.ctrl.blockBackward) {
        hasBlockBackward := true.B
      }
      when (io.enq.req(i).bits.ctrl.noSpecExec) {
        hasNoSpecExec := true.B
      }
    }
  }
  val dispatchNum = Mux(io.enq.canAccept, PopCount(Cat(io.enq.req.map(_.valid))), 0.U)
  io.enq.isEmpty   := RegNext(isEmpty && dispatchNum === 0.U)

  // debug info for enqueue (dispatch)
  XSDebug(p"(ready, valid): ${io.enq.canAccept}, ${Binary(Cat(io.enq.req.map(_.valid)))}\n")
  XSInfo(dispatchNum =/= 0.U, p"dispatched $dispatchNum insts\n")


  /**
    * Writeback (from execution units)
    */
  for (i <- 0 until numWbPorts) {
    when (io.exeWbResults(i).valid) {
      val wbIdx = io.exeWbResults(i).bits.uop.roqIdx.value
      debug_microOp(wbIdx).cf.exceptionVec := io.exeWbResults(i).bits.uop.cf.exceptionVec
      debug_microOp(wbIdx).ctrl.flushPipe := io.exeWbResults(i).bits.uop.ctrl.flushPipe
      debug_microOp(wbIdx).diffTestDebugLrScValid := io.exeWbResults(i).bits.uop.diffTestDebugLrScValid
      debug_exuData(wbIdx) := io.exeWbResults(i).bits.data
      debug_exuDebug(wbIdx) := io.exeWbResults(i).bits.debug
      debug_microOp(wbIdx).debugInfo.issueTime := io.exeWbResults(i).bits.uop.debugInfo.issueTime
      debug_microOp(wbIdx).debugInfo.writebackTime := io.exeWbResults(i).bits.uop.debugInfo.writebackTime

      val debug_Uop = debug_microOp(wbIdx)
      XSInfo(true.B,
        p"writebacked pc 0x${Hexadecimal(debug_Uop.cf.pc)} wen ${debug_Uop.ctrl.rfWen} " +
        p"data 0x${Hexadecimal(io.exeWbResults(i).bits.data)} ldst ${debug_Uop.ctrl.ldest} pdst ${debug_Uop.pdest} " +
        p"skip ${io.exeWbResults(i).bits.debug.isMMIO} roqIdx: ${io.exeWbResults(i).bits.uop.roqIdx}\n"
      )
    }
  }
  val writebackNum = PopCount(io.exeWbResults.map(_.valid))
  XSInfo(writebackNum =/= 0.U, "writebacked %d insts\n", writebackNum)


  /**
    * RedirectOut: Interrupt and Exceptions
    */
  val deqDispatchData = dispatchDataRead(0)
  val deqWritebackData = writebackDataRead(0)
  val debug_deqUop = debug_microOp(deqPtr.value)

  val deqExceptionVec = exceptionDataRead(0)
  // For MMIO instructions, they should not trigger interrupts since they may be sent to lower level before it writes back.
  // However, we cannot determine whether a load/store instruction is MMIO.
  // Thus, we don't allow load/store instructions to trigger an interrupt.
  val intrBitSetReg = RegNext(io.csr.intrBitSet)
  val intrEnable = intrBitSetReg && !hasNoSpecExec && !CommitType.isLoadStore(deqDispatchData.commitType)
  val exceptionEnable = writebacked(deqPtr.value) && Cat(deqExceptionVec).orR()
  val isFlushPipe = writebacked(deqPtr.value) && deqWritebackData.flushPipe
  io.redirectOut := DontCare
  io.redirectOut.valid := (state === s_idle) && valid(deqPtr.value) && (intrEnable || exceptionEnable || isFlushPipe)
  io.redirectOut.bits.level := Mux(intrEnable || exceptionEnable, RedirectLevel.exception, RedirectLevel.flushAll)
  io.redirectOut.bits.interrupt := intrEnable
  io.redirectOut.bits.cfiUpdate.target := Mux(intrEnable || exceptionEnable, io.csr.trapTarget, deqDispatchData.pc + 4.U)

  io.exception := debug_deqUop
  io.exception.ctrl.commitType := deqDispatchData.commitType
  io.exception.lqIdx := deqDispatchData.lqIdx
  io.exception.sqIdx := deqDispatchData.sqIdx
  io.exception.cf.pc := deqDispatchData.pc
  io.exception.cf.exceptionVec := deqExceptionVec
  io.exception.cf.crossPageIPFFix := deqDispatchData.crossPageIPFFix

  XSDebug(io.redirectOut.valid,
    p"generate redirect: pc 0x${Hexadecimal(io.exception.cf.pc)} intr $intrEnable " +
    p"excp $exceptionEnable flushPipe $isFlushPipe target 0x${Hexadecimal(io.redirectOut.bits.cfiUpdate.target)} " +
    p"Trap_target 0x${Hexadecimal(io.csr.trapTarget)} exceptionVec ${Binary(deqExceptionVec.asUInt)}\n")


  /**
    * Commits (and walk)
    * They share the same width.
    */
  val walkCounter = Reg(UInt(log2Up(RoqSize).W))
  val shouldWalkVec = VecInit((0 until CommitWidth).map(_.U < walkCounter))
  val walkFinished = walkCounter <= CommitWidth.U

  // extra space is used when roq has no enough space, but mispredict recovery needs such info to walk regmap
  require(RenameWidth <= CommitWidth)
  val extraSpaceForMPR = Reg(Vec(RenameWidth, new RoqDispatchData))
  val usedSpaceForMPR = Reg(Vec(RenameWidth, Bool()))
  when (io.enq.needAlloc.asUInt.orR && io.redirect.valid) {
    usedSpaceForMPR := io.enq.needAlloc
    extraSpaceForMPR := dispatchData.io.wdata
    XSDebug("roq full, switched to s_extrawalk. needExtraSpaceForMPR: %b\n", io.enq.needAlloc.asUInt)
  }

  // wiring to csr
  val (wflags, fpWen) = (0 until CommitWidth).map(i => {
    val v = io.commits.valid(i)
    val info = io.commits.info(i)
    (v & info.wflags, v & info.fpWen)
  }).unzip
  val fflags = Wire(Valid(UInt(5.W)))
  fflags.valid := Mux(io.commits.isWalk, false.B, Cat(wflags).orR())
  fflags.bits := wflags.zip(writebackDataRead.map(_.fflags)).map({
    case (w, f) => Mux(w, f, 0.U)
  }).reduce(_|_)
  val dirty_fs = Mux(io.commits.isWalk, false.B, Cat(fpWen).orR())

  // when mispredict branches writeback, stop commit in the next 2 cycles
  val misPredWb = Cat(VecInit((0 until numWbPorts).map(i =>
    io.exeWbResults(i).bits.redirect.cfiUpdate.isMisPred && io.exeWbResults(i).valid
  ))).orR()
  val misPredBlockCounter = Reg(UInt(2.W))
  misPredBlockCounter := Mux(misPredWb,
    "b11".U,
    misPredBlockCounter >> 1.U
  )
  val misPredBlock = misPredBlockCounter(0)

  io.commits.isWalk := state =/= s_idle
  val commit_v = Mux(state === s_idle, VecInit(deqPtrVec.map(ptr => valid(ptr.value))), VecInit(walkPtrVec.map(ptr => valid(ptr.value))))
  val commit_w = VecInit(deqPtrVec.map(ptr => writebacked(ptr.value)))
  val commit_exception = exceptionDataRead.zip(writebackDataRead.map(_.flushPipe)).map{ case (e, f) => e.asUInt.orR || f }
  val commit_block = VecInit((0 until CommitWidth).map(i => !commit_w(i)))
  val allowOnlyOneCommit = VecInit(commit_exception.drop(1)).asUInt.orR || intrBitSetReg
  // for instructions that may block others, we don't allow them to commit
  for (i <- 0 until CommitWidth) {
    // defaults: state === s_idle and instructions commit
    // when intrBitSetReg, allow only one instruction to commit at each clock cycle
<<<<<<< HEAD
    val isBlocked = if (i != 0) Cat(commit_block.take(i)).orR || intrBitSetReg else intrEnable
    io.commits.valid(i) := commit_v(i) && commit_w(i) && !isBlocked && !commit_exception(i) && !misPredBlock
=======
    val isBlocked = if (i != 0) Cat(commit_block.take(i)).orR || allowOnlyOneCommit else intrEnable || commit_exception(0)
    io.commits.valid(i) := commit_v(i) && commit_w(i) && !isBlocked
>>>>>>> 12166308
    io.commits.info(i)  := dispatchDataRead(i)

    when (state === s_walk) {
      io.commits.valid(i) := commit_v(i) && shouldWalkVec(i)
    }.elsewhen(state === s_extrawalk) {
      io.commits.valid(i) := (if (i < RenameWidth) usedSpaceForMPR(RenameWidth-i-1) else false.B)
      io.commits.info(i)  := (if (i < RenameWidth) extraSpaceForMPR(RenameWidth-i-1) else DontCare)
    }

    XSInfo(state === s_idle && io.commits.valid(i),
      "retired pc %x wen %d ldest %d pdest %x old_pdest %x data %x fflags: %b\n",
      debug_microOp(deqPtrVec(i).value).cf.pc,
      io.commits.info(i).rfWen,
      io.commits.info(i).ldest,
      io.commits.info(i).pdest,
      io.commits.info(i).old_pdest,
      debug_exuData(deqPtrVec(i).value),
      writebackDataRead(i).fflags.asUInt
    )
    XSInfo(state === s_walk && io.commits.valid(i), "walked pc %x wen %d ldst %d data %x\n",
      debug_microOp(walkPtrVec(i).value).cf.pc,
      io.commits.info(i).rfWen,
      io.commits.info(i).ldest,
      debug_exuData(walkPtrVec(i).value)
    )
    XSInfo(state === s_extrawalk && io.commits.valid(i), "use extra space walked wen %d ldst %d\n",
      io.commits.info(i).rfWen,
      io.commits.info(i).ldest
    )
  }
  if (!env.FPGAPlatform) {
    io.commits.info.map(info => dontTouch(info.pc))
  }

  io.csr.fflags := fflags
  io.csr.dirty_fs := dirty_fs
  // commit branch to brq
  val cfiCommitVec = VecInit(io.commits.valid.zip(io.commits.info.map(_.commitType)).map{case(v, t) => v && CommitType.isBranch(t)})
  io.bcommit := Mux(io.commits.isWalk, 0.U, PopCount(cfiCommitVec))


  /**
    * state changes
    * (1) exceptions: when exception occurs, cancels all and switch to s_idle
    * (2) redirect: switch to s_walk or s_extrawalk (depends on whether there're pending instructions in dispatch1)
    * (3) walk: when walking comes to the end, switch to s_walk
    * (4) s_extrawalk to s_walk
    */
  val state_next = Mux(io.redirectOut.valid,
    s_idle,
    Mux(io.redirect.valid,
      Mux(io.enq.needAlloc.asUInt.orR, s_extrawalk, s_walk),
      Mux(state === s_walk && walkFinished,
        s_idle,
        Mux(state === s_extrawalk, s_walk, state)
      )
    )
  )
  state := state_next

  /**
    * pointers and counters
    */
  val deqPtrGenModule = Module(new RoqDeqPtrWrapper)
  deqPtrGenModule.io.state := state
  deqPtrGenModule.io.deq_v := commit_v
  deqPtrGenModule.io.deq_w := commit_w
  deqPtrGenModule.io.deq_exceptionVec := exceptionDataRead
  deqPtrGenModule.io.deq_flushPipe := writebackDataRead.map(_.flushPipe)
  deqPtrGenModule.io.intrBitSetReg := intrBitSetReg
  deqPtrGenModule.io.hasNoSpecExec := hasNoSpecExec
  deqPtrGenModule.io.commitType := deqDispatchData.commitType

  deqPtrGenModule.io.misPredBlock := misPredBlock
  deqPtrVec := deqPtrGenModule.io.out
  val deqPtrVec_next = deqPtrGenModule.io.next_out

  val enqPtrGenModule = Module(new RoqEnqPtrWrapper)
  enqPtrGenModule.io.state := state
  enqPtrGenModule.io.deq_v := commit_v(0)
  enqPtrGenModule.io.deq_w := commit_w(0)
  enqPtrGenModule.io.deq_exceptionVec := deqExceptionVec
  enqPtrGenModule.io.deq_flushPipe := writebackDataRead(0).flushPipe
  enqPtrGenModule.io.intrBitSetReg := intrBitSetReg
  enqPtrGenModule.io.hasNoSpecExec := hasNoSpecExec
  enqPtrGenModule.io.commitType := deqDispatchData.commitType
  enqPtrGenModule.io.redirect := io.redirect
  enqPtrGenModule.io.allowEnqueue := allowEnqueue
  enqPtrGenModule.io.hasBlockBackward := hasBlockBackward
  enqPtrGenModule.io.enq := VecInit(io.enq.req.map(_.valid))
  enqPtr := enqPtrGenModule.io.out

  val thisCycleWalkCount = Mux(walkFinished, walkCounter, CommitWidth.U)
  // next walkPtrVec:
  // (1) redirect occurs: update according to state
  // (2) walk: move backwards
  val walkPtrVec_next = Mux(io.redirect.valid && state =/= s_extrawalk,
    Mux(state === s_walk,
      VecInit(walkPtrVec.map(_ - thisCycleWalkCount)),
      VecInit((0 until CommitWidth).map(i => enqPtr - (i+1).U))
    ),
    Mux(state === s_walk, VecInit(walkPtrVec.map(_ - CommitWidth.U)), walkPtrVec)
  )
  walkPtrVec := walkPtrVec_next

  val lastCycleRedirect = RegNext(io.redirect.valid)
  val trueValidCounter = Mux(lastCycleRedirect, distanceBetween(enqPtr, deqPtr), validCounter)
  val commitCnt = PopCount(io.commits.valid)
  validCounter := Mux(io.redirectOut.valid,
    0.U,
    Mux(state === s_idle,
      (validCounter - commitCnt) + dispatchNum,
      trueValidCounter
    )
  )

  allowEnqueue := Mux(io.redirectOut.valid,
    true.B,
    Mux(state === s_idle,
      validCounter + dispatchNum <= (RoqSize - RenameWidth).U,
      trueValidCounter <= (RoqSize - RenameWidth).U
    )
  )

  val currentWalkPtr = Mux(state === s_walk || state === s_extrawalk, walkPtr, enqPtr - 1.U)
  val redirectWalkDistance = distanceBetween(currentWalkPtr, io.redirect.bits.roqIdx)
  when (io.redirect.valid) {
    walkCounter := Mux(state === s_walk,
      redirectWalkDistance + io.redirect.bits.flushItself() - commitCnt,
      redirectWalkDistance + io.redirect.bits.flushItself()
    )
  }.elsewhen (state === s_walk) {
    walkCounter := walkCounter - commitCnt
    XSInfo(p"rolling back: $enqPtr $deqPtr walk $walkPtr walkcnt $walkCounter\n")
  }


  /**
    * States
    * We put all the stage bits changes here.

    * All events: (1) enqueue (dispatch); (2) writeback; (3) cancel; (4) dequeue (commit);
    * All states: (1) valid; (2) writebacked; (3) flagBkup
    */
  val commitReadAddr = Mux(state === s_idle, VecInit(deqPtrVec.map(_.value)), VecInit(walkPtrVec.map(_.value)))

  // enqueue logic writes 6 valid
  for (i <- 0 until RenameWidth) {
    when (canEnqueue(i) && !io.redirect.valid) {
      valid(enqPtrVec(i).value) := true.B
    }
  }
  // dequeue/walk logic writes 6 valid, dequeue and walk will not happen at the same time
  for (i <- 0 until CommitWidth) {
    when (io.commits.valid(i) && state =/= s_extrawalk) {
      valid(commitReadAddr(i)) := false.B
    }
  }
  // reset: when exception, reset all valid to false
  when (io.redirectOut.valid) {
    for (i <- 0 until RoqSize) {
      valid(i) := false.B
    }
  }
  when (reset.asBool) {
    for (i <- 0 until RoqSize) {
      valid(i) := false.B
    }
  }

  // status field: writebacked
  // enqueue logic set 6 writebacked to false
  for (i <- 0 until RenameWidth) {
    when (canEnqueue(i)) {
      writebacked(enqPtrVec(i).value) := selectFrontend(io.enq.req(i).bits.cf.exceptionVec, false).asUInt.orR
    }
  }
  // writeback logic set numWbPorts writebacked to true
  for (i <- 0 until numWbPorts) {
    when (io.exeWbResults(i).valid) {
      val wbIdx = io.exeWbResults(i).bits.uop.roqIdx.value
      writebacked(wbIdx) := true.B
    }
  }

  // flagBkup
  // enqueue logic set 6 flagBkup at most
  for (i <- 0 until RenameWidth) {
    when (canEnqueue(i)) {
      flagBkup(enqPtrVec(i).value) := enqPtrVec(i).flag
    }
  }


  /**
    * read and write of data modules
    */
  val commitReadAddr_next = Mux(state_next === s_idle,
    VecInit(deqPtrVec_next.map(_.value)),
    VecInit(walkPtrVec_next.map(_.value))
  )
  dispatchData.io.wen := canEnqueue
  dispatchData.io.waddr := enqPtrVec.map(_.value)
  dispatchData.io.wdata.zip(io.enq.req.map(_.bits)).map{ case (wdata, req) =>
    wdata.ldest := req.ctrl.ldest
    wdata.rfWen := req.ctrl.rfWen
    wdata.fpWen := req.ctrl.fpWen
    wdata.wflags := req.ctrl.fpu.wflags
    wdata.commitType := req.ctrl.commitType
    wdata.pdest := req.pdest
    wdata.old_pdest := req.old_pdest
    wdata.lqIdx := req.lqIdx
    wdata.sqIdx := req.sqIdx
    wdata.ftqIdx := req.cf.ftqPtr
    wdata.ftqOffset := req.cf.ftqOffset
    wdata.pc := req.cf.pc
    wdata.crossPageIPFFix := req.cf.crossPageIPFFix
    // wdata.exceptionVec := req.cf.exceptionVec
  }
  dispatchData.io.raddr := commitReadAddr_next

  writebackData.io.wen := io.exeWbResults.map(_.valid)
  writebackData.io.waddr := io.exeWbResults.map(_.bits.uop.roqIdx.value)
  writebackData.io.wdata.zip(io.exeWbResults.map(_.bits)).map{ case (wdata, wb) =>
    wdata.fflags := wb.fflags
    wdata.flushPipe := wb.uop.ctrl.flushPipe
  }
  writebackData.io.raddr := commitReadAddr_next

  for (i <- 0 until 16) {
    val exceptionData = Module(new SyncDataModuleTemplate(Bool(), RoqSize, CommitWidth, RenameWidth + writebackCount(i)))
    var wPortIdx = 0
    for (j <- 0 until RenameWidth) {
      exceptionData.io.wen  (wPortIdx) := canEnqueue(j)
      exceptionData.io.waddr(wPortIdx) := enqPtrVec(j).value
      exceptionData.io.wdata(wPortIdx) := (if (allPossibleSet.contains(i)) io.enq.req(j).bits.cf.exceptionVec(i) else false.B)
      wPortIdx = wPortIdx + 1
    }
    if (csrWbCount(i) > 0) {
      exceptionData.io.wen  (wPortIdx) := io.exeWbResults(6).valid
      exceptionData.io.waddr(wPortIdx) := io.exeWbResults(6).bits.uop.roqIdx.value
      exceptionData.io.wdata(wPortIdx) := io.exeWbResults(6).bits.uop.cf.exceptionVec(i)
      wPortIdx = wPortIdx + 1
    }
    if (atomicsWbCount(i) > 0) {
      exceptionData.io.wen  (wPortIdx) := io.exeWbResults(4).valid
      exceptionData.io.waddr(wPortIdx) := io.exeWbResults(4).bits.uop.roqIdx.value
      exceptionData.io.wdata(wPortIdx) := io.exeWbResults(4).bits.uop.cf.exceptionVec(i)
      wPortIdx = wPortIdx + 1
    }
    if (loadWbCount(i) > 0) {
      exceptionData.io.wen  (wPortIdx) := io.exeWbResults(5).valid
      exceptionData.io.waddr(wPortIdx) := io.exeWbResults(5).bits.uop.roqIdx.value
      exceptionData.io.wdata(wPortIdx) := io.exeWbResults(5).bits.uop.cf.exceptionVec(i)
      wPortIdx = wPortIdx + 1
    }
    if (storeWbCount(i) > 0) {
      exceptionData.io.wen  (wPortIdx) := io.exeWbResults(16).valid
      exceptionData.io.waddr(wPortIdx) := io.exeWbResults(16).bits.uop.roqIdx.value
      exceptionData.io.wdata(wPortIdx) := io.exeWbResults(16).bits.uop.cf.exceptionVec(i)
      wPortIdx = wPortIdx + 1
      exceptionData.io.wen  (wPortIdx) := io.exeWbResults(17).valid
      exceptionData.io.waddr(wPortIdx) := io.exeWbResults(17).bits.uop.roqIdx.value
      exceptionData.io.wdata(wPortIdx) := io.exeWbResults(17).bits.uop.cf.exceptionVec(i)
      wPortIdx = wPortIdx + 1
    }

    exceptionData.io.raddr := VecInit(deqPtrVec_next.map(_.value))
    exceptionDataRead.zip(exceptionData.io.rdata).map{ case (d, r) => d(i) := r }
  }

  /**
    * debug info
    */
  XSDebug(p"enqPtr ${enqPtr} deqPtr ${deqPtr}\n")
  XSDebug("")
  for(i <- 0 until RoqSize){
    XSDebug(false, !valid(i), "-")
    XSDebug(false, valid(i) && writebacked(i), "w")
    XSDebug(false, valid(i) && !writebacked(i), "v")
  }
  XSDebug(false, true.B, "\n")

  for(i <- 0 until RoqSize) {
    if(i % 4 == 0) XSDebug("")
    XSDebug(false, true.B, "%x ", debug_microOp(i).cf.pc)
    XSDebug(false, !valid(i), "- ")
    XSDebug(false, valid(i) && writebacked(i), "w ")
    XSDebug(false, valid(i) && !writebacked(i), "v ")
    if(i % 4 == 3) XSDebug(false, true.B, "\n")
  }

  XSPerf("utilization", PopCount((0 until RoqSize).map(valid(_))))
  XSPerf("commitInstr", Mux(io.commits.isWalk, 0.U, PopCount(io.commits.valid)))
  XSPerf("commitInstrLoad", Mux(io.commits.isWalk, 0.U, PopCount(io.commits.valid.zip(io.commits.info.map(_.commitType)).map{ case (v, t) => v && t === CommitType.LOAD})))
  XSPerf("commitInstrStore", Mux(io.commits.isWalk, 0.U, PopCount(io.commits.valid.zip(io.commits.info.map(_.commitType)).map{ case (v, t) => v && t === CommitType.STORE})))
  XSPerf("writeback", PopCount((0 until RoqSize).map(i => valid(i) && writebacked(i))))
  // XSPerf("enqInstr", PopCount(io.dp1Req.map(_.fire())))
  // XSPerf("d2rVnR", PopCount(io.dp1Req.map(p => p.valid && !p.ready)))
  XSPerf("walkInstr", Mux(io.commits.isWalk, PopCount(io.commits.valid), 0.U))
  XSPerf("walkCycle", state === s_walk || state === s_extrawalk)
  val deqNotWritebacked = valid(deqPtr.value) && !writebacked(deqPtr.value)
  val deqUopCommitType = io.commits.info(0).commitType
  XSPerf("waitNormalCycle", deqNotWritebacked && deqUopCommitType === CommitType.NORMAL)
  XSPerf("waitBranchCycle", deqNotWritebacked && deqUopCommitType === CommitType.BRANCH)
  XSPerf("waitLoadCycle", deqNotWritebacked && deqUopCommitType === CommitType.LOAD)
  XSPerf("waitStoreCycle", deqNotWritebacked && deqUopCommitType === CommitType.STORE)
  XSPerf("roqHeadPC", io.commits.info(0).pc)

  val instrCnt = RegInit(0.U(64.W))
  val retireCounter = Mux(state === s_idle, commitCnt, 0.U)
  instrCnt := instrCnt + retireCounter
  io.csr.perfinfo.retiredInstr := RegNext(retireCounter)

  if(!env.FPGAPlatform) {

    //difftest signals
    val firstValidCommit = (deqPtr + PriorityMux(io.commits.valid, VecInit(List.tabulate(CommitWidth)(_.U)))).value

    val skip = Wire(Vec(CommitWidth, Bool()))
    val wen = Wire(Vec(CommitWidth, Bool()))
    val wdata = Wire(Vec(CommitWidth, UInt(XLEN.W)))
    val wdst = Wire(Vec(CommitWidth, UInt(32.W)))
    val diffTestDebugLrScValid = Wire(Vec(CommitWidth, Bool()))
    val wpc = Wire(Vec(CommitWidth, UInt(XLEN.W)))
    val trapVec = Wire(Vec(CommitWidth, Bool()))
    val isRVC = Wire(Vec(CommitWidth, Bool()))
    for(i <- 0 until CommitWidth){
      // io.commits(i).valid
      val idx = deqPtrVec(i).value
      val uop = debug_microOp(idx)
      val DifftestSkipSC = false
      if(!DifftestSkipSC){
        skip(i) := (debug_exuDebug(idx).isMMIO || debug_exuDebug(idx).isPerfCnt) && io.commits.valid(i)
      }else{
        skip(i) := (
            debug_exuDebug(idx).isMMIO ||
            debug_exuDebug(idx).isPerfCnt ||
            uop.ctrl.fuType === FuType.mou && uop.ctrl.fuOpType === LSUOpType.sc_d ||
            uop.ctrl.fuType === FuType.mou && uop.ctrl.fuOpType === LSUOpType.sc_w
          ) && io.commits.valid(i)
      }
      wen(i) := io.commits.valid(i) && uop.ctrl.rfWen && uop.ctrl.ldest =/= 0.U
      wdata(i) := debug_exuData(idx)
      wdst(i) := uop.ctrl.ldest
      diffTestDebugLrScValid(i) := uop.diffTestDebugLrScValid
      wpc(i) := SignExt(uop.cf.pc, XLEN)
      trapVec(i) := io.commits.valid(i) && (state===s_idle) && uop.ctrl.isXSTrap
      isRVC(i) := uop.cf.pd.isRVC
    }

    val scFailed = !diffTestDebugLrScValid(0) &&
      debug_deqUop.ctrl.fuType === FuType.mou &&
      (debug_deqUop.ctrl.fuOpType === LSUOpType.sc_d || debug_deqUop.ctrl.fuOpType === LSUOpType.sc_w)

    val difftestIntrNO = WireInit(0.U(XLEN.W))
    val difftestCause = WireInit(0.U(XLEN.W))
    ExcitingUtils.addSink(difftestIntrNO, "difftestIntrNOfromCSR")
    ExcitingUtils.addSink(difftestCause, "difftestCausefromCSR")
    XSDebug(difftestIntrNO =/= 0.U, "difftest intrNO set %x\n", difftestIntrNO)
    val retireCounterFix = Mux(io.redirectOut.valid, 1.U, retireCounter)
    val retirePCFix = SignExt(Mux(io.redirectOut.valid, debug_deqUop.cf.pc, debug_microOp(firstValidCommit).cf.pc), XLEN)
    val retireInstFix = Mux(io.redirectOut.valid, debug_deqUop.cf.instr, debug_microOp(firstValidCommit).cf.instr)

    ExcitingUtils.addSource(RegNext(retireCounterFix), "difftestCommit", ExcitingUtils.Debug)
    ExcitingUtils.addSource(RegNext(retirePCFix), "difftestThisPC", ExcitingUtils.Debug)//first valid PC
    ExcitingUtils.addSource(RegNext(retireInstFix), "difftestThisINST", ExcitingUtils.Debug)//first valid inst
    ExcitingUtils.addSource(RegNext(skip.asUInt), "difftestSkip", ExcitingUtils.Debug)
    ExcitingUtils.addSource(RegNext(isRVC.asUInt), "difftestIsRVC", ExcitingUtils.Debug)
    ExcitingUtils.addSource(RegNext(wen.asUInt), "difftestWen", ExcitingUtils.Debug)
    ExcitingUtils.addSource(RegNext(wpc), "difftestWpc", ExcitingUtils.Debug)
    ExcitingUtils.addSource(RegNext(wdata), "difftestWdata", ExcitingUtils.Debug)
    ExcitingUtils.addSource(RegNext(wdst), "difftestWdst", ExcitingUtils.Debug)
    ExcitingUtils.addSource(RegNext(scFailed), "difftestScFailed", ExcitingUtils.Debug)
    ExcitingUtils.addSource(RegNext(difftestIntrNO), "difftestIntrNO", ExcitingUtils.Debug)
    ExcitingUtils.addSource(RegNext(difftestCause), "difftestCause", ExcitingUtils.Debug)

    val hitTrap = trapVec.reduce(_||_)
    val trapCode = PriorityMux(wdata.zip(trapVec).map(x => x._2 -> x._1))
    val trapPC = SignExt(PriorityMux(wpc.zip(trapVec).map(x => x._2 ->x._1)), XLEN)

    ExcitingUtils.addSource(RegNext(hitTrap), "trapValid")
    ExcitingUtils.addSource(RegNext(trapCode), "trapCode")
    ExcitingUtils.addSource(RegNext(trapPC), "trapPC")
    ExcitingUtils.addSource(RegNext(GTimer()), "trapCycleCnt")
    ExcitingUtils.addSource(RegNext(instrCnt), "trapInstrCnt")

    if(EnableBPU){
      ExcitingUtils.addSource(hitTrap, "XSTRAP", ConnectionType.Debug)
    }
  }
}<|MERGE_RESOLUTION|>--- conflicted
+++ resolved
@@ -91,11 +91,7 @@
   // for normal commits: only to consider when there're no exceptions
   // we don't need to consider whether the first instruction has exceptions since it wil trigger exceptions.
   val commitBlocked = VecInit((0 until CommitWidth).map(i => if (i == 0) false.B else possibleException(i).asUInt.orR || io.deq_flushPipe(i)))
-<<<<<<< HEAD
-  val canCommit = VecInit((0 until CommitWidth).map(i => io.deq_v(i) && io.deq_w(i) && !commitBlocked(i) && !io.misPredBlock))
-=======
-  val canCommit = VecInit((0 until CommitWidth).map(i => io.deq_v(i) && io.deq_w(i) /*&& !commitBlocked(i)*/))
->>>>>>> 12166308
+  val canCommit = VecInit((0 until CommitWidth).map(i => io.deq_v(i) && io.deq_w(i) && !io.misPredBlock))
   val normalCommitCnt = PriorityEncoder(canCommit.map(c => !c) :+ true.B)
   // when io.intrBitSetReg or there're possible exceptions in these instructions, only one instruction is allowed to commit
   val allowOnlyOne = VecInit(commitBlocked.drop(1)).asUInt.orR || io.intrBitSetReg
@@ -422,13 +418,8 @@
   for (i <- 0 until CommitWidth) {
     // defaults: state === s_idle and instructions commit
     // when intrBitSetReg, allow only one instruction to commit at each clock cycle
-<<<<<<< HEAD
-    val isBlocked = if (i != 0) Cat(commit_block.take(i)).orR || intrBitSetReg else intrEnable
-    io.commits.valid(i) := commit_v(i) && commit_w(i) && !isBlocked && !commit_exception(i) && !misPredBlock
-=======
     val isBlocked = if (i != 0) Cat(commit_block.take(i)).orR || allowOnlyOneCommit else intrEnable || commit_exception(0)
-    io.commits.valid(i) := commit_v(i) && commit_w(i) && !isBlocked
->>>>>>> 12166308
+    io.commits.valid(i) := commit_v(i) && commit_w(i) && !isBlocked && !misPredBlock
     io.commits.info(i)  := dispatchDataRead(i)
 
     when (state === s_walk) {
