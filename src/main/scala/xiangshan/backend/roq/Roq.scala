package xiangshan.backend.roq

import chisel3._
import chisel3.util._
import xiangshan._
import utils._
import chisel3.util.experimental.BoringUtils
import xiangshan.backend.decode.XSTrap

// A "just-enough" Roq
class Roq(implicit val p: XSConfig) extends XSModule {
  val io = IO(new Bundle() {
    val brqRedirect = Input(Valid(new Redirect))
    val dp1Req = Vec(RenameWidth, Flipped(DecoupledIO(new MicroOp)))
    val roqIdxs = Output(Vec(RenameWidth, UInt(RoqIdxWidth.W)))
    val redirect = Output(Valid(new Redirect))
    val exception = Output(new MicroOp)
    // exu + brq
    val exeWbResults = Vec(exuParameters.ExuCnt + 1, Flipped(ValidIO(new ExuOutput)))
    val commits = Vec(CommitWidth, Valid(new RoqCommit))
    val scommit = Output(UInt(3.W))
  })

  val numWbPorts = io.exeWbResults.length

  val microOp = Mem(RoqSize, new MicroOp)
  // val brMask = Reg(Vec(RoqSize, UInt(BrqSize.W)))
  val valid = RegInit(VecInit(List.fill(RoqSize)(false.B)))
  val writebacked = Reg(Vec(RoqSize, Bool()))
//  val redirect = Reg(Vec(RoqSize, new Redirect))

  val exuData = Reg(Vec(RoqSize, UInt(XLEN.W)))//for debug
  val exuDebug = Reg(Vec(RoqSize, new DebugBundle))//for debug

  val ringBufferHeadExtended = RegInit(0.U(RoqIdxWidth.W))
  val ringBufferTailExtended = RegInit(0.U(RoqIdxWidth.W))
  val ringBufferWalkExtended = Reg(UInt(RoqIdxWidth.W))
  val ringBufferWalkTarget = Reg(UInt(RoqIdxWidth.W))
  val ringBufferHead = ringBufferHeadExtended(InnerRoqIdxWidth-1,0)
  val ringBufferTail = ringBufferTailExtended(InnerRoqIdxWidth-1,0)
  val ringBufferWalk = ringBufferWalkExtended(InnerRoqIdxWidth-1,0)
  val ringBufferEmpty = ringBufferHead === ringBufferTail && ringBufferHeadExtended(InnerRoqIdxWidth)===ringBufferTailExtended(InnerRoqIdxWidth)
  val ringBufferFull = ringBufferHead === ringBufferTail && ringBufferHeadExtended(InnerRoqIdxWidth)=/=ringBufferTailExtended(InnerRoqIdxWidth)
  val ringBufferAllowin = !ringBufferFull 

  val s_idle :: s_walk :: s_extrawalk :: Nil = Enum(3)
  val state = RegInit(s_idle)

  // Dispatch
  val csrEnRoq = io.dp1Req.map(i => i.bits.ctrl.fuType === FuType.csr)
  val hasCsr = RegInit(false.B)
<<<<<<< HEAD
//  XSError(hasCsr && state =/= s_idle, "CSR block should only happen in s_idle: state %b\n", state)
=======
  XSError(!(hasCsr && state =/= s_idle), "CSR block should only happen in s_idle\n")
>>>>>>> 77e0a183
  when(ringBufferEmpty){ hasCsr:= false.B }
  val validDispatch = VecInit((0 until RenameWidth).map(io.dp1Req(_).valid)).asUInt
  XSDebug("(ready, valid): ")
  for (i <- 0 until RenameWidth) {
    val offset = if(i==0) 0.U else PopCount(validDispatch(i-1,0))
    when(io.dp1Req(i).fire()){
      microOp(ringBufferHead+offset) := io.dp1Req(i).bits
      valid(ringBufferHead+offset) := true.B
      writebacked(ringBufferHead+offset) := false.B
      when(csrEnRoq(i)){ hasCsr := true.B }
    }
    io.dp1Req(i).ready := (ringBufferAllowin && !valid(ringBufferHead+offset) && state === s_idle) &&
      (!csrEnRoq(i) || ringBufferEmpty) &&
      !hasCsr
    io.roqIdxs(i) := ringBufferHeadExtended+offset
    XSDebug(false, true.B, "(%d, %d) ", io.dp1Req(i).ready, io.dp1Req(i).valid)
  }
  XSDebug(false, true.B, "\n")

  val firedDispatch = VecInit((0 until CommitWidth).map(io.dp1Req(_).fire())).asUInt
  when(firedDispatch.orR){
    ringBufferHeadExtended := ringBufferHeadExtended + PopCount(firedDispatch)
    XSInfo("dispatched %d insts\n", PopCount(firedDispatch))
  }

  // Writeback
  val firedWriteback = VecInit((0 until numWbPorts).map(io.exeWbResults(_).fire())).asUInt
  XSInfo(PopCount(firedWriteback) > 0.U, "writebacked %d insts\n", PopCount(firedWriteback))
  for(i <- 0 until numWbPorts){
    when(io.exeWbResults(i).fire()){
      writebacked(io.exeWbResults(i).bits.uop.roqIdx) := true.B
      exuData(io.exeWbResults(i).bits.uop.roqIdx) := io.exeWbResults(i).bits.data
      exuDebug(io.exeWbResults(i).bits.uop.roqIdx) := io.exeWbResults(i).bits.debug
      XSInfo(io.exeWbResults(i).valid, "writebacked pc 0x%x wen %d data 0x%x ldst %d pdst %d skip %x\n", 
        microOp(io.exeWbResults(i).bits.uop.roqIdx).cf.pc,
        microOp(io.exeWbResults(i).bits.uop.roqIdx).ctrl.rfWen,
        io.exeWbResults(i).bits.data,
        microOp(io.exeWbResults(i).bits.uop.roqIdx).ctrl.ldest, 
        io.exeWbResults(i).bits.uop.pdest,
        io.exeWbResults(i).bits.debug.isMMIO
      )
    }
  }

  // Commit uop to Rename
  val shouldWalkVec = Wire(Vec(CommitWidth, Bool()))
  shouldWalkVec(0) := ringBufferWalkExtended =/= ringBufferWalkTarget
  (1 until CommitWidth).map(i => shouldWalkVec(i) := (ringBufferWalkExtended - i.U) =/= ringBufferWalkTarget && shouldWalkVec(i - 1))
  val walkFinished = (0 until CommitWidth).map(i => (ringBufferWalkExtended - i.U) === ringBufferWalkTarget).reduce(_||_) //FIXIT!!!!!!

  // extra space is used weh roq has no enough space, but mispredict recovery needs such info to walk regmap
  val needExtraSpaceForMPR = WireInit(VecInit(List.tabulate(RenameWidth)(i => io.brqRedirect.valid && io.dp1Req(i).valid && !io.dp1Req(i).ready)))
  val extraSpaceForMPR = Reg(Vec(RenameWidth, new MicroOp))
  val usedSpaceForMPR = Reg(Vec(RenameWidth, Bool()))

  for(i <- 0 until CommitWidth){
    io.commits(i) := DontCare
    switch(state){
      is(s_idle){
        val canCommit = if(i!=0) io.commits(i-1).valid else true.B
        io.commits(i).valid := valid(ringBufferTail+i.U) && writebacked(ringBufferTail+i.U) && canCommit
        io.commits(i).bits.uop := microOp(ringBufferTail+i.U)
        when(io.commits(i).valid){valid(ringBufferTail+i.U) := false.B}
        XSInfo(io.commits(i).valid,
          "retired pc %x wen %d ldst %d data %x\n",
          microOp(ringBufferTail+i.U).cf.pc,
          microOp(ringBufferTail+i.U).ctrl.rfWen,
          microOp(ringBufferTail+i.U).ctrl.ldest,
          exuData(ringBufferTail+i.U)
        )
        XSInfo(io.commits(i).valid && exuDebug(ringBufferTail+i.U).isMMIO,
          "difftest skiped pc0x%x\n",
          microOp(ringBufferTail+i.U).cf.pc
        )
      }

      is(s_walk){
        io.commits(i).valid := valid(ringBufferWalk-i.U) && shouldWalkVec(i)
        io.commits(i).bits.uop := microOp(ringBufferWalk-i.U)
        when(shouldWalkVec(i)){
          valid(ringBufferWalk-i.U) := false.B
        }
        XSInfo(io.commits(i).valid && shouldWalkVec(i), "walked pc %x wen %d ldst %d data %x\n", 
          microOp(ringBufferWalk-i.U).cf.pc, 
          microOp(ringBufferWalk-i.U).ctrl.rfWen, 
          microOp(ringBufferWalk-i.U).ctrl.ldest, 
          exuData(ringBufferWalk-i.U)
        )
      }

      is(s_extrawalk){
        io.commits(i).valid := usedSpaceForMPR(RenameWidth-i-1)
        io.commits(i).bits.uop := extraSpaceForMPR(RenameWidth-i-1)
        state := s_walk
        XSInfo(io.commits(i).valid, "use extra space walked pc %x wen %d ldst %d\n", 
          extraSpaceForMPR((RenameWidth-i-1).U).cf.pc, 
          extraSpaceForMPR((RenameWidth-i-1).U).ctrl.rfWen, 
          extraSpaceForMPR((RenameWidth-i-1).U).ctrl.ldest
        )
      }
    }
    io.commits(i).bits.isWalk := state =/= s_idle
  }

  val validCommit = VecInit((0 until CommitWidth).map(i => io.commits(i).valid)).asUInt
  when(state===s_walk) {
    //exit walk state when all roq entry is commited
    when(walkFinished) {
      state := s_idle
    }
    ringBufferWalkExtended := ringBufferWalkExtended - CommitWidth.U
    // ringBufferWalkExtended := ringBufferWalkExtended - validCommit
    XSInfo("rolling back: head %d tail %d walk %d:%d\n", ringBufferHead, ringBufferTail, ringBufferWalkExtended(InnerRoqIdxWidth), ringBufferWalk)
  }

  // move tail ptr
  when(state === s_idle){
    ringBufferTailExtended := ringBufferTailExtended + PopCount(validCommit)
  }
  val retireCounter = Mux(state === s_idle, PopCount(validCommit), 0.U)

  XSInfo(retireCounter > 0.U, "retired %d insts\n", retireCounter)

  // commit store to lsu
  val validScommit = WireInit(VecInit((0 until CommitWidth).map(i => state === s_idle && io.commits(i).valid && microOp(ringBufferTail+i.U).ctrl.fuType === FuType.stu && microOp(ringBufferTail+i.U).ctrl.fuOpType(3)))) //FIXIT
  io.scommit := PopCount(validScommit.asUInt)

  // when redirect, walk back roq entries
  when(io.brqRedirect.valid){
    state := s_walk
    ringBufferWalkExtended := ringBufferHeadExtended - 1.U + PopCount(firedDispatch)
    ringBufferWalkTarget := io.brqRedirect.bits.roqIdx
    ringBufferHeadExtended := io.brqRedirect.bits.roqIdx + 1.U
  }

  // no enough space for walk, allocate extra space
  when(needExtraSpaceForMPR.asUInt.orR && io.brqRedirect.valid){
    usedSpaceForMPR := needExtraSpaceForMPR
    (0 until RenameWidth).map(i => extraSpaceForMPR(i) := io.dp1Req(i).bits)
    state := s_extrawalk
    XSDebug("roq full, switched to s_extrawalk. needExtraSpaceForMPR: %b\n", needExtraSpaceForMPR.asUInt)
  }

  // when exception occurs, cancels all
  when (io.redirect.valid) {
    ringBufferHeadExtended := 0.U
    ringBufferTailExtended := 0.U
    for (i <- 0 until RoqSize) {
      valid(i) := false.B
    }
  }

  // TODO: roq redirect only used for exception
  val intrVec = WireInit(0.U(12.W))
  ExcitingUtils.addSink(intrVec, "intrVecIDU")
  val trapTarget = WireInit(0.U(VAddrBits.W))
  ExcitingUtils.addSink(trapTarget, "trapTarget")
  val intrEnable = intrVec.orR
//  io.out.cf.intrVec.zip(intrVec.asBools).map{ case(x, y) => x := y }
  io.redirect := DontCare
  io.redirect.valid := intrEnable && (state === s_idle) && !hasCsr && !ringBufferEmpty
  io.redirect.bits.isException := true.B
  io.redirect.bits.target := trapTarget
  io.exception := microOp(ringBufferTail)

  XSDebug(io.redirect.valid, "generate exception: pc 0x%x target 0x%x\n", io.exception.cf.pc, trapTarget)

  // debug info
  XSDebug("head %d:%d tail %d:%d\n", ringBufferHeadExtended(InnerRoqIdxWidth), ringBufferHead, ringBufferTailExtended(InnerRoqIdxWidth), ringBufferTail)
  XSDebug("")
  for(i <- 0 until RoqSize){
    XSDebug(false, !valid(i), "-")
    XSDebug(false, valid(i) && writebacked(i), "w")
    XSDebug(false, valid(i) && !writebacked(i), "v")
  }
  XSDebug(false, true.B, "\n")

  for(i <- 0 until RoqSize){
    if(i % 4 == 0) XSDebug("")
    XSDebug(false, true.B, "%x ", microOp(i).cf.pc)
    XSDebug(false, !valid(i), "- ")
    XSDebug(false, valid(i) && writebacked(i), "w ")
    XSDebug(false, valid(i) && !writebacked(i), "v ")
    if(i % 4 == 3) XSDebug(false, true.B, "\n")
  }

  //difftest signals
  val firstValidCommit = ringBufferTail + PriorityMux(validCommit, VecInit(List.tabulate(CommitWidth)(_.U)))
  val emptyCsr = WireInit(0.U(64.W))

  val skip = Wire(Vec(CommitWidth, Bool()))
  val wen = Wire(Vec(CommitWidth, Bool()))
  val wdata = Wire(Vec(CommitWidth, UInt(XLEN.W)))
  val wdst = Wire(Vec(CommitWidth, UInt(32.W)))
  val wpc = Wire(Vec(CommitWidth, UInt(VAddrBits.W)))
  val trapVec = Wire(Vec(CommitWidth, Bool()))
  for(i <- 0 until CommitWidth){
    // io.commits(i).valid
    val idx = ringBufferTail+i.U
    val uop = microOp(idx)
    skip(i) := exuDebug(idx).isMMIO && io.commits(i).valid
    wen(i) := io.commits(i).valid && uop.ctrl.rfWen && uop.ctrl.ldest =/= 0.U
    wdata(i) := exuData(idx)
    wdst(i) := uop.ctrl.ldest
    wpc(i) := uop.cf.pc
    trapVec(i) := io.commits(i).valid && (state===s_idle) && uop.ctrl.isXSTrap
  }
  val instrCnt = RegInit(0.U(64.W))
  instrCnt := instrCnt + retireCounter
  val hitTrap = trapVec.reduce(_||_)
  val trapCode = PriorityMux(wdata.zip(trapVec).map(x => x._2 -> x._1))
  val trapPC = PriorityMux(wpc.zip(trapVec).map(x => x._2 ->x._1))

  val difftestIntrNO = WireInit(0.U(XLEN.W))
  ExcitingUtils.addSink(difftestIntrNO, "difftestIntrNOfromCSR")
  XSDebug(difftestIntrNO =/= 0.U, "difftest intrNO set %x\n", difftestIntrNO)
  val retireCounterFix = Mux(io.redirect.valid, 1.U, retireCounter)
  val retirePCFix = Mux(io.redirect.valid, microOp(ringBufferTail).cf.pc, microOp(firstValidCommit).cf.pc)
  val retireInstFix = Mux(io.redirect.valid, microOp(ringBufferTail).cf.instr, microOp(firstValidCommit).cf.instr)
  if(!p.FPGAPlatform){
    BoringUtils.addSource(RegNext(retireCounterFix), "difftestCommit")
    BoringUtils.addSource(RegNext(retirePCFix), "difftestThisPC")//first valid PC
    BoringUtils.addSource(RegNext(retireInstFix), "difftestThisINST")//first valid inst
    BoringUtils.addSource(RegNext(skip.asUInt), "difftestSkip")
    BoringUtils.addSource(RegNext(false.B), "difftestIsRVC")//FIXIT
    BoringUtils.addSource(RegNext(wen.asUInt), "difftestWen")
    BoringUtils.addSource(RegNext(wpc), "difftestWpc")
    BoringUtils.addSource(RegNext(wdata), "difftestWdata")
    BoringUtils.addSource(RegNext(wdst), "difftestWdst")
    BoringUtils.addSource(RegNext(difftestIntrNO), "difftestIntrNO")
    //TODO: skip insts that commited in the same cycle ahead of exception

    class Monitor extends BlackBox {
      val io = IO(new Bundle {
        val clk = Input(Clock())
        val reset = Input(Reset())
        val isNoopTrap = Input(Bool())
        val trapCode = Input(UInt(32.W))
        val trapPC = Input(UInt(64.W))
        val cycleCnt = Input(UInt(64.W))
        val instrCnt = Input(UInt(64.W))
      })
    }

    val debugMonitor =  Module(new Monitor)
    debugMonitor.io.clk := this.clock
    debugMonitor.io.reset := this.reset
    debugMonitor.io.isNoopTrap := hitTrap
    debugMonitor.io.trapCode := trapCode
    debugMonitor.io.trapPC := trapPC
    debugMonitor.io.cycleCnt := GTimer()
    debugMonitor.io.instrCnt := instrCnt

    // BPU temp Perf Cnt
    if(EnableBPU){
      BoringUtils.addSource(hitTrap, "XSTRAP_BPU")
    }
  }
}<|MERGE_RESOLUTION|>--- conflicted
+++ resolved
@@ -49,11 +49,7 @@
   // Dispatch
   val csrEnRoq = io.dp1Req.map(i => i.bits.ctrl.fuType === FuType.csr)
   val hasCsr = RegInit(false.B)
-<<<<<<< HEAD
 //  XSError(hasCsr && state =/= s_idle, "CSR block should only happen in s_idle: state %b\n", state)
-=======
-  XSError(!(hasCsr && state =/= s_idle), "CSR block should only happen in s_idle\n")
->>>>>>> 77e0a183
   when(ringBufferEmpty){ hasCsr:= false.B }
   val validDispatch = VecInit((0 until RenameWidth).map(io.dp1Req(_).valid)).asUInt
   XSDebug("(ready, valid): ")
