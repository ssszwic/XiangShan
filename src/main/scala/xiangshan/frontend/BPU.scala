/***************************************************************************************
* Copyright (c) 2020-2021 Institute of Computing Technology, Chinese Academy of Sciences
* Copyright (c) 2020-2021 Peng Cheng Laboratory
*
* XiangShan is licensed under Mulan PSL v2.
* You can use this software according to the terms and conditions of the Mulan PSL v2.
* You may obtain a copy of Mulan PSL v2 at:
*          http://license.coscl.org.cn/MulanPSL2
*
* THIS SOFTWARE IS PROVIDED ON AN "AS IS" BASIS, WITHOUT WARRANTIES OF ANY KIND,
* EITHER EXPRESS OR IMPLIED, INCLUDING BUT NOT LIMITED TO NON-INFRINGEMENT,
* MERCHANTABILITY OR FIT FOR A PARTICULAR PURPOSE.
*
* See the Mulan PSL v2 for more details.
***************************************************************************************/

package xiangshan.frontend

import chipsalliance.rocketchip.config.Parameters
import chisel3._
import chisel3.experimental.chiselName
import chisel3.util._
import xiangshan._
import utils._

import scala.math.min

trait HasBPUConst extends HasXSParameter {
  val MaxMetaLength = 1024 // TODO: Reduce meta length
  val MaxBasicBlockSize = 32
  val LHistoryLength = 32
  // val numBr = 2
  val useBPD = true
  val useLHist = true
  val shareTailSlot = true
  val numBrSlot = if (shareTailSlot) numBr-1 else numBr
  val totalSlot = numBrSlot + 1

  def BP_STAGES = (0 until 3).map(_.U(2.W))
  def BP_S1 = BP_STAGES(0)
  def BP_S2 = BP_STAGES(1)
  def BP_S3 = BP_STAGES(2)
  val numBpStages = BP_STAGES.length

  val debug = true
  val resetVector = 0x10000000L//TODO: set reset vec
  // TODO: Replace log2Up by log2Ceil
}

trait HasBPUParameter extends HasXSParameter with HasBPUConst {
  val BPUDebug = true && !env.FPGAPlatform && env.EnablePerfDebug
  val EnableCFICommitLog = true
  val EnbaleCFIPredLog = true
  val EnableBPUTimeRecord = (EnableCFICommitLog || EnbaleCFIPredLog) && !env.FPGAPlatform
  val EnableCommit = false
}

class BPUCtrl(implicit p: Parameters) extends XSBundle {
  val ubtb_enable = Bool()
  val btb_enable  = Bool()
  val bim_enable  = Bool()
  val tage_enable = Bool()
  val sc_enable   = Bool()
  val ras_enable  = Bool()
  val loop_enable = Bool()
}

trait BPUUtils extends HasXSParameter {
  // circular shifting
  def circularShiftLeft(source: UInt, len: Int, shamt: UInt): UInt = {
    val res = Wire(UInt(len.W))
    val higher = source << shamt
    val lower = source >> (len.U - shamt)
    res := higher | lower
    res
  }

  def circularShiftRight(source: UInt, len: Int, shamt: UInt): UInt = {
    val res = Wire(UInt(len.W))
    val higher = source << (len.U - shamt)
    val lower = source >> shamt
    res := higher | lower
    res
  }

  // To be verified
  def satUpdate(old: UInt, len: Int, taken: Bool): UInt = {
    val oldSatTaken = old === ((1 << len)-1).U
    val oldSatNotTaken = old === 0.U
    Mux(oldSatTaken && taken, ((1 << len)-1).U,
      Mux(oldSatNotTaken && !taken, 0.U,
        Mux(taken, old + 1.U, old - 1.U)))
  }

  def signedSatUpdate(old: SInt, len: Int, taken: Bool): SInt = {
    val oldSatTaken = old === ((1 << (len-1))-1).S
    val oldSatNotTaken = old === (-(1 << (len-1))).S
    Mux(oldSatTaken && taken, ((1 << (len-1))-1).S,
      Mux(oldSatNotTaken && !taken, (-(1 << (len-1))).S,
        Mux(taken, old + 1.S, old - 1.S)))
  }

  def getFallThroughAddr(start: UInt, carry: Bool, pft: UInt) = {
    val higher = start.head(VAddrBits-log2Ceil(PredictWidth)-instOffsetBits-1)
    Cat(Mux(carry, higher+1.U, higher), pft, 0.U(instOffsetBits.W))
  }

  def foldTag(tag: UInt, l: Int): UInt = {
    val nChunks = (tag.getWidth + l - 1) / l
    val chunks = (0 until nChunks).map { i =>
      tag(min((i+1)*l, tag.getWidth)-1, i*l)
    }
    ParallelXOR(chunks)
  }
}

// class BranchPredictionUpdate(implicit p: Parameters) extends XSBundle with HasBPUConst {
//   val pc = UInt(VAddrBits.W)
//   val br_offset = Vec(num_br, UInt(log2Up(MaxBasicBlockSize).W))
//   val br_mask = Vec(MaxBasicBlockSize, Bool())
//
//   val jmp_valid = Bool()
//   val jmp_type = UInt(3.W)
//
//   val is_NextMask = Vec(FetchWidth*2, Bool())
//
//   val cfi_idx = Valid(UInt(log2Ceil(MaxBasicBlockSize).W))
//   val cfi_mispredict = Bool()
//   val cfi_is_br = Bool()
//   val cfi_is_jal = Bool()
//   val cfi_is_jalr = Bool()
//
//   val ghist = new ShiftingGlobalHistory()
//
//   val target = UInt(VAddrBits.W)
//
//   val meta = UInt(MaxMetaLength.W)
//   val spec_meta = UInt(MaxMetaLength.W)
//
//   def taken = cfi_idx.valid
// }

class AllFoldedHistories(val gen: Seq[Tuple2[Int, Int]])(implicit p: Parameters) extends XSBundle with HasBPUConst {
  val hist = MixedVec(gen.map{case (l, cl) => new FoldedHistory(l, cl, numBr)})
  // println(gen.mkString)
  require(gen.toSet.toList.equals(gen))
  def getHistWithInfo(info: Tuple2[Int, Int]) = {
    val selected = hist.filter(_.info.equals(info))
    require(selected.length == 1)
    selected(0)
  }
  def autoConnectFrom(that: AllFoldedHistories) = {
    require(this.hist.length <= that.hist.length)
    for (h <- this.hist) {
      h := that.getHistWithInfo(h.info)
    }
  }
  def update(ghr: Vec[Bool], ptr: CGHPtr, shift: UInt, taken: Bool): AllFoldedHistories = {
    val res = WireInit(this)
    for (i <- 0 until this.hist.length) {
      res.hist(i) := this.hist(i).update(ghr, ptr, shift, taken)
    }
    res
  }
  def update(ghr: Vec[Bool], ptr: CGHPtr, br_valids: Vec[Bool], br_takens: Vec[Bool]): AllFoldedHistories = {
    val last_valid_idx = PriorityMux(
      br_valids.reverse :+ true.B,
      (numBr to 0 by -1).map(_.U(log2Ceil(numBr+1).W))
    )
    val first_taken_idx = PriorityEncoder(false.B +: br_takens)
    val smaller = Mux(last_valid_idx < first_taken_idx,
      last_valid_idx,
      first_taken_idx
    )
    val shift = smaller
    val taken = br_takens.reduce(_||_)
    update(ghr, ptr, shift, taken)
  }
  def update(ghr: Vec[Bool], ptr: CGHPtr, resp: BranchPredictionBundle): AllFoldedHistories = {
    update(ghr, ptr, resp.preds.br_valids, resp.real_br_taken_mask)
  }
  def display(cond: Bool) = {
    for (h <- hist) {
      XSDebug(cond, p"hist len ${h.len}, folded len ${h.compLen}, value ${Binary(h.folded_hist)}\n")
    }
  }
}

class BasePredictorInput (implicit p: Parameters) extends XSBundle with HasBPUConst {
  def nInputs = 1

  val s0_pc = UInt(VAddrBits.W)

  val folded_hist = new AllFoldedHistories(foldedGHistInfos)
  val phist = UInt(PathHistoryLength.W)

  val resp_in = Vec(nInputs, new BranchPredictionResp)

  // val final_preds = Vec(numBpStages, new)
  // val toFtq_fire = Bool()

  // val s0_all_ready = Bool()
}

class BasePredictorOutput (implicit p: Parameters) extends XSBundle with HasBPUConst {
  val s3_meta = UInt(MaxMetaLength.W) // This is use by composer
  val resp = new BranchPredictionResp

  // These store in meta, extract in composer
  // val rasSp = UInt(log2Ceil(RasSize).W)
  // val rasTop = new RASEntry
  // val specCnt = Vec(PredictWidth, UInt(10.W))
}

class BasePredictorIO (implicit p: Parameters) extends XSBundle with HasBPUConst {
  val in  = Flipped(DecoupledIO(new BasePredictorInput)) // TODO: Remove DecoupledIO
  // val out = DecoupledIO(new BasePredictorOutput)
  val out = Output(new BasePredictorOutput)
  // val flush_out = Valid(UInt(VAddrBits.W))

  // val ctrl = Input(new BPUCtrl())

  val s0_fire = Input(Bool())
  val s1_fire = Input(Bool())
  val s2_fire = Input(Bool())
  val s3_fire = Input(Bool())

  val s1_ready = Output(Bool())
  val s2_ready = Output(Bool())
  val s3_ready = Output(Bool())

  val update = Flipped(Valid(new BranchPredictionUpdate))
  val redirect = Flipped(Valid(new BranchPredictionRedirect))
}

abstract class BasePredictor(implicit p: Parameters) extends XSModule with HasBPUConst with BPUUtils {
  val meta_size = 0
  val spec_meta_size = 0
  val io = IO(new BasePredictorIO())

  io.out.resp := io.in.bits.resp_in(0)

  io.out.s3_meta := 0.U

  io.in.ready := !io.redirect.valid

  io.s1_ready := true.B
  io.s2_ready := true.B
  io.s3_ready := true.B

  val s0_pc       = WireInit(io.in.bits.s0_pc) // fetchIdx(io.f0_pc)
  val s1_pc       = RegEnable(s0_pc, resetVector.U, io.s0_fire)
  val s2_pc       = RegEnable(s1_pc, io.s1_fire)
  val s3_pc       = RegEnable(s2_pc, io.s2_fire)


  def getFoldedHistoryInfo: Option[Set[FoldedHistoryInfo]] = None
}

class FakePredictor(implicit p: Parameters) extends BasePredictor {
  io.in.ready                 := true.B
  io.out.s3_meta              := 0.U
  io.out.resp := io.in.bits.resp_in(0)
}

class BpuToFtqIO(implicit p: Parameters) extends XSBundle {
  val resp = DecoupledIO(new BpuToFtqBundle())
}

class PredictorIO(implicit p: Parameters) extends XSBundle {
  val bpu_to_ftq = new BpuToFtqIO()
  val ftq_to_bpu = Flipped(new FtqToBpuIO())
}

class FakeBPU(implicit p: Parameters) extends XSModule with HasBPUConst {
  val io = IO(new PredictorIO)

  val toFtq_fire = io.bpu_to_ftq.resp.valid && io.bpu_to_ftq.resp.ready

  val s0_pc = RegInit(resetVector.U)

  when(toFtq_fire) {
    s0_pc := s0_pc + (FetchWidth*4).U
  }

  when (io.ftq_to_bpu.redirect.valid) {
    s0_pc := io.ftq_to_bpu.redirect.bits.cfiUpdate.target
  }

  io.bpu_to_ftq.resp.valid := !reset.asBool() && !io.ftq_to_bpu.redirect.valid

  io.bpu_to_ftq.resp.bits := 0.U.asTypeOf(new BranchPredictionBundle)
  io.bpu_to_ftq.resp.bits.s1.pc := s0_pc
  io.bpu_to_ftq.resp.bits.s1.ftb_entry.pftAddr := s0_pc + (FetchWidth*4).U
}

@chiselName
class Predictor(implicit p: Parameters) extends XSModule with HasBPUConst {
  val io = IO(new PredictorIO)

  val predictors = Module(if (useBPD) new Composer else new FakePredictor)

  val folded_hist_infos = predictors.getFoldedHistoryInfo.getOrElse(Set()).toList
  for ((len, compLen) <- folded_hist_infos) {
    println(f"folded hist info: len $len, compLen $compLen")
  }

  val s0_fire, s1_fire, s2_fire, s3_fire = Wire(Bool())
  val s1_valid, s2_valid, s3_valid = RegInit(false.B)
  val s1_ready, s2_ready, s3_ready = Wire(Bool())
  val s1_components_ready, s2_components_ready, s3_components_ready = Wire(Bool())

  val s0_pc = WireInit(resetVector.U)
  val s0_pc_reg = RegNext(s0_pc, init=resetVector.U)
  val s1_pc = RegEnable(s0_pc, s0_fire)
  val s2_pc = RegEnable(s1_pc, s1_fire)
  val s3_pc = RegEnable(s2_pc, s2_fire)

<<<<<<< HEAD
  val npcGen   = new PhyPriorityMuxGenerator[UInt]
  val ghistGen = new PhyPriorityMuxGenerator[GlobalHistory]
  val phistGen = new PhyPriorityMuxGenerator[UInt]

  val s0_ghist = WireInit(0.U.asTypeOf(new GlobalHistory))
  val s0_ghist_reg = RegNext(s0_ghist, init=0.U.asTypeOf(new GlobalHistory))
  val s1_ghist = RegEnable(s0_ghist, 0.U.asTypeOf(new GlobalHistory), s0_fire)
  val s2_ghist = RegEnable(s1_ghist, 0.U.asTypeOf(new GlobalHistory), s1_fire)
  val s3_ghist = RegEnable(s2_ghist, 0.U.asTypeOf(new GlobalHistory), s2_fire)
=======
  val s0_folded_gh = Wire(new AllFoldedHistories(foldedGHistInfos))
  val s0_folded_gh_reg = RegNext(s0_folded_gh, init=0.U.asTypeOf(s0_folded_gh))
  val s1_folded_gh = RegEnable(s0_folded_gh, 0.U.asTypeOf(s0_folded_gh), s0_fire)
  val s2_folded_gh = RegEnable(s1_folded_gh, 0.U.asTypeOf(s0_folded_gh), s1_fire)
  val s3_folded_gh = RegEnable(s2_folded_gh, 0.U.asTypeOf(s0_folded_gh), s2_fire)

  val npcGen   = new PhyPriorityMuxGenerator[UInt]
  val foldedGhGen = new PhyPriorityMuxGenerator[AllFoldedHistories]
  val ghistPtrGen = new PhyPriorityMuxGenerator[CGHPtr]
  val phistGen = new PhyPriorityMuxGenerator[UInt]
  val lastPredGen = new PhyPriorityMuxGenerator[BranchPredictionBundle]

  val ghr = RegInit(0.U.asTypeOf(Vec(HistoryLength, Bool())))
  val ghr_wire = WireInit(ghr)


  def ghist_update(ptr: CGHPtr, shift: UInt, taken: Bool): Unit = {
    for (i <- 0 until numBr) {
      when (shift === (i+1).U) {
        ghr(ptr.value - i.U) := taken
      }.elsewhen(shift > (i+1).U) {
        ghr(ptr.value - i.U) := false.B
      }
    }
  }
  def ghist_update(ptr: CGHPtr, br_valids: Vec[Bool], br_takens: Vec[Bool]): Unit = {
    val last_valid_idx = PriorityMux(
      br_valids.reverse :+ true.B,
      (numBr to 0 by -1).map(_.U(log2Ceil(numBr+1).W))
    )
    val first_taken_idx = PriorityEncoder(false.B +: br_takens)
    val smaller = Mux(last_valid_idx < first_taken_idx,
      last_valid_idx,
      first_taken_idx
    )
    val shift = smaller
    val taken = br_takens.reduce(_||_)
    ghist_update(ptr, shift, taken)
  }
  def ghist_update(ptr: CGHPtr, resp: BranchPredictionBundle): Unit = {
    ghist_update(ptr, resp.preds.br_valids, resp.real_br_taken_mask)
  }
  def getHist(ptr: CGHPtr) = (Cat(ghr_wire.asUInt, ghr_wire.asUInt) >> (ptr.value+1.U))(HistoryLength-1, 0)
  val s0_ghist_ptr = Wire(new CGHPtr)
  // s0_ghist := getHist(s0_ghist_ptr)
  val s0_ghist_ptr_reg = RegNext(s0_ghist_ptr, init=0.U.asTypeOf(new CGHPtr))
  val s1_ghist_ptr = RegEnable(s0_ghist_ptr, 0.U.asTypeOf(new CGHPtr), s0_fire)
  val s2_ghist_ptr = RegEnable(s1_ghist_ptr, 0.U.asTypeOf(new CGHPtr), s1_fire)
  val s3_ghist_ptr = RegEnable(s2_ghist_ptr, 0.U.asTypeOf(new CGHPtr), s2_fire)

  val s0_last_pred = Wire(new BranchPredictionBundle)
  val s0_last_pred_reg = RegNext(s0_last_pred, init=0.U.asTypeOf(new BranchPredictionBundle))
  val s1_last_pred = RegEnable(s0_last_pred, 0.U.asTypeOf(new BranchPredictionBundle), s0_fire)
  val s2_last_pred = RegEnable(s1_last_pred, 0.U.asTypeOf(new BranchPredictionBundle), s1_fire)
  val s3_last_pred = RegEnable(s2_last_pred, 0.U.asTypeOf(new BranchPredictionBundle), s2_fire)
>>>>>>> 8bd18a87

  val s0_phist = WireInit(0.U(PathHistoryLength.W))
  val s0_phist_reg = RegNext(s0_phist, init=0.U(PathHistoryLength.W))
  val s1_phist = RegEnable(s0_phist, 0.U, s0_fire)
  val s2_phist = RegEnable(s1_phist, 0.U, s1_fire)
  val s3_phist = RegEnable(s2_phist, 0.U, s2_fire)

  val resp = predictors.io.out.resp


  val toFtq_fire = io.bpu_to_ftq.resp.valid && io.bpu_to_ftq.resp.ready

<<<<<<< HEAD
  // when(toFtq_fire) {
    // final_gh := s3_gh.update(io.bpu_to_ftq.resp.bits.ftb_entry.brValids.reduce(_||_) && !io.bpu_to_ftq.resp.bits.preds.taken,
    //   io.bpu_to_ftq.resp.bits.preds.taken)
=======
  // when(RegNext(reset.asBool) && !reset.asBool) {
  //   s0_folded_gh := 0.U.asTypeOf(s0_folded_gh)
  //   s0_ghist_ptr := 0.U.asTypeOf(new CGHPtr)
  //   s0_phist := 0.U
  //   s0_pc := resetVector.U
  //   s0_last_pred := 0.U.asTypeOf(new BranchPredictionBundle)
>>>>>>> 8bd18a87
  // }

  val s1_flush, s2_flush, s3_flush = Wire(Bool())
  val s2_redirect, s3_redirect = Wire(Bool())

  // val s1_bp_resp = predictors.io.out.resp.s1
  // val s2_bp_resp = predictors.io.out.resp.s2
  // val s3_bp_resp = predictors.io.out.resp.s3

  // predictors.io := DontCare
  predictors.io.in.valid := s0_fire
  predictors.io.in.bits.s0_pc := s0_pc
  predictors.io.in.bits.folded_hist := s0_folded_gh
  predictors.io.in.bits.phist := s0_phist
  predictors.io.in.bits.resp_in(0) := (0.U).asTypeOf(new BranchPredictionResp)
  // predictors.io.in.bits.resp_in(0).s1.pc := s0_pc
  // predictors.io.in.bits.toFtq_fire := toFtq_fire

  // predictors.io.out.ready := io.bpu_to_ftq.resp.ready

  // Pipeline logic
  s2_redirect := false.B
  s3_redirect := false.B

  s3_flush := io.ftq_to_bpu.redirect.valid
  s2_flush := s3_flush || s3_redirect
  s1_flush := s2_flush || s2_redirect

  s1_components_ready := predictors.io.s1_ready
  s1_ready := s1_fire || !s1_valid
  s0_fire := !reset.asBool && s1_components_ready && s1_ready
  predictors.io.s0_fire := s0_fire

  s2_components_ready := predictors.io.s2_ready
  s2_ready := s2_fire || !s2_valid
  s1_fire := s1_valid && s2_components_ready && s2_ready && io.bpu_to_ftq.resp.ready

  when(s0_fire)         { s1_valid := true.B  }
    .elsewhen(s1_flush) { s1_valid := false.B }
    .elsewhen(s1_fire)  { s1_valid := false.B }

  predictors.io.s1_fire := s1_fire

  s3_components_ready := predictors.io.s3_ready
  s3_ready := s3_fire || !s3_valid
  s2_fire := s2_valid && s3_components_ready && s3_ready

  when(s2_flush)                    { s2_valid := false.B }
    .elsewhen(s1_fire && !s1_flush) { s2_valid := true.B  }
    .elsewhen(s2_fire)              { s2_valid := false.B }

  predictors.io.s2_fire := s2_fire

  // s3_fire := s3_valid && io.bpu_to_ftq.resp.ready
  s3_fire := s3_valid

  when(s3_flush)                    { s3_valid := false.B }
    .elsewhen(s2_fire && !s2_flush) { s3_valid := true.B  }
    .elsewhen(s3_fire)              { s3_valid := false.B }

  predictors.io.s3_fire := s3_fire

  io.bpu_to_ftq.resp.valid :=
    s1_valid && s2_components_ready && s2_ready ||
    s2_fire && s2_redirect ||
    s3_fire && s3_redirect
  io.bpu_to_ftq.resp.bits  := BpuToFtqBundle(predictors.io.out.resp)
  io.bpu_to_ftq.resp.bits.meta  := predictors.io.out.s3_meta
  // io.bpu_to_ftq.resp.bits.s3.ghist  := s3_ghist
  io.bpu_to_ftq.resp.bits.s3.folded_hist := s3_folded_gh
  io.bpu_to_ftq.resp.bits.s3.histPtr := s3_ghist_ptr
  io.bpu_to_ftq.resp.bits.s3.phist  := s3_phist

  npcGen.register(true.B, s0_pc_reg, Some("stallPC"), 0)
<<<<<<< HEAD
  ghistGen.register(true.B, s0_ghist_reg, Some("stallGhist"), 0)
  phistGen.register(true.B, s0_phist_reg, Some("stallPhist"), 0)
  // s0_pc := s0_pc_reg
  // s0_ghist := s0_ghist_reg
  // s0_phist := s0_phist_reg
=======
  foldedGhGen.register(true.B, s0_folded_gh_reg, Some("stallFGH"), 0)
  ghistPtrGen.register(true.B, s0_ghist_ptr_reg, Some("stallGHPtr"), 0)
  phistGen.register(true.B, s0_phist_reg, Some("stallPhist"), 0)
  lastPredGen.register(true.B, s0_last_pred_reg, Some("stallLastPred"), 0)
>>>>>>> 8bd18a87

  // History manage
  // s1
  val s1_predicted_ghist_ptr = s1_ghist_ptr - resp.s1.br_count
  val s1_predicted_fh = s1_folded_gh.update(ghr, s1_ghist_ptr, resp.s1)


<<<<<<< HEAD
  // when(s1_valid) {
  //   s0_pc := resp.s1.target
  //   s0_ghist := s1_predicted_ghist
  //   s0_phist := (s1_phist << 1) | s1_pc(instOffsetBits)
  // }
  npcGen.register(s1_valid, resp.s1.target, Some("s1_target"), 4)
  ghistGen.register(s1_valid, s1_predicted_ghist, Some("s1_ghist"), 4)
  phistGen.register(s1_valid, (s1_phist << 1) | s1_pc(instOffsetBits), Some("s1_phist"), 4)

  // s2
  val s2_predicted_ghist = s2_ghist.update(resp.s2.preds.br_valids, resp.s2.real_br_taken_mask())

  val s2_correct_s1_ghist = s1_ghist =/= s2_predicted_ghist
  val s2_correct_s0_ghist_reg = s0_ghist_reg =/= s2_predicted_ghist

  val previous_s1_pred_taken = RegEnable(resp.s1.real_slot_taken_mask.asUInt.orR, init=false.B, enable=s1_fire)
  val s2_pred_taken = resp.s2.real_slot_taken_mask.asUInt.orR

  when(s2_fire) {
    when((s1_valid && (s1_pc =/= resp.s2.target || s2_correct_s1_ghist)) ||
      !s1_valid && (s0_pc_reg =/= resp.s2.target || s2_correct_s0_ghist_reg) ||
      previous_s1_pred_taken =/= s2_pred_taken) {
      // s0_ghist := s2_predicted_ghist
      // s2_redirect := true.B
      // s0_pc := resp.s2.target
      // s0_phist := (s2_phist << 1) | s2_pc(instOffsetBits)
      XSDebug(p"s1_valid=$s1_valid, s1_pc=${Hexadecimal(s1_pc)}, s2_resp_target=${Hexadecimal(resp.s2.target)}\n")
      XSDebug(p"s2_correct_s1_ghist=$s2_correct_s1_ghist\n")
      XSDebug(p"s1_ghist=${Binary(s1_ghist.predHist)}\n")
      XSDebug(p"s2_predicted_ghist=${Binary(s2_predicted_ghist.predHist)}\n")
    }
=======
  // XSDebug(p"[hit] ${resp.s1.preds.hit} [s1_real_br_taken_mask] ${Binary(resp.s1.real_br_taken_mask.asUInt)}\n")
  // XSDebug(p"s1_predicted_ghist=${Binary(s1_predicted_ghist.predHist)}\n")

  when(s1_valid) { ghist_update(s1_ghist_ptr, resp.s1) }
  npcGen.register(s1_valid, resp.s1.target, Some("s1_target"), 5)
  foldedGhGen.register(s1_valid, s1_predicted_fh, Some("s1_FGH"), 5)
  ghistPtrGen.register(s1_valid, s1_predicted_ghist_ptr, Some("s1_GHPtr"), 5)
  phistGen.register(s1_valid, (s1_phist << 1) | s1_pc(instOffsetBits), Some("s1_Phist"), 5)
  lastPredGen.register(s1_valid, resp.s1, Some("s1_lastPred"), 5)

  def preds_needs_redirect(x: BranchPredictionBundle, y: BranchPredictionBundle) = {
    x.real_slot_taken_mask().asUInt.orR =/= y.real_slot_taken_mask().asUInt().orR ||
    x.preds.br_valids.asUInt =/= y.preds.br_valids.asUInt ||
    PriorityEncoder(x.real_br_taken_mask()) =/= PriorityEncoder(y.real_br_taken_mask)
>>>>>>> 8bd18a87
  }
  // s2
  val s2_predicted_ghist_ptr = s2_ghist_ptr - resp.s2.br_count
  val s2_predicted_fh = s2_folded_gh.update(ghr, s2_ghist_ptr, resp.s2)
  val previous_s1_pred = RegEnable(resp.s1, init=0.U.asTypeOf(resp.s1), s1_fire)

  val s2_redirect_s1_last_pred = preds_needs_redirect(s1_last_pred, resp.s2)
  val s2_redirect_s0_last_pred = preds_needs_redirect(s0_last_pred_reg, resp.s2)

  // when(s2_fire) {
  //   when((s1_valid && (s1_pc =/= resp.s2.target || s2_redirect_s1_last_pred)) ||
  //     !s1_valid && (s0_pc_reg =/= resp.s2.target || s2_redirect_s0_last_pred)) {
  //     s0_folded_gh := s2_predicted_fh
  //     s0_ghist_ptr := s2_predicted_ghist_ptr
  //     ghist_update(s2_ghist_ptr, resp.s2)
  //     s2_redirect := true.B
  //     s0_pc := resp.s2.target
  //     s0_phist := (s2_phist << 1) | s2_pc(instOffsetBits)
  //     s0_last_pred := resp.s2
  //     // XSDebug(p"s1_valid=$s1_valid, s1_pc=${Hexadecimal(s1_pc)}, s2_resp_target=${Hexadecimal(resp.s2.target)}\n")
  //     // XSDebug(p"s2_correct_s1_ghist=$s2_correct_s1_ghist\n")
  //     // XSDebug(p"s1_ghist=${Binary(s1_ghist.predHist)}\n")
  //     // XSDebug(p"s2_predicted_ghist=${Binary(s2_predicted_ghist.predHist)}\n")
  //   }
  // }

  s2_redirect := s2_fire && ((s1_valid && (s1_pc =/= resp.s2.target || s2_redirect_s1_last_pred)) ||
      !s1_valid && (s0_pc_reg =/= resp.s2.target || s2_redirect_s0_last_pred))

  when(s2_redirect) { ghist_update(s2_ghist_ptr, resp.s2) }
  npcGen.register(s2_redirect, resp.s2.target, Some("s2_target"), 4)
  foldedGhGen.register(s2_redirect, s2_predicted_fh, Some("s2_FGH"), 4)
  ghistPtrGen.register(s2_redirect, s2_predicted_ghist_ptr, Some("s2_GHPtr"), 4)
  phistGen.register(s2_redirect, (s2_phist << 1) | s2_pc(instOffsetBits), Some("s2_Phist"), 4)
  lastPredGen.register(s2_redirect, resp.s2, Some("s2_lastPred"), 4)

  s2_redirect := s2_fire && ((s1_valid && (s1_pc =/= resp.s2.target || s2_correct_s1_ghist)) ||
      !s1_valid && (s0_pc_reg =/= resp.s2.target || s2_correct_s0_ghist_reg) ||
      previous_s1_pred_taken =/= s2_pred_taken)

  npcGen.register(s2_redirect, resp.s2.target, Some("s2_target"), 3)
  ghistGen.register(s2_redirect, s2_predicted_ghist, Some("s2_ghist"), 3)
  phistGen.register(s2_redirect, (s2_phist << 1) | s2_pc(instOffsetBits), Some("s2_phist"), 3)

  val s2_redirect_target = s2_fire && s1_valid && s1_pc =/= resp.s2.target
  val s2_saw_s1_hit = RegEnable(resp.s1.preds.hit, s1_fire)
  val s2_redirect_target_both_hit = s2_redirect_target &&  s2_saw_s1_hit &&  resp.s2.preds.hit

  XSPerfAccumulate("s2_redirect_because_s1_not_valid", s2_fire && !s1_valid)
  XSPerfAccumulate("s2_redirect_because_target_diff", s2_fire && s1_valid && s1_pc =/= resp.s2.target)
  XSPerfAccumulate("s2_redirect_target_diff_s1_nhit_s2_hit", s2_redirect_target && !s2_saw_s1_hit &&  resp.s2.preds.hit)
  XSPerfAccumulate("s2_redirect_target_diff_s1_hit_s2_nhit", s2_redirect_target &&  s2_saw_s1_hit && !resp.s2.preds.hit)
  XSPerfAccumulate("s2_redirect_target_diff_both_hit",  s2_redirect_target &&  s2_saw_s1_hit &&  resp.s2.preds.hit)
  XSPerfAccumulate("s2_redirect_br_direction_diff",
    s2_redirect_target_both_hit &&
    RegEnable(PriorityEncoder(resp.s1.preds.br_taken_mask), s1_fire) =/= PriorityEncoder(resp.s2.preds.br_taken_mask))
  // XSPerfAccumulate("s2_redirect_because_ghist_diff", s2_fire && s1_valid && s2_correct_s1_ghist)

  // s3
<<<<<<< HEAD
  val s3_predicted_ghist = s3_ghist.update(resp.s3.preds.br_valids, resp.s3.real_br_taken_mask())

  val s3_correct_s2_ghist = s2_ghist =/= s3_predicted_ghist
  val s3_correct_s1_ghist = s1_ghist =/= s3_predicted_ghist
  val s3_correct_s0_ghist_reg = s0_ghist_reg =/= s3_predicted_ghist

  val previous_s2_pred_taken = RegEnable(resp.s2.real_slot_taken_mask.asUInt.orR, init=false.B, enable=s2_fire)
  val s3_pred_taken = resp.s3.real_slot_taken_mask.asUInt.orR

  // when(s3_fire) {
  //   when((s2_valid && (s2_pc =/= resp.s3.target || s3_correct_s2_ghist)) ||
  //     (!s2_valid && s1_valid && (s1_pc =/= resp.s3.target || s3_correct_s1_ghist)) ||
  //     (!s2_valid && !s1_valid && (s0_pc_reg =/= resp.s3.target || s3_correct_s0_ghist_reg)) ||
  //     previous_s2_pred_taken =/= s3_pred_taken) {

  //     s0_ghist := s3_predicted_ghist
  //     s3_redirect := true.B
  //     s0_pc := resp.s3.target
  //     s0_phist := (s3_phist << 1) | s3_pc(instOffsetBits)
  //   }
  // }

  s3_redirect := s3_fire && ((s2_valid && (s2_pc =/= resp.s3.target || s3_correct_s2_ghist)) ||
      (!s2_valid && s1_valid && (s1_pc =/= resp.s3.target || s3_correct_s1_ghist)) ||
      (!s2_valid && !s1_valid && (s0_pc_reg =/= resp.s3.target || s3_correct_s0_ghist_reg)) ||
      previous_s2_pred_taken =/= s3_pred_taken)

  npcGen.register(s3_redirect, resp.s3.target, Some("s3_target"), 2)
  ghistGen.register(s3_redirect, s3_predicted_ghist, Some("s3_ghist"), 2)
  phistGen.register(s3_redirect, (s3_phist << 1) | s3_pc(instOffsetBits), Some("s3_phist"), 2)
=======
  val s3_predicted_ghist_ptr = s3_ghist_ptr - resp.s3.br_count
  val s3_predicted_fh = s3_folded_gh.update(ghr, s3_ghist_ptr, resp.s3)
  val s3_redirect_s2_last_pred = preds_needs_redirect(s2_last_pred, resp.s3)
  val s3_redirect_s1_last_pred = preds_needs_redirect(s1_last_pred, resp.s3)
  val s3_redirect_s0_last_pred = preds_needs_redirect(s0_last_pred_reg, resp.s3)

  s3_redirect := s3_fire && ((s2_valid && (s2_pc =/= resp.s3.target || s3_redirect_s2_last_pred)) ||
      (!s2_valid && s1_valid && (s1_pc =/= resp.s3.target || s3_redirect_s1_last_pred)) ||
      (!s2_valid && !s1_valid && (s0_pc_reg =/= resp.s3.target || s3_redirect_s0_last_pred)))

  when(s3_redirect) { ghist_update(s3_ghist_ptr, resp.s3) }
  npcGen.register(s3_redirect, resp.s3.target, Some("s3_target"), 3)
  foldedGhGen.register(s3_redirect, s3_predicted_fh, Some("s3_FGH"), 3)
  ghistPtrGen.register(s3_redirect, s3_predicted_ghist_ptr, Some("s3_GHPtr"), 3)
  phistGen.register(s3_redirect, (s3_phist << 1) | s3_pc(instOffsetBits), Some("s3_Phist"), 3)
  lastPredGen.register(s3_redirect, resp.s3, Some("s3_lastPred"), 3)
>>>>>>> 8bd18a87

  // Send signal tell Ftq override
  val s2_ftq_idx = RegEnable(io.ftq_to_bpu.enq_ptr, s1_fire)
  val s3_ftq_idx = RegEnable(s2_ftq_idx, s2_fire)

  io.bpu_to_ftq.resp.bits.s1.valid := s1_fire && !s1_flush
  io.bpu_to_ftq.resp.bits.s1.hasRedirect := false.B
  io.bpu_to_ftq.resp.bits.s1.ftq_idx := DontCare
  io.bpu_to_ftq.resp.bits.s2.valid := s2_fire && !s2_flush
  io.bpu_to_ftq.resp.bits.s2.hasRedirect := s2_redirect
  io.bpu_to_ftq.resp.bits.s2.ftq_idx := s2_ftq_idx
  io.bpu_to_ftq.resp.bits.s3.valid := s3_fire && !s3_flush
  io.bpu_to_ftq.resp.bits.s3.hasRedirect := s3_redirect
  io.bpu_to_ftq.resp.bits.s3.ftq_idx := s3_ftq_idx

  val redirect = io.ftq_to_bpu.redirect.bits

  predictors.io.update := io.ftq_to_bpu.update
  predictors.io.redirect := io.ftq_to_bpu.redirect

<<<<<<< HEAD
  val oldGh = redirect.cfiUpdate.hist

=======
  // Redirect logic
>>>>>>> 8bd18a87
  val shift = redirect.cfiUpdate.shift
  val addIntoHist = redirect.cfiUpdate.addIntoHist

  val isBr = redirect.cfiUpdate.pd.isBr
  val taken = redirect.cfiUpdate.taken
<<<<<<< HEAD
  val oldPh = redirect.cfiUpdate.phist
  val phNewBit = redirect.cfiUpdate.phNewBit

  val updatedGh = oldGh.update(shift, taken && addIntoHist)

  when(io.ftq_to_bpu.redirect.valid) {
    // s0_ghist := updatedGh // TODO: History fix logic
    // s0_pc := redirect.cfiUpdate.target
    // s0_phist := (oldPh << 1) | phNewBit
=======

  val oldPtr = redirect.cfiUpdate.histPtr
  val oldFh = redirect.cfiUpdate.folded_hist
  val updated_ptr = oldPtr - shift
  val updated_fh = oldFh.update(ghr, oldPtr, shift, taken && addIntoHist)
  // val updatedGh = oldGh.update(shift, taken && addIntoHist)
  val oldPh = redirect.cfiUpdate.phist
  val phNewBit = redirect.cfiUpdate.phNewBit

  when(io.ftq_to_bpu.redirect.valid) { ghist_update(oldPtr, shift, taken && addIntoHist) }
  npcGen.register(io.ftq_to_bpu.redirect.valid, redirect.cfiUpdate.target, Some("redirect_target"), 2)
  foldedGhGen.register(io.ftq_to_bpu.redirect.valid, updated_fh, Some("redirect_FGHT"), 2)
  ghistPtrGen.register(io.ftq_to_bpu.redirect.valid, updated_ptr, Some("redirect_GHPtr"), 2)
  phistGen.register(io.ftq_to_bpu.redirect.valid, (oldPh << 1) | phNewBit, Some("redirect_phist"), 2)
  // no need to assign s0_last_pred

  // XSDebug(io.ftq_to_bpu.redirect.valid, p"-------------redirect Repair------------\n")
  // XSDebug(io.ftq_to_bpu.redirect.valid, p"taken_mask=${Binary(taken_mask.asUInt)}, brValids=${Binary(brValids.asUInt)}\n")
  // XSDebug(io.ftq_to_bpu.redirect.valid, p"isBr: ${isBr}, taken: ${taken}, addIntoHist: ${addIntoHist}, shift: ${shift}\n")
  // XSDebug(io.ftq_to_bpu.redirect.valid, p"oldGh   =${Binary(oldGh.predHist)}\n")
  // XSDebug(io.ftq_to_bpu.redirect.valid, p"updateGh=${Binary(updatedGh.predHist)}\n")

  val need_reset = RegNext(reset.asBool) && !reset.asBool
  // when(need_reset) {
  //   s0_ghist := 0.U.asTypeOf(new GlobalHistory)
  //   s0_phist := 0.U
  //   s0_pc := resetVector.U
  // }

  // Reset
  npcGen.register(need_reset, resetVector.U, Some("reset_pc"), 1)
  foldedGhGen.register(need_reset, 0.U.asTypeOf(s0_folded_gh), Some("reset_FGH"), 1)
  ghistPtrGen.register(need_reset, 0.U.asTypeOf(new CGHPtr), Some("reset_GHPtr"), 1)
  phistGen.register(need_reset, 0.U, Some("reset_phist"), 1)
  lastPredGen.register(need_reset, 0.U.asTypeOf(new BranchPredictionBundle), Some("reset_lastPred"), 1)
>>>>>>> 8bd18a87

  s0_pc         := npcGen()
  s0_pc_reg     := s0_pc
  s0_folded_gh  := foldedGhGen()
  s0_ghist_ptr  := ghistPtrGen()
  s0_phist      := phistGen()
  s0_last_pred  := lastPredGen()

  npcGen.register(io.ftq_to_bpu.redirect.valid, redirect.cfiUpdate.target, Some("redirect_target"), 1)
  ghistGen.register(io.ftq_to_bpu.redirect.valid, updatedGh, Some("redirect_ghist"), 1)
  phistGen.register(io.ftq_to_bpu.redirect.valid, (oldPh << 1) | phNewBit, Some("redirect_phist"), 1)

  val need_reset = RegNext(reset.asBool) && !reset.asBool
  // when(need_reset) {
  //   s0_ghist := 0.U.asTypeOf(new GlobalHistory)
  //   s0_phist := 0.U
  //   s0_pc := resetVector.U
  // }

  npcGen.register(need_reset, resetVector.U, Some("reset_pc"), 5)
  ghistGen.register(need_reset, 0.U.asTypeOf(new GlobalHistory), Some("reset_ghist"), 5)
  phistGen.register(need_reset, 0.U, Some("reset_phist"), 5)

  s0_pc     := npcGen()
  s0_pc_reg := s0_pc
  s0_ghist  := ghistGen()
  s0_phist  := phistGen()

  XSDebug(RegNext(reset.asBool) && !reset.asBool, "Reseting...\n")
  XSDebug(io.ftq_to_bpu.update.valid, p"Update from ftq\n")
  XSDebug(io.ftq_to_bpu.redirect.valid, p"Redirect from ftq\n")

  XSDebug("[BP0]                 fire=%d                      pc=%x\n", s0_fire, s0_pc)
  XSDebug("[BP1] v=%d r=%d cr=%d fire=%d             flush=%d pc=%x\n",
    s1_valid, s1_ready, s1_components_ready, s1_fire, s1_flush, s1_pc)
  XSDebug("[BP2] v=%d r=%d cr=%d fire=%d redirect=%d flush=%d pc=%x\n",
  s2_valid, s2_ready, s2_components_ready, s2_fire, s2_redirect, s2_flush, s2_pc)
  XSDebug("[BP3] v=%d r=%d cr=%d fire=%d redirect=%d flush=%d pc=%x\n",
  s3_valid, s3_ready, s3_components_ready, s3_fire, s3_redirect, s3_flush, s3_pc)
  XSDebug("[FTQ] ready=%d\n", io.bpu_to_ftq.resp.ready)
  XSDebug("resp.s1.target=%x\n", resp.s1.target)
  XSDebug("resp.s2.target=%x\n", resp.s2.target)
  // XSDebug("s0_ghist: %b\n", s0_ghist.predHist)
  // XSDebug("s1_ghist: %b\n", s1_ghist.predHist)
  // XSDebug("s2_ghist: %b\n", s2_ghist.predHist)
  // XSDebug("s3_ghist: %b\n", s3_ghist.predHist)
  // XSDebug("s2_predicted_ghist: %b\n", s2_predicted_ghist.predHist)
  // XSDebug("s3_predicted_ghist: %b\n", s3_predicted_ghist.predHist)
  // XSDebug("s3_correct_s2_ghist: %b, s3_correct_s1_ghist: %b, s2_correct_s1_ghist: %b\n",
  // s3_correct_s2_ghist,  s3_correct_s1_ghist,  s2_correct_s1_ghist)
  XSDebug(p"s0_ghist_ptr: $s0_ghist_ptr\n")
  XSDebug(p"s1_ghist_ptr: $s1_ghist_ptr\n")
  XSDebug(p"s2_ghist_ptr: $s2_ghist_ptr\n")
  XSDebug(p"s3_ghist_ptr: $s3_ghist_ptr\n")

  io.ftq_to_bpu.update.bits.display(io.ftq_to_bpu.update.valid)
  io.ftq_to_bpu.redirect.bits.display(io.ftq_to_bpu.redirect.valid)


  XSPerfAccumulate("s2_redirect", s2_redirect)
  XSPerfAccumulate("s3_redirect", s3_redirect)

  val perfEvents = predictors.asInstanceOf[Composer].perfEvents.map(_._1).zip(predictors.asInstanceOf[Composer].perfinfo.perfEvents.perf_events)
  val perfinfo = IO(new Bundle(){
    val perfEvents = Output(new PerfEventsBundle(predictors.asInstanceOf[Composer].perfinfo.perfEvents.perf_events.length))
  })
  perfinfo.perfEvents := predictors.asInstanceOf[Composer].perfinfo.perfEvents

}<|MERGE_RESOLUTION|>--- conflicted
+++ resolved
@@ -316,17 +316,6 @@
   val s2_pc = RegEnable(s1_pc, s1_fire)
   val s3_pc = RegEnable(s2_pc, s2_fire)
 
-<<<<<<< HEAD
-  val npcGen   = new PhyPriorityMuxGenerator[UInt]
-  val ghistGen = new PhyPriorityMuxGenerator[GlobalHistory]
-  val phistGen = new PhyPriorityMuxGenerator[UInt]
-
-  val s0_ghist = WireInit(0.U.asTypeOf(new GlobalHistory))
-  val s0_ghist_reg = RegNext(s0_ghist, init=0.U.asTypeOf(new GlobalHistory))
-  val s1_ghist = RegEnable(s0_ghist, 0.U.asTypeOf(new GlobalHistory), s0_fire)
-  val s2_ghist = RegEnable(s1_ghist, 0.U.asTypeOf(new GlobalHistory), s1_fire)
-  val s3_ghist = RegEnable(s2_ghist, 0.U.asTypeOf(new GlobalHistory), s2_fire)
-=======
   val s0_folded_gh = Wire(new AllFoldedHistories(foldedGHistInfos))
   val s0_folded_gh_reg = RegNext(s0_folded_gh, init=0.U.asTypeOf(s0_folded_gh))
   val s1_folded_gh = RegEnable(s0_folded_gh, 0.U.asTypeOf(s0_folded_gh), s0_fire)
@@ -382,7 +371,6 @@
   val s1_last_pred = RegEnable(s0_last_pred, 0.U.asTypeOf(new BranchPredictionBundle), s0_fire)
   val s2_last_pred = RegEnable(s1_last_pred, 0.U.asTypeOf(new BranchPredictionBundle), s1_fire)
   val s3_last_pred = RegEnable(s2_last_pred, 0.U.asTypeOf(new BranchPredictionBundle), s2_fire)
->>>>>>> 8bd18a87
 
   val s0_phist = WireInit(0.U(PathHistoryLength.W))
   val s0_phist_reg = RegNext(s0_phist, init=0.U(PathHistoryLength.W))
@@ -395,18 +383,12 @@
 
   val toFtq_fire = io.bpu_to_ftq.resp.valid && io.bpu_to_ftq.resp.ready
 
-<<<<<<< HEAD
-  // when(toFtq_fire) {
-    // final_gh := s3_gh.update(io.bpu_to_ftq.resp.bits.ftb_entry.brValids.reduce(_||_) && !io.bpu_to_ftq.resp.bits.preds.taken,
-    //   io.bpu_to_ftq.resp.bits.preds.taken)
-=======
   // when(RegNext(reset.asBool) && !reset.asBool) {
   //   s0_folded_gh := 0.U.asTypeOf(s0_folded_gh)
   //   s0_ghist_ptr := 0.U.asTypeOf(new CGHPtr)
   //   s0_phist := 0.U
   //   s0_pc := resetVector.U
   //   s0_last_pred := 0.U.asTypeOf(new BranchPredictionBundle)
->>>>>>> 8bd18a87
   // }
 
   val s1_flush, s2_flush, s3_flush = Wire(Bool())
@@ -481,18 +463,10 @@
   io.bpu_to_ftq.resp.bits.s3.phist  := s3_phist
 
   npcGen.register(true.B, s0_pc_reg, Some("stallPC"), 0)
-<<<<<<< HEAD
-  ghistGen.register(true.B, s0_ghist_reg, Some("stallGhist"), 0)
-  phistGen.register(true.B, s0_phist_reg, Some("stallPhist"), 0)
-  // s0_pc := s0_pc_reg
-  // s0_ghist := s0_ghist_reg
-  // s0_phist := s0_phist_reg
-=======
   foldedGhGen.register(true.B, s0_folded_gh_reg, Some("stallFGH"), 0)
   ghistPtrGen.register(true.B, s0_ghist_ptr_reg, Some("stallGHPtr"), 0)
   phistGen.register(true.B, s0_phist_reg, Some("stallPhist"), 0)
   lastPredGen.register(true.B, s0_last_pred_reg, Some("stallLastPred"), 0)
->>>>>>> 8bd18a87
 
   // History manage
   // s1
@@ -500,39 +474,6 @@
   val s1_predicted_fh = s1_folded_gh.update(ghr, s1_ghist_ptr, resp.s1)
 
 
-<<<<<<< HEAD
-  // when(s1_valid) {
-  //   s0_pc := resp.s1.target
-  //   s0_ghist := s1_predicted_ghist
-  //   s0_phist := (s1_phist << 1) | s1_pc(instOffsetBits)
-  // }
-  npcGen.register(s1_valid, resp.s1.target, Some("s1_target"), 4)
-  ghistGen.register(s1_valid, s1_predicted_ghist, Some("s1_ghist"), 4)
-  phistGen.register(s1_valid, (s1_phist << 1) | s1_pc(instOffsetBits), Some("s1_phist"), 4)
-
-  // s2
-  val s2_predicted_ghist = s2_ghist.update(resp.s2.preds.br_valids, resp.s2.real_br_taken_mask())
-
-  val s2_correct_s1_ghist = s1_ghist =/= s2_predicted_ghist
-  val s2_correct_s0_ghist_reg = s0_ghist_reg =/= s2_predicted_ghist
-
-  val previous_s1_pred_taken = RegEnable(resp.s1.real_slot_taken_mask.asUInt.orR, init=false.B, enable=s1_fire)
-  val s2_pred_taken = resp.s2.real_slot_taken_mask.asUInt.orR
-
-  when(s2_fire) {
-    when((s1_valid && (s1_pc =/= resp.s2.target || s2_correct_s1_ghist)) ||
-      !s1_valid && (s0_pc_reg =/= resp.s2.target || s2_correct_s0_ghist_reg) ||
-      previous_s1_pred_taken =/= s2_pred_taken) {
-      // s0_ghist := s2_predicted_ghist
-      // s2_redirect := true.B
-      // s0_pc := resp.s2.target
-      // s0_phist := (s2_phist << 1) | s2_pc(instOffsetBits)
-      XSDebug(p"s1_valid=$s1_valid, s1_pc=${Hexadecimal(s1_pc)}, s2_resp_target=${Hexadecimal(resp.s2.target)}\n")
-      XSDebug(p"s2_correct_s1_ghist=$s2_correct_s1_ghist\n")
-      XSDebug(p"s1_ghist=${Binary(s1_ghist.predHist)}\n")
-      XSDebug(p"s2_predicted_ghist=${Binary(s2_predicted_ghist.predHist)}\n")
-    }
-=======
   // XSDebug(p"[hit] ${resp.s1.preds.hit} [s1_real_br_taken_mask] ${Binary(resp.s1.real_br_taken_mask.asUInt)}\n")
   // XSDebug(p"s1_predicted_ghist=${Binary(s1_predicted_ghist.predHist)}\n")
 
@@ -547,7 +488,6 @@
     x.real_slot_taken_mask().asUInt.orR =/= y.real_slot_taken_mask().asUInt().orR ||
     x.preds.br_valids.asUInt =/= y.preds.br_valids.asUInt ||
     PriorityEncoder(x.real_br_taken_mask()) =/= PriorityEncoder(y.real_br_taken_mask)
->>>>>>> 8bd18a87
   }
   // s2
   val s2_predicted_ghist_ptr = s2_ghist_ptr - resp.s2.br_count
@@ -584,14 +524,6 @@
   phistGen.register(s2_redirect, (s2_phist << 1) | s2_pc(instOffsetBits), Some("s2_Phist"), 4)
   lastPredGen.register(s2_redirect, resp.s2, Some("s2_lastPred"), 4)
 
-  s2_redirect := s2_fire && ((s1_valid && (s1_pc =/= resp.s2.target || s2_correct_s1_ghist)) ||
-      !s1_valid && (s0_pc_reg =/= resp.s2.target || s2_correct_s0_ghist_reg) ||
-      previous_s1_pred_taken =/= s2_pred_taken)
-
-  npcGen.register(s2_redirect, resp.s2.target, Some("s2_target"), 3)
-  ghistGen.register(s2_redirect, s2_predicted_ghist, Some("s2_ghist"), 3)
-  phistGen.register(s2_redirect, (s2_phist << 1) | s2_pc(instOffsetBits), Some("s2_phist"), 3)
-
   val s2_redirect_target = s2_fire && s1_valid && s1_pc =/= resp.s2.target
   val s2_saw_s1_hit = RegEnable(resp.s1.preds.hit, s1_fire)
   val s2_redirect_target_both_hit = s2_redirect_target &&  s2_saw_s1_hit &&  resp.s2.preds.hit
@@ -607,38 +539,6 @@
   // XSPerfAccumulate("s2_redirect_because_ghist_diff", s2_fire && s1_valid && s2_correct_s1_ghist)
 
   // s3
-<<<<<<< HEAD
-  val s3_predicted_ghist = s3_ghist.update(resp.s3.preds.br_valids, resp.s3.real_br_taken_mask())
-
-  val s3_correct_s2_ghist = s2_ghist =/= s3_predicted_ghist
-  val s3_correct_s1_ghist = s1_ghist =/= s3_predicted_ghist
-  val s3_correct_s0_ghist_reg = s0_ghist_reg =/= s3_predicted_ghist
-
-  val previous_s2_pred_taken = RegEnable(resp.s2.real_slot_taken_mask.asUInt.orR, init=false.B, enable=s2_fire)
-  val s3_pred_taken = resp.s3.real_slot_taken_mask.asUInt.orR
-
-  // when(s3_fire) {
-  //   when((s2_valid && (s2_pc =/= resp.s3.target || s3_correct_s2_ghist)) ||
-  //     (!s2_valid && s1_valid && (s1_pc =/= resp.s3.target || s3_correct_s1_ghist)) ||
-  //     (!s2_valid && !s1_valid && (s0_pc_reg =/= resp.s3.target || s3_correct_s0_ghist_reg)) ||
-  //     previous_s2_pred_taken =/= s3_pred_taken) {
-
-  //     s0_ghist := s3_predicted_ghist
-  //     s3_redirect := true.B
-  //     s0_pc := resp.s3.target
-  //     s0_phist := (s3_phist << 1) | s3_pc(instOffsetBits)
-  //   }
-  // }
-
-  s3_redirect := s3_fire && ((s2_valid && (s2_pc =/= resp.s3.target || s3_correct_s2_ghist)) ||
-      (!s2_valid && s1_valid && (s1_pc =/= resp.s3.target || s3_correct_s1_ghist)) ||
-      (!s2_valid && !s1_valid && (s0_pc_reg =/= resp.s3.target || s3_correct_s0_ghist_reg)) ||
-      previous_s2_pred_taken =/= s3_pred_taken)
-
-  npcGen.register(s3_redirect, resp.s3.target, Some("s3_target"), 2)
-  ghistGen.register(s3_redirect, s3_predicted_ghist, Some("s3_ghist"), 2)
-  phistGen.register(s3_redirect, (s3_phist << 1) | s3_pc(instOffsetBits), Some("s3_phist"), 2)
-=======
   val s3_predicted_ghist_ptr = s3_ghist_ptr - resp.s3.br_count
   val s3_predicted_fh = s3_folded_gh.update(ghr, s3_ghist_ptr, resp.s3)
   val s3_redirect_s2_last_pred = preds_needs_redirect(s2_last_pred, resp.s3)
@@ -655,7 +555,6 @@
   ghistPtrGen.register(s3_redirect, s3_predicted_ghist_ptr, Some("s3_GHPtr"), 3)
   phistGen.register(s3_redirect, (s3_phist << 1) | s3_pc(instOffsetBits), Some("s3_Phist"), 3)
   lastPredGen.register(s3_redirect, resp.s3, Some("s3_lastPred"), 3)
->>>>>>> 8bd18a87
 
   // Send signal tell Ftq override
   val s2_ftq_idx = RegEnable(io.ftq_to_bpu.enq_ptr, s1_fire)
@@ -676,28 +575,12 @@
   predictors.io.update := io.ftq_to_bpu.update
   predictors.io.redirect := io.ftq_to_bpu.redirect
 
-<<<<<<< HEAD
-  val oldGh = redirect.cfiUpdate.hist
-
-=======
   // Redirect logic
->>>>>>> 8bd18a87
   val shift = redirect.cfiUpdate.shift
   val addIntoHist = redirect.cfiUpdate.addIntoHist
 
   val isBr = redirect.cfiUpdate.pd.isBr
   val taken = redirect.cfiUpdate.taken
-<<<<<<< HEAD
-  val oldPh = redirect.cfiUpdate.phist
-  val phNewBit = redirect.cfiUpdate.phNewBit
-
-  val updatedGh = oldGh.update(shift, taken && addIntoHist)
-
-  when(io.ftq_to_bpu.redirect.valid) {
-    // s0_ghist := updatedGh // TODO: History fix logic
-    // s0_pc := redirect.cfiUpdate.target
-    // s0_phist := (oldPh << 1) | phNewBit
-=======
 
   val oldPtr = redirect.cfiUpdate.histPtr
   val oldFh = redirect.cfiUpdate.folded_hist
@@ -733,7 +616,6 @@
   ghistPtrGen.register(need_reset, 0.U.asTypeOf(new CGHPtr), Some("reset_GHPtr"), 1)
   phistGen.register(need_reset, 0.U, Some("reset_phist"), 1)
   lastPredGen.register(need_reset, 0.U.asTypeOf(new BranchPredictionBundle), Some("reset_lastPred"), 1)
->>>>>>> 8bd18a87
 
   s0_pc         := npcGen()
   s0_pc_reg     := s0_pc
@@ -741,26 +623,6 @@
   s0_ghist_ptr  := ghistPtrGen()
   s0_phist      := phistGen()
   s0_last_pred  := lastPredGen()
-
-  npcGen.register(io.ftq_to_bpu.redirect.valid, redirect.cfiUpdate.target, Some("redirect_target"), 1)
-  ghistGen.register(io.ftq_to_bpu.redirect.valid, updatedGh, Some("redirect_ghist"), 1)
-  phistGen.register(io.ftq_to_bpu.redirect.valid, (oldPh << 1) | phNewBit, Some("redirect_phist"), 1)
-
-  val need_reset = RegNext(reset.asBool) && !reset.asBool
-  // when(need_reset) {
-  //   s0_ghist := 0.U.asTypeOf(new GlobalHistory)
-  //   s0_phist := 0.U
-  //   s0_pc := resetVector.U
-  // }
-
-  npcGen.register(need_reset, resetVector.U, Some("reset_pc"), 5)
-  ghistGen.register(need_reset, 0.U.asTypeOf(new GlobalHistory), Some("reset_ghist"), 5)
-  phistGen.register(need_reset, 0.U, Some("reset_phist"), 5)
-
-  s0_pc     := npcGen()
-  s0_pc_reg := s0_pc
-  s0_ghist  := ghistGen()
-  s0_phist  := phistGen()
 
   XSDebug(RegNext(reset.asBool) && !reset.asBool, "Reseting...\n")
   XSDebug(io.ftq_to_bpu.update.valid, p"Update from ftq\n")
