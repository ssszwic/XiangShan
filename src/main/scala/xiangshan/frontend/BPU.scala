--- conflicted
+++ resolved
@@ -240,10 +240,7 @@
   val bpu_to_ftq = new BpuToFtqIO()
   val ftq_to_bpu = Flipped(new FtqToBpuIO())
   val ctrl = Input(new BPUCtrl)
-<<<<<<< HEAD
-=======
   val reset_vector = Input(UInt(PAddrBits.W))
->>>>>>> dbf2ed8f
 }
 
 @chiselName
@@ -255,10 +252,7 @@
 
   // ctrl signal
   predictors.io.ctrl := ctrl
-<<<<<<< HEAD
-=======
   predictors.io.reset_vector := io.reset_vector
->>>>>>> dbf2ed8f
 
   val s0_fire, s1_fire, s2_fire, s3_fire = Wire(Bool())
   val s1_valid, s2_valid, s3_valid = RegInit(false.B)
