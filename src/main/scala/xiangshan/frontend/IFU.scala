--- conflicted
+++ resolved
@@ -71,14 +71,7 @@
   val icacheStop      = Output(Bool())
   val toIbuffer       = Decoupled(new FetchToIBuffer)
   val uncacheInter   =  new UncacheInterface
-<<<<<<< HEAD
-=======
-  val pmp             = Vec(2, new Bundle {
-    val req = Valid(new PMPReqBundle())
-    val resp = Flipped(new PMPRespBundle())
-  })
   val rob_commits = Flipped(Vec(CommitWidth, Valid(new RobCommitInfo)))
->>>>>>> a37fbf10
 }
 
 // record the situation in which fallThruAddr falls into
@@ -152,9 +145,9 @@
 
   fromFtq.req.ready := toICache(0).ready && toICache(1).ready && f2_ready && GTimer() > 500.U
 
-  toICache(0).valid       := fromFtq.req.fire()
+  toICache(0).valid       := fromFtq.req.fire() && !f0_flush
   toICache(0).bits.vaddr  := fromFtq.req.bits.startAddr
-  toICache(1).valid       := fromFtq.req.fire() && f0_doubleLine
+  toICache(1).valid       := fromFtq.req.fire() && f0_doubleLine && !f0_flush
   toICache(1).bits.vaddr  := fromFtq.req.bits.fallThruAddr
 
   
@@ -189,79 +182,12 @@
   //---------------------------------------------
   val icacheRespAllValid = WireInit(false.B)
 
-<<<<<<< HEAD
   val f2_valid      = RegInit(false.B)
   val f2_ftq_req    = RegEnable(next = f1_ftq_req,    enable=f1_fire)
   val f2_situation  = RegEnable(next = f1_situation,  enable=f1_fire)
   val f2_doubleLine = RegEnable(next = f1_doubleLine, enable=f1_fire)
   val f2_vSetIdx    = RegEnable(next = f1_vSetIdx,    enable=f1_fire)
   val f2_fire       = f2_valid && f2_ready
-=======
-  toITLB(0).valid         := f1_valid
-  toITLB(0).bits.size     := 3.U // TODO: fix the size
-  toITLB(0).bits.vaddr    := f1_ftq_req.startAddr
-  toITLB(0).bits.debug.pc := f1_ftq_req.startAddr
-
-  toITLB(1).valid         := f1_valid && f1_doubleLine
-  toITLB(1).bits.size     := 3.U // TODO: fix the size
-  toITLB(1).bits.vaddr    := f1_ftq_req.fallThruAddr
-  toITLB(1).bits.debug.pc := f1_ftq_req.fallThruAddr
-
-  toITLB.map{port =>
-    port.bits.cmd                 := TlbCmd.exec
-    port.bits.robIdx              := DontCare
-    port.bits.debug.isFirstIssue  := DontCare
-  }
-
-  fromITLB.map(_.ready := true.B)
-
-  val (tlbRespValid, tlbRespPAddr) = (fromITLB.map(_.valid), VecInit(fromITLB.map(_.bits.paddr)))
-  val (tlbRespMiss) = (fromITLB.map(port => port.bits.miss && port.valid))
-  val (tlbExcpPF,    tlbExcpAF)    = (fromITLB.map(port => port.bits.excp.pf.instr && port.valid),
-    fromITLB.map(port => (port.bits.excp.af.instr) && port.valid)) //TODO: Temp treat mmio req as access fault
-
-  tlbRespAllValid := tlbRespValid(0)  && (tlbRespValid(1) || !f1_doubleLine)
-
-  val f1_pAddrs             = tlbRespPAddr
-  val f1_pTags              = VecInit(f1_pAddrs.map(get_phy_tag(_)))
-
-  val f1_tags               = ResultHoldBypass(data = meta_resp.tags, valid = RegNext(toMeta.fire()))
-  val f1_cacheline_valid    = ResultHoldBypass(data = meta_resp.valid, valid = RegNext(toMeta.fire()))
-  val f1_datas              = ResultHoldBypass(data = data_resp.datas, valid = RegNext(toData.fire()))
-
-  val bank0_hit_vec         = VecInit(f1_tags(0).zipWithIndex.map{ case(way_tag,i) => f1_cacheline_valid(0)(i) && way_tag ===  f1_pTags(0) })
-  val bank1_hit_vec         = VecInit(f1_tags(1).zipWithIndex.map{ case(way_tag,i) => f1_cacheline_valid(1)(i) && way_tag ===  f1_pTags(1) })
-  val (bank0_hit,bank1_hit) = (ParallelOR(bank0_hit_vec) && !tlbExcpPF(0) && !tlbExcpAF(0), ParallelOR(bank1_hit_vec) && !tlbExcpPF(1) && !tlbExcpAF(1))
-  val f1_hit                = (bank0_hit && bank1_hit && f1_valid && f1_doubleLine) || (f1_valid && !f1_doubleLine && bank0_hit)
-  val f1_bank_hit_vec       = VecInit(Seq(bank0_hit_vec, bank1_hit_vec))
-  val f1_bank_hit           = VecInit(Seq(bank0_hit, bank1_hit))
-
-
-  val replacers       = Seq.fill(2)(ReplacementPolicy.fromString(Some("random"),nWays,nSets/2))
-  val f1_victim_masks = VecInit(replacers.zipWithIndex.map{case (replacer, i) => UIntToOH(replacer.way(f1_vSetIdx(i)))})
-
-  val touch_sets = Seq.fill(2)(Wire(Vec(2, UInt(log2Ceil(nSets/2).W))))
-  val touch_ways = Seq.fill(2)(Wire(Vec(2, Valid(UInt(log2Ceil(nWays).W)))) )
-
-  ((replacers zip touch_sets) zip touch_ways).map{case ((r, s),w) => r.access(s,w)}
-
-  val f1_hit_data      =  VecInit(f1_datas.zipWithIndex.map { case(bank, i) =>
-    val bank_hit_data = Mux1H(f1_bank_hit_vec(i).asUInt, bank)
-    bank_hit_data
-  })
-
-  (0 until nWays).map{ w =>
-    XSPerfAccumulate("line_0_hit_way_" + Integer.toString(w, 10),  f1_fire && f1_bank_hit(0) && OHToUInt(f1_bank_hit_vec(0))  === w.U)
-  }
-
-  (0 until nWays).map{ w =>
-    XSPerfAccumulate("line_0_victim_way_" + Integer.toString(w, 10),  f1_fire && !f1_bank_hit(0) && OHToUInt(f1_victim_masks(0))  === w.U)
-  }
-
-  (0 until nWays).map{ w =>
-    XSPerfAccumulate("line_1_hit_way_" + Integer.toString(w, 10),  f1_fire && f1_doubleLine && f1_bank_hit(1) && OHToUInt(f1_bank_hit_vec(1))  === w.U)
-  }
->>>>>>> a37fbf10
 
   def ResultHoldBypass[T<:Data](data: T, valid: Bool): T = {
     Mux(valid, data, RegEnable(data, valid))
@@ -276,181 +202,22 @@
 
   io.icacheStop := !f3_ready
 
-<<<<<<< HEAD
   when(f2_flush)                                              {f2_icache_all_resp_reg := false.B}
   .elsewhen(f2_valid && f2_icache_all_resp_wire && !f3_ready) {f2_icache_all_resp_reg := true.B}
   .elsewhen(f2_fire && f2_icache_all_resp_reg)                {f2_icache_all_resp_reg := false.B}
 
-=======
->>>>>>> a37fbf10
   when(f2_flush)                  {f2_valid := false.B}
   .elsewhen(f1_fire && !f1_flush) {f2_valid := true.B }
   .elsewhen(f2_fire)              {f2_valid := false.B}
 
-<<<<<<< HEAD
   val f2_cache_response_data = ResultHoldBypass(valid = f2_icache_all_resp_wire, data = VecInit(fromICache.map(_.bits.readData)))
 
   val f2_datas        = VecInit((0 until PortNumber).map(i => f2_cache_response_data(i)))
   val f2_except_pf    = VecInit((0 until PortNumber).map(i => fromICache(i).bits.tlbExcp.pageFault))
   val f2_except_af    = VecInit((0 until PortNumber).map(i => fromICache(i).bits.tlbExcp.accessFault))
-  val f2_mmio         = VecInit((0 until PortNumber).map(i => fromICache(i).bits.tlbExcp.mmio && !fromICache(i).bits.tlbExcp.accessFault)).reduce(_||_)
-=======
-  val pmpExcpAF = fromPMP.map(port => port.instr)
-  val mmio = fromPMP.map(port => port.mmio) // TODO: handle it
-
-
-  val f2_pAddrs   = RegEnable(next = f1_pAddrs, enable = f1_fire)
-  val f2_hit      = RegEnable(next = f1_hit   , enable = f1_fire)
-  val f2_bank_hit = RegEnable(next = f1_bank_hit, enable = f1_fire)
-  val f2_miss     = f2_valid && !f2_hit
-  val (f2_vSetIdx, f2_pTags) = (RegEnable(next = f1_vSetIdx, enable = f1_fire), RegEnable(next = f1_pTags, enable = f1_fire))
-  val f2_waymask  = RegEnable(next = f1_victim_masks, enable = f1_fire)
-  //exception information
-  val f2_except_pf = RegEnable(next = VecInit(tlbExcpPF), enable = f1_fire)
-  val f2_except_af = VecInit(RegEnable(next = VecInit(tlbExcpAF), enable = f1_fire).zip(pmpExcpAF).map(a => a._1 || DataHoldBypass(a._2, RegNext(f1_fire)).asBool))
-  val f2_except    = VecInit((0 until 2).map{i => f2_except_pf(i) || f2_except_af(i)})
-  val f2_has_except = f2_valid && (f2_except_af.reduce(_||_) || f2_except_pf.reduce(_||_))
-  val f2_mmio      = io.pmp(0).resp.mmio && !f2_except_af(0) && !f2_except_pf(0) && f2_valid
-
-  f2_ready := (f3_ready && f2_fetchFinish) || !f2_valid
-
-
-  io.pmp.zipWithIndex.map { case (p, i) =>
-    p.req.valid := f2_fire
-    p.req.bits.addr := f2_pAddrs(i)
-    p.req.bits.size := 3.U // TODO
-    p.req.bits.cmd := TlbCmd.exec
-  }
-
-  //instruction
-  val wait_idle :: wait_queue_ready :: wait_send_req  :: wait_two_resp :: wait_0_resp :: wait_1_resp :: wait_one_resp ::wait_finish ::Nil = Enum(8)
-  val wait_state = RegInit(wait_idle)
-
-  fromMissQueue.map{port => port.ready := true.B}
-
-  val (miss0_resp, miss1_resp) = (fromMissQueue(0).fire(), fromMissQueue(1).fire())
-  val (bank0_fix, bank1_fix)   = (miss0_resp  && !f2_bank_hit(0), miss1_resp && f2_doubleLine && !f2_bank_hit(1))
-
-  val  only_0_miss = f2_valid && !f2_hit && !f2_doubleLine && !f2_has_except && !f2_mmio
-  val  only_0_hit  = f2_valid && f2_hit && !f2_doubleLine  && !f2_mmio
-  val  hit_0_hit_1  = f2_valid && f2_hit && f2_doubleLine  && !f2_mmio
-  val (hit_0_miss_1 ,  miss_0_hit_1,  miss_0_miss_1) = (  (f2_valid && !f2_bank_hit(1) && f2_bank_hit(0) && f2_doubleLine  && !f2_has_except  && !f2_mmio),
-                                                          (f2_valid && !f2_bank_hit(0) && f2_bank_hit(1) && f2_doubleLine  && !f2_has_except  && !f2_mmio),
-                                                          (f2_valid && !f2_bank_hit(0) && !f2_bank_hit(1) && f2_doubleLine && !f2_has_except  && !f2_mmio),
-                                                       )
-
-  val  hit_0_except_1  = f2_valid && f2_doubleLine &&  !f2_except(0) && f2_except(1)  &&  f2_bank_hit(0)
-  val  miss_0_except_1 = f2_valid && f2_doubleLine &&  !f2_except(0) && f2_except(1)  && !f2_bank_hit(0)
-  //val  fetch0_except_1 = hit_0_except_1 || miss_0_except_1
-  val  except_0        = f2_valid && f2_except(0)
-
-  val f2_mq_datas     = Reg(Vec(2, UInt(blockBits.W)))
-
-  when(fromMissQueue(0).fire) {f2_mq_datas(0) :=  fromMissQueue(0).bits.data}
-  when(fromMissQueue(1).fire) {f2_mq_datas(1) :=  fromMissQueue(1).bits.data}
-
-  switch(wait_state){
-    is(wait_idle){
-      when(miss_0_except_1){
-        wait_state :=  Mux(toMissQueue(0).ready, wait_queue_ready ,wait_idle )
-      }.elsewhen( only_0_miss  || miss_0_hit_1){
-        wait_state :=  Mux(toMissQueue(0).ready, wait_queue_ready ,wait_idle )
-      }.elsewhen(hit_0_miss_1){
-        wait_state :=  Mux(toMissQueue(1).ready, wait_queue_ready ,wait_idle )
-      }.elsewhen( miss_0_miss_1 ){
-        wait_state := Mux(toMissQueue(0).ready && toMissQueue(1).ready, wait_queue_ready ,wait_idle)
-      }
-    }
-
-    //TODO: naive logic for wait icache response
-    is(wait_queue_ready){
-      wait_state := wait_send_req
-    }
-
-    is(wait_send_req) {
-      when(miss_0_except_1 || only_0_miss || hit_0_miss_1 || miss_0_hit_1){
-        wait_state :=  wait_one_resp
-      }.elsewhen( miss_0_miss_1 ){
-        wait_state := wait_two_resp
-      }
-    }
-
-    is(wait_one_resp) {
-      when( (miss_0_except_1 ||only_0_miss || miss_0_hit_1) && fromMissQueue(0).fire()){
-        wait_state := wait_finish
-      }.elsewhen( hit_0_miss_1 && fromMissQueue(1).fire()){
-        wait_state := wait_finish
-      }
-    }
-
-    is(wait_two_resp) {
-      when(fromMissQueue(0).fire() && fromMissQueue(1).fire()){
-        wait_state := wait_finish
-      }.elsewhen( !fromMissQueue(0).fire() && fromMissQueue(1).fire() ){
-        wait_state := wait_0_resp
-      }.elsewhen(fromMissQueue(0).fire() && !fromMissQueue(1).fire()){
-        wait_state := wait_1_resp
-      }
-    }
-
-    is(wait_0_resp) {
-      when(fromMissQueue(0).fire()){
-        wait_state := wait_finish
-      }
-    }
-
-    is(wait_1_resp) {
-      when(fromMissQueue(1).fire()){
-        wait_state := wait_finish
-      }
-    }
-
-    is(wait_finish) {
-      when(f2_fire) {wait_state := wait_idle }
-    }
-  }
-
-  when(f2_flush) { wait_state := wait_idle }
-
-  (0 until 2).map { i =>
-    if(i == 1) toMissQueue(i).valid := (hit_0_miss_1 || miss_0_miss_1) && wait_state === wait_queue_ready
-      else     toMissQueue(i).valid := (only_0_miss || miss_0_hit_1 || miss_0_miss_1 || miss_0_except_1) && wait_state === wait_queue_ready
-    toMissQueue(i).bits.addr    := f2_pAddrs(i)
-    toMissQueue(i).bits.vSetIdx := f2_vSetIdx(i)
-    toMissQueue(i).bits.waymask := f2_waymask(i)
-    toMissQueue(i).bits.clientID :=0.U
-  }
-
-
-  val miss_all_fix       = (wait_state === wait_finish)
-
-  f2_fetchFinish         := ((f2_valid && f2_hit) || (f2_valid && f2_mmio) || miss_all_fix || hit_0_except_1 || except_0)
-
-  XSPerfAccumulate("ifu_bubble_f2_miss",    f2_valid && !f2_fetchFinish )
-
-  (touch_ways zip touch_sets).zipWithIndex.map{ case((t_w,t_s), i) =>
-    t_s(0)         := f1_vSetIdx(i)
-    t_w(0).valid   := f1_bank_hit(i)
-    t_w(0).bits    := OHToUInt(f1_bank_hit_vec(i))
-
-    t_s(1)         := f2_vSetIdx(i)
-    t_w(1).valid   := f2_valid && !f2_bank_hit(i)
-    t_w(1).bits    := OHToUInt(f2_waymask(i))
-  }
-
-  val sec_miss_reg   = RegInit(0.U.asTypeOf(Vec(4, Bool())))
-  val reservedRefillData = Reg(Vec(2, UInt(blockBits.W)))
-  val f2_hit_datas    = RegEnable(next = f1_hit_data, enable = f1_fire)
-  val f2_datas        = Wire(Vec(2, UInt(blockBits.W)))
-
-  f2_datas.zipWithIndex.map{case(bank,i) =>
-    if(i == 0) bank := Mux(f2_bank_hit(i), f2_hit_datas(i),Mux(sec_miss_reg(2),reservedRefillData(1),Mux(sec_miss_reg(0),reservedRefillData(0), f2_mq_datas(i))))
-    else bank := Mux(f2_bank_hit(i), f2_hit_datas(i),Mux(sec_miss_reg(3),reservedRefillData(1),Mux(sec_miss_reg(1),reservedRefillData(0), f2_mq_datas(i))))
-  }
-
-  val f2_jump_valids          = Fill(PredictWidth, !preDecoderOut.cfiOffset.valid)   | Fill(PredictWidth, 1.U(1.W)) >> (~preDecoderOut.cfiOffset.bits)
-  val f2_predecode_valids     = VecInit(preDecoderOut.pd.map(instr => instr.valid)).asUInt & f2_jump_valids
->>>>>>> a37fbf10
+  val f2_mmio         = fromICache(0).bits.tlbExcp.mmio && !fromICache(0).bits.tlbExcp.accessFault
+
+  val f2_paddrs       = VecInit((0 until PortNumber).map(i => fromICache(i).bits.paddr))
 
   def cut(cacheline: UInt, start: UInt) : Vec[UInt] ={
     if(HasCExtension){
@@ -472,42 +239,9 @@
     }
   }
 
-<<<<<<< HEAD
   val preDecoder      = Module(new PreDecode)
   val (preDecoderIn, preDecoderOut)   = (preDecoder.io.in, preDecoder.io.out)
   val predecodeOutValid = WireInit(false.B)
-=======
-  val f2_cut_data = cut( Cat(f2_datas.map(cacheline => cacheline.asUInt ).reverse).asUInt, f2_ftq_req.startAddr )
-
-  // deal with secondary miss in f1
-  val f2_0_f1_0 =   ((f2_valid && !f2_bank_hit(0)) && f1_valid && (get_block_addr(f2_ftq_req.startAddr) === get_block_addr(f1_ftq_req.startAddr)))
-  val f2_0_f1_1 =   ((f2_valid && !f2_bank_hit(0)) && f1_valid && f1_doubleLine && (get_block_addr(f2_ftq_req.startAddr) === get_block_addr(f1_ftq_req.startAddr + blockBytes.U)))
-  val f2_1_f1_0 =   ((f2_valid && !f2_bank_hit(1) && f2_doubleLine) && f1_valid && (get_block_addr(f2_ftq_req.startAddr+ blockBytes.U) === get_block_addr(f1_ftq_req.startAddr) ))
-  val f2_1_f1_1 =   ((f2_valid && !f2_bank_hit(1) && f2_doubleLine) && f1_valid && f1_doubleLine && (get_block_addr(f2_ftq_req.startAddr+ blockBytes.U) === get_block_addr(f1_ftq_req.startAddr + blockBytes.U) ))
-
-  val isSameLine = f2_0_f1_0 || f2_0_f1_1 || f2_1_f1_0 || f2_1_f1_1
-  val sec_miss_sit   = VecInit(Seq(f2_0_f1_0, f2_0_f1_1, f2_1_f1_0, f2_1_f1_1))
-  val hasSecMiss     = RegInit(false.B)
-
-  when(f2_flush){
-    sec_miss_reg.map(sig => sig := false.B)
-    hasSecMiss := false.B
-  }.elsewhen(isSameLine && !f1_flush && f2_fire){
-    sec_miss_reg.zipWithIndex.map{case(sig, i) => sig := sec_miss_sit(i)}
-    hasSecMiss := true.B
-  }.elsewhen((!isSameLine || f1_flush) && hasSecMiss && f2_fire){
-    sec_miss_reg.map(sig => sig := false.B)
-    hasSecMiss := false.B
-  }
-
-  when((f2_0_f1_0 || f2_0_f1_1) && f2_fire){
-    reservedRefillData(0) := f2_mq_datas(0)
-  }
-
-  when((f2_1_f1_0 || f2_1_f1_1) && f2_fire){
-    reservedRefillData(1) := f2_mq_datas(1)
-  }
->>>>>>> a37fbf10
 
   val f2_cut_data = cut( Cat(f2_datas.map(cacheline => cacheline.asUInt ).reverse).asUInt, f2_ftq_req.startAddr )
 
@@ -522,16 +256,13 @@
   val f3_ftq_req        = RegEnable(next = f2_ftq_req,    enable=f2_fire)
   val f3_situation      = RegEnable(next = f2_situation,  enable=f2_fire)
   val f3_doubleLine     = RegEnable(next = f2_doubleLine, enable=f2_fire)
-<<<<<<< HEAD
   val f3_fire           = io.toIbuffer.fire()
 
-  when(f3_flush)                  {f3_valid := false.B}
-  .elsewhen(f2_fire && !f2_flush) {f3_valid := true.B }
-  .elsewhen(io.toIbuffer.fire())  {f3_valid := false.B}
+  // when(f3_flush)                  {f3_valid := false.B}
+  // .elsewhen(f2_fire && !f2_flush) {f3_valid := true.B }
+  // .elsewhen(io.toIbuffer.fire())  {f3_valid := false.B}
 
   f3_ready := io.toIbuffer.ready || !f3_valid
-=======
->>>>>>> a37fbf10
 
   val f3_cut_data       = RegEnable(next = f2_cut_data, enable=f2_fire)
 
@@ -544,7 +275,7 @@
   val f3_lastHalfMatch  = f3_lastHalf.matchThisBlock(f3_ftq_req.startAddr)
   val f3_except         = VecInit((0 until 2).map{i => f3_except_pf(i) || f3_except_af(i)})
   val f3_has_except     = f3_valid && (f3_except_af.reduce(_||_) || f3_except_pf.reduce(_||_))
-  val f3_pAddrs   = RegEnable(next = f2_pAddrs, enable = f2_fire)
+  val f3_pAddrs   = RegEnable(next = f2_paddrs, enable = f2_fire)
 
   val f3_mmio_data    = Reg(UInt(maxInstrLen.W))
 
@@ -566,8 +297,6 @@
   val f3_bank_hit = false.B//RegEnable(next = f2_bank_hit, enable = f2_fire)
   val f3_hit = false.B
 
-<<<<<<< HEAD
-=======
   val mmio_idle :: mmio_send_req :: mmio_w_resp :: mmio_resend :: mmio_resend_w_resp :: mmio_w_commit :: Nil = Enum(6)
   val mmio_state = RegInit(mmio_idle)
 
@@ -636,12 +365,12 @@
   toUncache.bits.addr := Mux((mmio_state === mmio_resend), f3_pAddrs(0) + 2.U, f3_pAddrs(0))
   fromUncache.ready   := true.B
 
-  val f3_bank_hit = RegEnable(next = f2_bank_hit, enable = f2_fire)
->>>>>>> a37fbf10
-  val f3_req_0 = io.toIbuffer.fire()
-  val f3_req_1 = io.toIbuffer.fire() && f3_doubleLine
-  val f3_hit_0 = io.toIbuffer.fire() & f3_bank_hit(0)
-  val f3_hit_1 = io.toIbuffer.fire() && f3_doubleLine & f3_bank_hit(1)
+  //TODO:performance counter
+  //val f3_bank_hit = RegEnable(next = f2_bank_hit, enable = f2_fire)
+  val f3_req_0    = io.toIbuffer.fire()
+  val f3_req_1    = io.toIbuffer.fire() && f3_doubleLine
+  val f3_hit_0    = io.toIbuffer.fire() //& f3_bank_hit(0)
+  val f3_hit_1    = io.toIbuffer.fire() //&& f3_doubleLine & f3_bank_hit(1)
 
   preDecoderIn.instValid     :=  f3_valid && !f3_has_except
   preDecoderIn.data          :=  f3_data
