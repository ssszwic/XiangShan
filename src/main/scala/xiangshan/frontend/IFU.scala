/***************************************************************************************
  * Copyright (c) 2020-2021 Institute of Computing Technology, Chinese Academy of Sciences
  * Copyright (c) 2020-2021 Peng Cheng Laboratory
  *
  * XiangShan is licensed under Mulan PSL v2.
  * You can use this software according to the terms and conditions of the Mulan PSL v2.
  * You may obtain a copy of Mulan PSL v2 at:
  *          http://license.coscl.org.cn/MulanPSL2
  *
  * THIS SOFTWARE IS PROVIDED ON AN "AS IS" BASIS, WITHOUT WARRANTIES OF ANY KIND,
  * EITHER EXPRESS OR IMPLIED, INCLUDING BUT NOT LIMITED TO NON-INFRINGEMENT,
  * MERCHANTABILITY OR FIT FOR A PARTICULAR PURPOSE.
  *
  * See the Mulan PSL v2 for more details.
  ***************************************************************************************/

package xiangshan.frontend

import chipsalliance.rocketchip.config.Parameters
import chisel3._
import chisel3.util._
import xiangshan._
import xiangshan.cache._
import xiangshan.cache.mmu._
import chisel3.experimental.verification
import utils._
import xiangshan.backend.fu.{PMPReqBundle, PMPRespBundle}

trait HasInstrMMIOConst extends HasXSParameter with HasIFUConst{
  def mmioBusWidth = 64
  def mmioBusBytes = mmioBusWidth / 8
  def maxInstrLen = 32
}

trait HasIFUConst extends HasXSParameter {
  def align(pc: UInt, bytes: Int): UInt = Cat(pc(VAddrBits-1, log2Ceil(bytes)), 0.U(log2Ceil(bytes).W))
  // def groupAligned(pc: UInt)  = align(pc, groupBytes)
  // def packetAligned(pc: UInt) = align(pc, packetBytes)
}

class IfuToFtqIO(implicit p:Parameters) extends XSBundle {
  val pdWb = Valid(new PredecodeWritebackBundle)
}

class FtqInterface(implicit p: Parameters) extends XSBundle {
  val fromFtq = Flipped(new FtqToIfuIO)
  val toFtq   = new IfuToFtqIO
<<<<<<< HEAD
}

class UncacheInterface(implicit p: Parameters) extends XSBundle {
  val fromUncache = Flipped(DecoupledIO(new InsUncacheResp))
  val toUncache   = DecoupledIO( new InsUncacheReq )
=======
>>>>>>> 17097fe4
}

class ICacheInterface(implicit p: Parameters) extends XSBundle {
  val toIMeta       = Decoupled(new ICacheReadBundle)
  val toIData       = Decoupled(new ICacheReadBundle)
  val toMissQueue   = Vec(2,Decoupled(new ICacheMissReq))
  val fromIMeta     = Input(new ICacheMetaRespBundle)
  val fromIData     = Input(new ICacheDataRespBundle)
  val fromMissQueue = Vec(2,Flipped(Decoupled(new ICacheMissResp)))
}

class NewIFUIO(implicit p: Parameters) extends XSBundle {
  val ftqInter        = new FtqInterface
  val icacheInter     = new ICacheInterface
  val toIbuffer       = Decoupled(new FetchToIBuffer)
  val iTLBInter       = Vec(2, new BlockTlbRequestIO)
<<<<<<< HEAD
  val uncacheInter   =  new UncacheInterface
  val pmp             = Vec(2, new Bundle {
    val req = Valid(new PMPReqBundle())
    val resp = Flipped(new PMPRespBundle())
  })
=======
>>>>>>> 17097fe4
}

// record the situation in which fallThruAddr falls into
// the middle of an RVI inst
class LastHalfInfo(implicit p: Parameters) extends XSBundle {
  val valid = Bool()
  val middlePC = UInt(VAddrBits.W)
  def matchThisBlock(startAddr: UInt) = valid && middlePC === startAddr
}

//class IfuToPreDecode(implicit p: Parameters) extends XSBundle {
//  val data          = if(HasCExtension) Vec(PredictWidth + 1, UInt(16.W)) else Vec(PredictWidth, UInt(32.W))
//  val startAddr     = UInt(VAddrBits.W)
//  val fallThruAddr  = UInt(VAddrBits.W)
//  val fallThruError = Bool()
//  val isDoubleLine  = Bool()
//  val ftqOffset     = Valid(UInt(log2Ceil(PredictWidth).W))
//  val target        = UInt(VAddrBits.W)
//  val pageFault     = Vec(2, Bool())
//  val accessFault   = Vec(2, Bool())
//  val instValid     = Bool()
//  val lastHalfMatch = Bool()
//  val oversize      = Bool()
//}

class IfuToPreDecode(implicit p: Parameters) extends XSBundle {
<<<<<<< HEAD
  val data          = if(HasCExtension) Vec(PredictWidth + 1, UInt(16.W)) else Vec(PredictWidth, UInt(32.W))
  val startAddr     = UInt(VAddrBits.W)
  val fallThruAddr  = UInt(VAddrBits.W)
  val fallThruError = Bool()
  val isDoubleLine  = Bool()
=======
  val data                =  if(HasCExtension) Vec(PredictWidth + 1, UInt(16.W)) else Vec(PredictWidth, UInt(32.W))
  val lastHalfMatch       =  Bool()
}


class IfuToPredChecker(implicit p: Parameters) extends XSBundle {
>>>>>>> 17097fe4
  val ftqOffset     = Valid(UInt(log2Ceil(PredictWidth).W))
  val jumpOffset    = Vec(PredictWidth, UInt(XLEN.W))
  val target        = UInt(VAddrBits.W)
<<<<<<< HEAD
  val pageFault     = Vec(2, Bool())
  val accessFault   = Vec(2, Bool())
  val instValid     = Bool()
  val lastHalfMatch = Bool()
  val oversize      = Bool()
  val mmio = Bool()
=======
  val instrRange    = Vec(PredictWidth, Bool())
  val instrValid    = Vec(PredictWidth, Bool())
  val pds           = Vec(PredictWidth, new PreDecodeInfo)
  val pc            = Vec(PredictWidth, UInt(VAddrBits.W))
>>>>>>> 17097fe4
}

class NewIFU(implicit p: Parameters) extends XSModule with HasICacheParameters
{
  println(s"icache ways: ${nWays} sets:${nSets}")
  val io = IO(new NewIFUIO)
  val (toFtq, fromFtq)    = (io.ftqInter.toFtq, io.ftqInter.fromFtq)
  val (toMeta, toData, meta_resp, data_resp) =  (io.icacheInter.toIMeta, io.icacheInter.toIData, io.icacheInter.fromIMeta, io.icacheInter.fromIData)
  val (toMissQueue, fromMissQueue) = (io.icacheInter.toMissQueue, io.icacheInter.fromMissQueue)
  val (toUncache, fromUncache) = (io.uncacheInter.toUncache , io.uncacheInter.fromUncache)
  val (toITLB, fromITLB) = (VecInit(io.iTLBInter.map(_.req)), VecInit(io.iTLBInter.map(_.resp)))
<<<<<<< HEAD
  val fromPMP = io.pmp.map(_.resp)
=======
>>>>>>> 17097fe4

  def isCrossLineReq(start: UInt, end: UInt): Bool = start(blockOffBits) ^ end(blockOffBits)

  def isLastInCacheline(fallThruAddr: UInt): Bool = fallThruAddr(blockOffBits - 1, 1) === 0.U

<<<<<<< HEAD
    def ResultHoldBypass[T<:Data](data: T, valid: Bool): T = {
    Mux(valid, data, RegEnable(data, valid))
  }
=======
  val preDecoder      = Module(new PreDecode)
  val predChecker     = Module(new PredChecker)
  val (preDecoderIn, preDecoderOut)   = (preDecoder.io.in, preDecoder.io.out)
  val (checkerIn, checkerOut)   = (predChecker.io.in, predChecker.io.out)
>>>>>>> 17097fe4

  //---------------------------------------------
  //  Fetch Stage 1 :
  //  * Send req to ICache Meta/Data
  //  * Check whether need 2 line fetch
  //---------------------------------------------

  val f0_valid                             = fromFtq.req.valid
  val f0_ftq_req                           = fromFtq.req.bits
  val f0_situation                         = VecInit(Seq(isCrossLineReq(f0_ftq_req.startAddr, f0_ftq_req.fallThruAddr), isLastInCacheline(f0_ftq_req.fallThruAddr)))
  val f0_doubleLine                        = f0_situation(0) || f0_situation(1)
  val f0_vSetIdx                           = VecInit(get_idx((f0_ftq_req.startAddr)), get_idx(f0_ftq_req.fallThruAddr))
  val f0_fire                              = fromFtq.req.fire()

  val f0_flush, f1_flush, f2_flush, f3_flush = WireInit(false.B)
  val from_bpu_f0_flush, from_bpu_f1_flush, from_bpu_f2_flush, from_bpu_f3_flush = WireInit(false.B)

  from_bpu_f0_flush := fromFtq.flushFromBpu.shouldFlushByStage2(f0_ftq_req.ftqIdx) ||
    fromFtq.flushFromBpu.shouldFlushByStage3(f0_ftq_req.ftqIdx)

  val wb_redirect , backend_redirect= WireInit(false.B)
  backend_redirect := fromFtq.redirect.valid
  f3_flush := backend_redirect || wb_redirect
  f2_flush := f3_flush
  f1_flush := f2_flush || from_bpu_f1_flush
  f0_flush := f1_flush || from_bpu_f0_flush

  val f1_ready, f2_ready, f3_ready         = WireInit(false.B)

  //fetch: send addr to Meta/TLB and Data simultaneously
  val fetch_req = List(toMeta, toData)
  for(i <- 0 until 2) {
    fetch_req(i).valid := f0_fire
    fetch_req(i).bits.isDoubleLine := f0_doubleLine
    fetch_req(i).bits.vSetIdx := f0_vSetIdx
  }

  fromFtq.req.ready := fetch_req(0).ready && fetch_req(1).ready && f1_ready && GTimer() > 500.U

<<<<<<< HEAD
  XSPerfAccumulate("ifu_bubble_ftq_not_valid",   !f0_valid )
  XSPerfAccumulate("ifu_bubble_pipe_stall",    f0_valid && fetch_req(0).ready && fetch_req(1).ready && !f1_ready )
  XSPerfAccumulate("ifu_bubble_sram_0_busy",   f0_valid && !fetch_req(0).ready  )
  XSPerfAccumulate("ifu_bubble_sram_1_busy",   f0_valid && !fetch_req(1).ready  )
=======
  toITLB(0).valid         := f0_valid
  toITLB(0).bits.vaddr    := align(f0_ftq_req.startAddr, blockBytes)
  toITLB(0).bits.debug.pc := align(f0_ftq_req.startAddr, blockBytes)

  toITLB(1).valid         := f0_valid && f0_doubleLine
  toITLB(1).bits.vaddr    := align(f0_ftq_req.fallThruAddr, blockBytes)
  toITLB(1).bits.debug.pc := align(f0_ftq_req.fallThruAddr, blockBytes)
>>>>>>> 17097fe4

  //---------------------------------------------
  //  Fetch Stage 2 :
  //  * Send req to ITLB and TLB Response (Get Paddr)
  //  * ICache Response (Get Meta and Data)
  //  * Hit Check (Generate hit signal and hit vector)
  //  * Get victim way
  //---------------------------------------------

  /* ---------------------------------------------------------------------
   * Fetch Stage 1 :
   *
   * ---------------------------------------------------------------------
   */
  //TODO: handle fetch exceptions

  val tlbRespAllValid = WireInit(false.B)

  val f1_valid      = RegInit(false.B)
  val f1_ftq_req    = RegEnable(next = f0_ftq_req,    enable=f0_fire)
  val f1_situation  = RegEnable(next = f0_situation,  enable=f0_fire)
  val f1_doubleLine = RegEnable(next = f0_doubleLine, enable=f0_fire)
  val f1_vSetIdx    = RegEnable(next = f0_vSetIdx,    enable=f0_fire)
  val f1_fire       = f1_valid && tlbRespAllValid && f2_ready

  f1_ready := f2_ready && tlbRespAllValid || !f1_valid

  from_bpu_f1_flush := fromFtq.flushFromBpu.shouldFlushByStage3(f1_ftq_req.ftqIdx)

  //flush generate and to Ftq
  val predecodeOutValid = WireInit(false.B)

  when(f1_flush)                  {f1_valid  := false.B}
<<<<<<< HEAD
  .elsewhen(f0_fire && !f0_flush) {f1_valid  := true.B}
  .elsewhen(f1_fire)              {f1_valid  := false.B}

  toITLB(0).valid         := f1_valid
  toITLB(0).bits.size     := 3.U // TODO: fix the size
  toITLB(0).bits.vaddr    := align(f1_ftq_req.startAddr, blockBytes)
  toITLB(0).bits.debug.pc := align(f1_ftq_req.startAddr, blockBytes)

  toITLB(1).valid         := f1_valid && f1_doubleLine
  toITLB(1).bits.size     := 3.U // TODO: fix the size
  toITLB(1).bits.vaddr    := align(f1_ftq_req.fallThruAddr, blockBytes)
  toITLB(1).bits.debug.pc := align(f1_ftq_req.fallThruAddr, blockBytes)
=======
    .elsewhen(f0_fire && !f0_flush) {f1_valid  := true.B}
    .elsewhen(f1_fire)              {f1_valid  := false.B}
>>>>>>> 17097fe4

  toITLB.map{port =>
    port.bits.cmd                 := TlbCmd.exec
    port.bits.robIdx              := DontCare
    port.bits.debug.isFirstIssue  := DontCare
  }

  fromITLB.map(_.ready := true.B)

  val (tlbRespValid, tlbRespPAddr) = (fromITLB.map(_.valid), VecInit(fromITLB.map(_.bits.paddr)))
  val (tlbRespMiss) = (fromITLB.map(port => port.bits.miss && port.valid))
  val (tlbExcpPF,    tlbExcpAF)    = (fromITLB.map(port => port.bits.excp.pf.instr && port.valid),
    fromITLB.map(port => (port.bits.excp.af.instr) && port.valid)) //TODO: Temp treat mmio req as access fault

  tlbRespAllValid := tlbRespValid(0)  && (tlbRespValid(1) || !f1_doubleLine)

  val f1_pAddrs             = tlbRespPAddr
  val f1_pTags              = VecInit(f1_pAddrs.map(get_phy_tag(_)))

  val f1_tags               = ResultHoldBypass(data = meta_resp.tags, valid = RegNext(toMeta.fire()))
  val f1_cacheline_valid    = ResultHoldBypass(data = meta_resp.valid, valid = RegNext(toMeta.fire()))
  val f1_datas              = ResultHoldBypass(data = data_resp.datas, valid = RegNext(toData.fire()))

  val bank0_hit_vec         = VecInit(f1_tags(0).zipWithIndex.map{ case(way_tag,i) => f1_cacheline_valid(0)(i) && way_tag ===  f1_pTags(0) })
  val bank1_hit_vec         = VecInit(f1_tags(1).zipWithIndex.map{ case(way_tag,i) => f1_cacheline_valid(1)(i) && way_tag ===  f1_pTags(1) })
  val (bank0_hit,bank1_hit) = (ParallelOR(bank0_hit_vec) && !tlbExcpPF(0) && !tlbExcpAF(0), ParallelOR(bank1_hit_vec) && !tlbExcpPF(1) && !tlbExcpAF(1))
  val f1_hit                = (bank0_hit && bank1_hit && f1_valid && f1_doubleLine) || (f1_valid && !f1_doubleLine && bank0_hit)
  val f1_bank_hit_vec       = VecInit(Seq(bank0_hit_vec, bank1_hit_vec))
  val f1_bank_hit           = VecInit(Seq(bank0_hit, bank1_hit))
  val f1_cut_ptr            = if(HasCExtension) VecInit((0 until PredictWidth + 1).map(i => Cat(0.U(1.W), f1_ftq_req.startAddr(blockOffBits-1, 1)) + i.U ))
  else            VecInit((0 until PredictWidth).map(i => Cat(0.U(1.W), f1_ftq_req.startAddr(blockOffBits-1, 2)) + i.U ))

  //MMIO
  //MMIO only need 1 instruction
  // val f1_mmio = tlbRespMMIO(0) && f1_valid


  val replacers       = Seq.fill(2)(ReplacementPolicy.fromString(Some("random"),nWays,nSets/2))
  val f1_victim_masks = VecInit(replacers.zipWithIndex.map{case (replacer, i) => UIntToOH(replacer.way(f1_vSetIdx(i)))})

  val touch_sets = Seq.fill(2)(Wire(Vec(2, UInt(log2Ceil(nSets/2).W))))
  val touch_ways = Seq.fill(2)(Wire(Vec(2, Valid(UInt(log2Ceil(nWays).W)))) )

  ((replacers zip touch_sets) zip touch_ways).map{case ((r, s),w) => r.access(s,w)}
<<<<<<< HEAD

  val f1_hit_data      =  VecInit(f1_datas.zipWithIndex.map { case(bank, i) =>
    val bank_hit_data = Mux1H(f1_bank_hit_vec(i).asUInt, bank)
    bank_hit_data
  })
=======
>>>>>>> 17097fe4

  (0 until nWays).map{ w =>
    XSPerfAccumulate("line_0_hit_way_" + Integer.toString(w, 10),  f1_fire && f1_bank_hit(0) && OHToUInt(f1_bank_hit_vec(0))  === w.U)
  }

  (0 until nWays).map{ w =>
    XSPerfAccumulate("line_0_victim_way_" + Integer.toString(w, 10),  f1_fire && !f1_bank_hit(0) && OHToUInt(f1_victim_masks(0))  === w.U)
  }

  (0 until nWays).map{ w =>
    XSPerfAccumulate("line_1_hit_way_" + Integer.toString(w, 10),  f1_fire && f1_doubleLine && f1_bank_hit(1) && OHToUInt(f1_bank_hit_vec(1))  === w.U)
  }

  (0 until nWays).map{ w =>
    XSPerfAccumulate("line_1_victim_way_" + Integer.toString(w, 10),  f1_fire && f1_doubleLine && !f1_bank_hit(1) && OHToUInt(f1_victim_masks(1))  === w.U)
  }

  XSPerfAccumulate("ifu_bubble_f1_tlb_miss",    f1_valid && !tlbRespAllValid )

  //---------------------------------------------
  //  Fetch Stage 3 :
  //  * get data from last stage (hit from f1_hit_data/miss from missQueue response)
  //  * if at least one needed cacheline miss, wait for miss queue response (a wait_state machine) THIS IS TOO UGLY!!!
  //  * cut cacheline(s) and send to PreDecode
  //  * check if prediction is right (branch target and type, jump direction and type , jal target )
  //---------------------------------------------
  /* ---------------------------------------------------------------------
   * Fetch Stage 2 :
   *
   * ---------------------------------------------------------------------
   */
  val f2_fetchFinish = Wire(Bool())

  val f2_valid        = RegInit(false.B)
  val f2_ftq_req      = RegEnable(next = f1_ftq_req,    enable = f1_fire)
  val f2_situation    = RegEnable(next = f1_situation,  enable=f1_fire)
  val f2_doubleLine   = RegEnable(next = f1_doubleLine, enable=f1_fire)
  val f2_fire         = f2_valid && f2_fetchFinish && f3_ready

  f2_ready := (f3_ready && f2_fetchFinish) || !f2_valid

  when(f2_flush)                  {f2_valid := false.B}
  .elsewhen(f1_fire && !f1_flush) {f2_valid := true.B }
  .elsewhen(f2_fire)              {f2_valid := false.B}

  val pmpExcpAF = fromPMP.map(port => port.instr)
  val mmio = fromPMP.map(port => port.mmio) // TODO: handle it


  val f2_pAddrs   = RegEnable(next = f1_pAddrs, enable = f1_fire)
  val f2_hit      = RegEnable(next = f1_hit   , enable = f1_fire)
  val f2_bank_hit = RegEnable(next = f1_bank_hit, enable = f1_fire)
<<<<<<< HEAD
  val f2_miss     = f2_valid && !f2_hit
  val (f2_vSetIdx, f2_pTags) = (RegEnable(next = f1_vSetIdx, enable = f1_fire), RegEnable(next = f1_pTags, enable = f1_fire))
=======
  val f2_bank_hit_vec = RegEnable(next = f1_bank_hit_vec, enable = f1_fire)
  val f2_datas    = RegEnable(next = f1_datas, enable = f1_fire)
>>>>>>> 17097fe4
  val f2_waymask  = RegEnable(next = f1_victim_masks, enable = f1_fire)
  val f2_cut_ptr = RegEnable(next = f1_cut_ptr, enable = f1_fire)

  val f2_pc = VecInit((0 until PredictWidth).map(i => f2_ftq_req.startAddr + (i * 2).U))
  val f2_miss     = f2_valid && !f2_hit
  val (f2_vSetIdx, f2_pTags) = (RegEnable(next = f1_vSetIdx, enable = f1_fire), RegEnable(next = f1_pTags, enable = f1_fire))
  //exception information
  val f2_except_pf = RegEnable(next = VecInit(tlbExcpPF), enable = f1_fire)
  val f2_except_af = VecInit(RegEnable(next = VecInit(tlbExcpAF), enable = f1_fire).zip(pmpExcpAF).map(a => a._1 || DataHoldBypass(a._2, RegNext(f1_fire)).asBool))
  val f2_except    = VecInit((0 until 2).map{i => f2_except_pf(i) || f2_except_af(i)})
  val f2_has_except = f2_valid && (f2_except_af.reduce(_||_) || f2_except_pf.reduce(_||_))
  //MMIO
  val f2_mmio      = DataHoldBypass(io.pmp(0).resp.mmio && !f2_except_af(0) && !f2_except_pf(0), RegNext(f1_fire)).asBool()

  io.pmp.zipWithIndex.map { case (p, i) =>
    p.req.valid := f2_fire
    p.req.bits.addr := f2_pAddrs(i)
    p.req.bits.size := 3.U // TODO
    p.req.bits.cmd := TlbCmd.exec
  }

<<<<<<< HEAD
  //instruction
  val wait_idle :: wait_queue_ready :: wait_send_req  :: wait_two_resp :: wait_0_resp :: wait_1_resp :: wait_one_resp ::wait_finish :: wait_send_mmio :: wait_mmio_resp ::Nil = Enum(10)
=======
  def isNextLine(pc: UInt, startAddr: UInt) = {
    startAddr(blockOffBits) ^ pc(blockOffBits)
  }

  def isLastInLine(pc: UInt) = {
    pc(blockOffBits - 1, 0) === "b11110".U
  }

  def getBasicBlockIdx( pc: UInt, start:  UInt ): UInt = {
    val byteOffset = pc - start
    (byteOffset - instBytes.U)(log2Ceil(PredictWidth),instOffsetBits)
  }

  val f2_foldpc = VecInit(f2_pc.map(i => XORFold(i(VAddrBits-1,1), MemPredPCWidth)))
  val f2_jump_range = Fill(PredictWidth, !f2_ftq_req.ftqOffset.valid) | Fill(PredictWidth, 1.U(1.W)) >> ~f2_ftq_req.ftqOffset.bits
  val f2_ftr_range  = Fill(PredictWidth, f2_ftq_req.oversize) | Fill(PredictWidth, 1.U(1.W)) >> ~getBasicBlockIdx(f2_ftq_req.fallThruAddr, f2_ftq_req.startAddr)
  val f2_instr_range = f2_jump_range | f2_ftr_range
  val f2_pf_vec = VecInit((0 until PredictWidth).map(i => (!isNextLine(f2_pc(i), f2_ftq_req.startAddr) && f2_except_pf(0)   ||  isNextLine(f2_pc(i), f2_ftq_req.startAddr) && f2_doubleLine &&  f2_except_pf(1))))
  val f2_af_vec = VecInit((0 until PredictWidth).map(i => (!isNextLine(f2_pc(i), f2_ftq_req.startAddr) && f2_except_af(0)   ||  isNextLine(f2_pc(i), f2_ftq_req.startAddr) && f2_doubleLine && f2_except_af(1))))

  val f2_hit_datas      =  VecInit(f2_datas.zipWithIndex.map { case(bank, i) =>
    val bank_hit_data = Mux1H(f2_bank_hit_vec(i).asUInt, bank)
    bank_hit_data
  })

  //instruction
  val wait_idle :: wait_queue_ready :: wait_send_req  :: wait_two_resp :: wait_0_resp :: wait_1_resp :: wait_one_resp ::wait_finish :: Nil = Enum(8)
>>>>>>> 17097fe4
  val wait_state = RegInit(wait_idle)

  fromMissQueue.map{port => port.ready := true.B}

  val (miss0_resp, miss1_resp) = (fromMissQueue(0).fire(), fromMissQueue(1).fire())
  val (bank0_fix, bank1_fix)   = (miss0_resp  && !f2_bank_hit(0), miss1_resp && f2_doubleLine && !f2_bank_hit(1))

<<<<<<< HEAD
  val  only_0_miss = f2_valid && !f2_hit && !f2_doubleLine && !f2_has_except && !f2_mmio
  val  only_0_hit  = f2_valid && f2_hit && !f2_doubleLine  && !f2_mmio
  val  hit_0_hit_1  = f2_valid && f2_hit && f2_doubleLine  && !f2_mmio
  val (hit_0_miss_1 ,  miss_0_hit_1,  miss_0_miss_1) = (  (f2_valid && !f2_bank_hit(1) && f2_bank_hit(0) && f2_doubleLine  && !f2_has_except  && !f2_mmio),
                                                          (f2_valid && !f2_bank_hit(0) && f2_bank_hit(1) && f2_doubleLine  && !f2_has_except  && !f2_mmio),
                                                          (f2_valid && !f2_bank_hit(0) && !f2_bank_hit(1) && f2_doubleLine && !f2_has_except  && !f2_mmio),
                                                       )
=======
  val  only_0_miss = f2_valid && !f2_hit && !f2_doubleLine && !f2_has_except
  val (hit_0_miss_1 ,  miss_0_hit_1,  miss_0_miss_1) = (  (f2_valid && !f2_bank_hit(1) && f2_bank_hit(0) && f2_doubleLine  && !f2_has_except),
    (f2_valid && !f2_bank_hit(0) && f2_bank_hit(1) && f2_doubleLine  && !f2_has_except),
    (f2_valid && !f2_bank_hit(0) && !f2_bank_hit(1) && f2_doubleLine && !f2_has_except),
  )
>>>>>>> 17097fe4

  val  hit_0_except_1  = f2_valid && f2_doubleLine &&  !f2_except(0) && f2_except(1)  &&  f2_bank_hit(0)
  val  miss_0_except_1 = f2_valid && f2_doubleLine &&  !f2_except(0) && f2_except(1)  && !f2_bank_hit(0)
  //val  fetch0_except_1 = hit_0_except_1 || miss_0_except_1
  val  except_0        = f2_valid && f2_except(0)
<<<<<<< HEAD

  val f2_mq_datas     = Reg(Vec(2, UInt(blockBits.W)))
  val f2_mmio_data    = Reg(UInt(maxInstrLen.W))
=======

  val f2_mq_datas     = Reg(Vec(2, UInt(blockBits.W)))
  val sec_miss_reg   = RegInit(0.U.asTypeOf(Vec(4, Bool())))

>>>>>>> 17097fe4

  when(fromMissQueue(0).fire) {f2_mq_datas(0) :=  fromMissQueue(0).bits.data}
  when(fromMissQueue(1).fire) {f2_mq_datas(1) :=  fromMissQueue(1).bits.data}
  when(fromUncache.fire())    {f2_mmio_data   :=  fromUncache.bits.data}

  switch(wait_state){
    is(wait_idle){
      when(f2_mmio && f2_valid && !f2_except_af(0) && !f2_except_pf(0)){
        wait_state :=  wait_send_mmio
      }.elsewhen(miss_0_except_1){
        wait_state :=  Mux(toMissQueue(0).ready, wait_queue_ready ,wait_idle )
      }.elsewhen( only_0_miss  || miss_0_hit_1){
        wait_state :=  Mux(toMissQueue(0).ready, wait_queue_ready ,wait_idle )
      }.elsewhen(hit_0_miss_1){
        wait_state :=  Mux(toMissQueue(1).ready, wait_queue_ready ,wait_idle )
      }.elsewhen( miss_0_miss_1 ){
        wait_state := Mux(toMissQueue(0).ready && toMissQueue(1).ready, wait_queue_ready ,wait_idle)
      }
    }

    is(wait_send_mmio){
      wait_state := Mux(toUncache.fire(), wait_mmio_resp,wait_send_mmio )
    }

    is(wait_mmio_resp){
      wait_state :=  Mux(fromUncache.fire(), wait_finish, wait_mmio_resp)
    }

    //TODO: naive logic for wait icache response
    is(wait_queue_ready){
      wait_state := wait_send_req
    }

    is(wait_send_req) {
      when(miss_0_except_1 || only_0_miss || hit_0_miss_1 || miss_0_hit_1){
        wait_state :=  wait_one_resp
      }.elsewhen( miss_0_miss_1 ){
        wait_state := wait_two_resp
      }
    }

    is(wait_one_resp) {
      when( (miss_0_except_1 ||only_0_miss || miss_0_hit_1) && fromMissQueue(0).fire()){
        wait_state := wait_finish
      }.elsewhen( hit_0_miss_1 && fromMissQueue(1).fire()){
        wait_state := wait_finish
      }
    }

    is(wait_two_resp) {
      when(fromMissQueue(0).fire() && fromMissQueue(1).fire()){
        wait_state := wait_finish
      }.elsewhen( !fromMissQueue(0).fire() && fromMissQueue(1).fire() ){
        wait_state := wait_0_resp
      }.elsewhen(fromMissQueue(0).fire() && !fromMissQueue(1).fire()){
        wait_state := wait_1_resp
      }
    }

    is(wait_0_resp) {
      when(fromMissQueue(0).fire()){
        wait_state := wait_finish
      }
    }

    is(wait_1_resp) {
      when(fromMissQueue(1).fire()){
        wait_state := wait_finish
      }
    }

    is(wait_finish) {
      when(f2_fire) {wait_state := wait_idle }
    }
  }

  when(f2_flush) { wait_state := wait_idle }

  (0 until 2).map { i =>
    if(i == 1) toMissQueue(i).valid := (hit_0_miss_1 || miss_0_miss_1) && wait_state === wait_queue_ready
<<<<<<< HEAD
      else     toMissQueue(i).valid := (only_0_miss || miss_0_hit_1 || miss_0_miss_1 || miss_0_except_1) && wait_state === wait_queue_ready
=======
    else     toMissQueue(i).valid := (only_0_miss || miss_0_hit_1 || miss_0_miss_1) && wait_state === wait_queue_ready
>>>>>>> 17097fe4
    toMissQueue(i).bits.addr    := f2_pAddrs(i)
    toMissQueue(i).bits.vSetIdx := f2_vSetIdx(i)
    toMissQueue(i).bits.waymask := f2_waymask(i)
    toMissQueue(i).bits.clientID :=0.U
  }

  toUncache.valid :=  (wait_state === wait_send_mmio) && !f2_except_af(0)
  //assert( (GTimer() < 5000.U && toUncache.fire()) || !toUncache.fire() ) 
  toUncache.bits.addr := f2_ftq_req.startAddr

  fromUncache.ready := true.B

  val miss_all_fix       = (wait_state === wait_finish)

  f2_fetchFinish         := ((f2_valid && f2_hit) || miss_all_fix || hit_0_except_1 || except_0)

  XSPerfAccumulate("ifu_bubble_f2_miss",    f2_valid && !f2_fetchFinish )

  (touch_ways zip touch_sets).zipWithIndex.map{ case((t_w,t_s), i) =>
    t_s(0)         := f1_vSetIdx(i)
    t_w(0).valid   := f1_bank_hit(i)
    t_w(0).bits    := OHToUInt(f1_bank_hit_vec(i))

    t_s(1)         := f2_vSetIdx(i)
    t_w(1).valid   := f2_valid && !f2_bank_hit(i)
    t_w(1).bits    := OHToUInt(f2_waymask(i))
  }

<<<<<<< HEAD
  val sec_miss_reg   = RegInit(0.U.asTypeOf(Vec(4, Bool())))
  val reservedRefillData = Reg(Vec(2, UInt(blockBits.W)))
  val f2_hit_datas    = RegEnable(next = f1_hit_data, enable = f1_fire)
  val f2_datas        = Wire(Vec(2, UInt(blockBits.W)))

  f2_datas.zipWithIndex.map{case(bank,i) =>
=======
  val reservedRefillData = Reg(Vec(2, UInt(blockBits.W)))
  val f2_sel_data        = Wire(Vec(2, UInt(blockBits.W)))

  f2_sel_data.zipWithIndex.map{case(bank,i) =>
>>>>>>> 17097fe4
    if(i == 0) bank := Mux(f2_bank_hit(i), f2_hit_datas(i),Mux(sec_miss_reg(2),reservedRefillData(1),Mux(sec_miss_reg(0),reservedRefillData(0), f2_mq_datas(i))))
    else bank := Mux(f2_bank_hit(i), f2_hit_datas(i),Mux(sec_miss_reg(3),reservedRefillData(1),Mux(sec_miss_reg(1),reservedRefillData(0), f2_mq_datas(i))))
  }

<<<<<<< HEAD
  val f2_jump_valids          = Fill(PredictWidth, !preDecoderOut.cfiOffset.valid)   | Fill(PredictWidth, 1.U(1.W)) >> (~preDecoderOut.cfiOffset.bits)
  val f2_predecode_valids     = VecInit(preDecoderOut.pd.map(instr => instr.valid)).asUInt & f2_jump_valids

  def cut(cacheline: UInt, start: UInt) : Vec[UInt] ={
    if(HasCExtension){
      val result   = Wire(Vec(PredictWidth + 1, UInt(16.W)))
      val dataVec  = cacheline.asTypeOf(Vec(blockBytes * 2/ 2, UInt(16.W)))
      val startPtr = Cat(0.U(1.W), start(blockOffBits-1, 1))
      (0 until PredictWidth + 1).foreach( i =>
        result(i) := dataVec(startPtr + i.U)
      )
      result
    } else {
      val result   = Wire(Vec(PredictWidth, UInt(32.W)) )
      val dataVec  = cacheline.asTypeOf(Vec(blockBytes * 2/ 4, UInt(32.W)))
      val startPtr = Cat(0.U(1.W), start(blockOffBits-1, 2))
      (0 until PredictWidth).foreach( i =>
        result(i) := dataVec(startPtr + i.U)
      )
      result
=======
  def cut(cacheline: UInt, startPtr: UInt) : Vec[UInt] ={
    //if(HasCExtension){
    val result   = Wire(Vec(PredictWidth + 1, UInt(16.W)))
    val group    = VecInit((0 until PredictWidth + 1 ).map(i => cacheline(16 * i + 511, 16 * i) ))
    (0 until PredictWidth + 1).foreach{ i =>
      val dataVec = group(i).asTypeOf(Vec(blockBytes/ 2, UInt(16.W)))
      result(i) := dataVec(startPtr)
>>>>>>> 17097fe4
    }
    result
    // } else {
    //   val result   = Wire(Vec(PredictWidth, UInt(32.W)) )
    //   val dataVec  = cacheline.asTypeOf(Vec(blockBytes * 2/ 4, UInt(32.W)))
    //   (0 until PredictWidth).foreach( i =>
    //     result(i) := dataVec(startPtr(i))
    //   )
    //   result
    // }
  }

<<<<<<< HEAD
  val f2_cut_data = cut( Cat(f2_datas.map(cacheline => cacheline.asUInt ).reverse).asUInt, f2_ftq_req.startAddr )
  when(f2_mmio){
    f2_cut_data(0) := f2_mmio_data(15, 0)
    f2_cut_data(1) := f2_mmio_data(31, 16)
  }
=======
  val f2_cut_data = cut( Cat(f2_sel_data.map(cacheline => cacheline.asUInt ).reverse).asUInt, f2_ftq_req.startAddr(blockOffBits-1, 1) )
>>>>>>> 17097fe4

  // deal with secondary miss in f1
  val f2_0_f1_0 =   ((f2_valid && !f2_bank_hit(0)) && f1_valid && (get_block_addr(f2_ftq_req.startAddr) === get_block_addr(f1_ftq_req.startAddr)))
  val f2_0_f1_1 =   ((f2_valid && !f2_bank_hit(0)) && f1_valid && f1_doubleLine && (get_block_addr(f2_ftq_req.startAddr) === get_block_addr(f1_ftq_req.startAddr + blockBytes.U)))
  val f2_1_f1_0 =   ((f2_valid && !f2_bank_hit(1) && f2_doubleLine) && f1_valid && (get_block_addr(f2_ftq_req.startAddr+ blockBytes.U) === get_block_addr(f1_ftq_req.startAddr) ))
  val f2_1_f1_1 =   ((f2_valid && !f2_bank_hit(1) && f2_doubleLine) && f1_valid && f1_doubleLine && (get_block_addr(f2_ftq_req.startAddr+ blockBytes.U) === get_block_addr(f1_ftq_req.startAddr + blockBytes.U) ))

  val isSameLine = f2_0_f1_0 || f2_0_f1_1 || f2_1_f1_0 || f2_1_f1_1
  val sec_miss_sit   = VecInit(Seq(f2_0_f1_0, f2_0_f1_1, f2_1_f1_0, f2_1_f1_1))
  val hasSecMiss     = RegInit(false.B)

  when(f2_flush){
    sec_miss_reg.map(sig => sig := false.B)
    hasSecMiss := false.B
  }.elsewhen(isSameLine && !f1_flush && f2_fire){
    sec_miss_reg.zipWithIndex.map{case(sig, i) => sig := sec_miss_sit(i)}
    hasSecMiss := true.B
  }.elsewhen((!isSameLine || f1_flush) && hasSecMiss && f2_fire){
    sec_miss_reg.map(sig => sig := false.B)
    hasSecMiss := false.B
  }

  when((f2_0_f1_0 || f2_0_f1_1) && f2_fire){
    reservedRefillData(0) := f2_mq_datas(0)
  }

  when((f2_1_f1_0 || f2_1_f1_1) && f2_fire){
    reservedRefillData(1) := f2_mq_datas(1)
  }

  val f2_lastHalf       = RegInit(0.U.asTypeOf(new LastHalfInfo))
  val f2_lastHalfMatch  = f2_lastHalf.matchThisBlock(f2_ftq_req.startAddr)

  // TODO: What if next packet does not match?
  when (f2_flush) {
    f2_lastHalf.valid := false.B
  }.elsewhen (f2_fire && preDecoderOut.hasLastHalf) {
    f2_lastHalf.valid := true.B
    f2_lastHalf.middlePC := align(f2_ftq_req.startAddr, blockBytes) + blockBytes.U
  }.elsewhen(f2_fire && f2_lastHalf.valid){
    f2_lastHalf.valid := false.B
  }

  //** predecoder   **//
  preDecoderIn.data := f2_cut_data
  preDecoderIn.lastHalfMatch := f2_lastHalfMatch

  val f2_expd_instr = preDecoderOut.expInstr
  val f2_pd = preDecoderOut.pd
  val f2_jump_offset = preDecoderOut.jumpOffset
  val f2_crossPageFault = VecInit((0 until PredictWidth).map(i => isLastInLine(f2_pc(i)) && !f2_except_pf(0) && f2_doubleLine &&  f2_except_pf(1) && !f2_pd(i).isRVC ))

  //---------------------------------------------
  //  Fetch Stage 4 :
  //  * get data from last stage (hit from f1_hit_data/miss from missQueue response)
  //  * if at least one needed cacheline miss, wait for miss queue response (a wait_state machine) THIS IS TOO UGLY!!!
  //  * cut cacheline(s) and send to PreDecode
  //  * check if prediction is right (branch target and type, jump direction and type , jal target )
  //---------------------------------------------

  /* ---------------------------------------------------------------------
   * Fetch Stage 3 :
   *
   * ---------------------------------------------------------------------
   */
  val f3_valid          = RegInit(false.B)
  val f3_ftq_req        = RegEnable(next = f2_ftq_req,    enable=f2_fire)
  val f3_situation      = RegEnable(next = f2_situation,  enable=f2_fire)
  val f3_doubleLine     = RegEnable(next = f2_doubleLine, enable=f2_fire)
  val f3_fire           = io.toIbuffer.fire()

  when(f3_flush)                    {f3_valid := false.B}
    .elsewhen(f2_fire && !f2_flush) {f3_valid := true.B }
    .elsewhen(io.toIbuffer.fire())  {f3_valid := false.B}

  f3_ready := io.toIbuffer.ready || !f2_valid

<<<<<<< HEAD
  val f3_cut_data       = RegEnable(next = f2_cut_data, enable=f2_fire)
  val f3_except_pf      = RegEnable(next = f2_except_pf, enable = f2_fire)
  val f3_except_af      = RegEnable(next = f2_except_af, enable = f2_fire)
  val f3_hit            = RegEnable(next = f2_hit   , enable = f2_fire)
  val f3_mmio           = RegEnable(next = f2_mmio   , enable = f2_fire)

  val f3_lastHalf       = RegInit(0.U.asTypeOf(new LastHalfInfo))
  val f3_lastHalfMatch  = f3_lastHalf.matchThisBlock(f3_ftq_req.startAddr)
  val f3_except         = VecInit((0 until 2).map{i => f3_except_pf(i) || f3_except_af(i)})
  val f3_has_except     = f3_valid && (f3_except_af.reduce(_||_) || f3_except_pf.reduce(_||_))

  //performance counter
  val f3_only_0_hit     = RegEnable(next = only_0_hit, enable = f2_fire)
  val f3_only_0_miss    = RegEnable(next = only_0_miss, enable = f2_fire)
  val f3_hit_0_hit_1    = RegEnable(next = hit_0_hit_1, enable = f2_fire)
  val f3_hit_0_miss_1   = RegEnable(next = hit_0_miss_1, enable = f2_fire)
  val f3_miss_0_hit_1   = RegEnable(next = miss_0_hit_1, enable = f2_fire)
  val f3_miss_0_miss_1  = RegEnable(next = miss_0_miss_1, enable = f2_fire)

  val f3_bank_hit = RegEnable(next = f2_bank_hit, enable = f2_fire)
  val f3_req_0 = io.toIbuffer.fire()
  val f3_req_1 = io.toIbuffer.fire() && f3_doubleLine
  val f3_hit_0 = io.toIbuffer.fire() & f3_bank_hit(0)
  val f3_hit_1 = io.toIbuffer.fire() && f3_doubleLine & f3_bank_hit(1)

  preDecoderIn.instValid     :=  f3_valid && !f3_has_except
  preDecoderIn.data          :=  f3_cut_data
  preDecoderIn.startAddr     :=  f3_ftq_req.startAddr
  preDecoderIn.fallThruAddr  :=  f3_ftq_req.fallThruAddr
  preDecoderIn.fallThruError :=  f3_ftq_req.fallThruError
  preDecoderIn.isDoubleLine  :=  f3_doubleLine
  preDecoderIn.ftqOffset     :=  f3_ftq_req.ftqOffset
  preDecoderIn.target        :=  f3_ftq_req.target
  preDecoderIn.oversize      :=  f3_ftq_req.oversize
  preDecoderIn.lastHalfMatch :=  f3_lastHalfMatch
  preDecoderIn.pageFault     :=  f3_except_pf
  preDecoderIn.accessFault   :=  f3_except_af
  preDecoderIn.mmio          :=  f3_mmio


  // TODO: What if next packet does not match?
  when (f3_flush) {
    f3_lastHalf.valid := false.B
  }.elsewhen (io.toIbuffer.fire()) {
    f3_lastHalf.valid := preDecoderOut.hasLastHalf
    f3_lastHalf.middlePC := preDecoderOut.realEndPC
  }

  val f3_predecode_range = VecInit(preDecoderOut.pd.map(inst => inst.valid)).asUInt
  val f3_mmio_range      = VecInit((0 until PredictWidth).map(i => if(i ==0) true.B else false.B))

  io.toIbuffer.valid          := f3_valid
  io.toIbuffer.bits.instrs    := preDecoderOut.instrs
  io.toIbuffer.bits.valid     := Mux(f3_mmio, f3_mmio_range.asUInt, f3_predecode_range & preDecoderOut.instrRange.asUInt)
  io.toIbuffer.bits.pd        := preDecoderOut.pd
  io.toIbuffer.bits.ftqPtr    := f3_ftq_req.ftqIdx
  io.toIbuffer.bits.pc        := preDecoderOut.pc
  io.toIbuffer.bits.ftqOffset.zipWithIndex.map{case(a, i) => a.bits := i.U; a.valid := preDecoderOut.takens(i) && !f3_mmio}
  io.toIbuffer.bits.foldpc    := preDecoderOut.pc.map(i => XORFold(i(VAddrBits-1,1), MemPredPCWidth))
  io.toIbuffer.bits.ipf       := preDecoderOut.pageFault
  io.toIbuffer.bits.acf       := preDecoderOut.accessFault
  io.toIbuffer.bits.crossPageIPFFix := preDecoderOut.crossPageIPF

  //Write back to Ftq
  val finishFetchMaskReg = RegNext(f3_valid && !(f2_fire && !f2_flush))

  val f3_mmio_missOffset = Wire(ValidUndirectioned(UInt(log2Ceil(PredictWidth).W)))
  f3_mmio_missOffset.valid := f3_mmio
  f3_mmio_missOffset.bits  := 0.U

  toFtq.pdWb.valid           := !finishFetchMaskReg && f3_valid
  toFtq.pdWb.bits.pc         := preDecoderOut.pc
  toFtq.pdWb.bits.pd         := preDecoderOut.pd
  toFtq.pdWb.bits.pd.zipWithIndex.map{case(instr,i) => instr.valid :=  Mux(f3_mmio, f3_mmio_range(i), f3_predecode_range(i))}
  toFtq.pdWb.bits.ftqIdx     := f3_ftq_req.ftqIdx
  toFtq.pdWb.bits.ftqOffset  := f3_ftq_req.ftqOffset.bits
  toFtq.pdWb.bits.misOffset  := Mux(f3_mmio, f3_mmio_missOffset, preDecoderOut.misOffset)
  toFtq.pdWb.bits.cfiOffset  := preDecoderOut.cfiOffset
  toFtq.pdWb.bits.target     :=  Mux(f3_mmio,Mux(toFtq.pdWb.bits.pd(0).isRVC, toFtq.pdWb.bits.pc(0) + 2.U , toFtq.pdWb.bits.pc(0)+4.U) ,preDecoderOut.target)
  toFtq.pdWb.bits.jalTarget  := preDecoderOut.jalTarget
  toFtq.pdWb.bits.instrRange := Mux(f3_mmio, f3_mmio_range, preDecoderOut.instrRange)

  val predecodeFlush     = ((preDecoderOut.misOffset.valid || f3_mmio) && f3_valid) 
  val predecodeFlushReg  = RegNext(predecodeFlush && !(f2_fire && !f2_flush))

  val perfinfo = IO(new Bundle(){
    val perfEvents = Output(new PerfEventsBundle(15))
  })

  val perfEvents = Seq(
    ("frontendFlush                ", f3_redirect                                ),
    ("ifu_req                      ", io.toIbuffer.fire()                        ),
    ("ifu_miss                     ", io.toIbuffer.fire() && !f3_hit             ),
    ("ifu_req_cacheline_0          ", f3_req_0                                   ),
    ("ifu_req_cacheline_1          ", f3_req_1                                   ),
    ("ifu_req_cacheline_0_hit      ", f3_hit_1                                   ),
    ("ifu_req_cacheline_1_hit      ", f3_hit_1                                   ),
    ("only_0_hit                   ", f3_only_0_hit       && io.toIbuffer.fire() ),
    ("only_0_miss                  ", f3_only_0_miss      && io.toIbuffer.fire() ),
    ("hit_0_hit_1                  ", f3_hit_0_hit_1      && io.toIbuffer.fire() ),
    ("hit_0_miss_1                 ", f3_hit_0_miss_1     && io.toIbuffer.fire() ),
    ("miss_0_hit_1                 ", f3_miss_0_hit_1     && io.toIbuffer.fire() ),
    ("miss_0_miss_1                ", f3_miss_0_miss_1    && io.toIbuffer.fire() ),
    ("cross_line_block             ", io.toIbuffer.fire() && f3_situation(0)     ),
    ("fall_through_is_cacheline_end", io.toIbuffer.fire() && f3_situation(1)     ),
  )

  for (((perf_out,(perf_name,perf)),i) <- perfinfo.perfEvents.perf_events.zip(perfEvents).zipWithIndex) {
    perf_out.incr_step := RegNext(perf)
  }

  f3_redirect := !predecodeFlushReg && predecodeFlush

  XSPerfAccumulate("ifu_req",   io.toIbuffer.fire() )
  XSPerfAccumulate("ifu_miss",  io.toIbuffer.fire() && !f3_hit )
  XSPerfAccumulate("ifu_req_cacheline_0", f3_req_0  )
  XSPerfAccumulate("ifu_req_cacheline_1", f3_req_1  )
  XSPerfAccumulate("ifu_req_cacheline_0_hit",   f3_hit_0 )
  XSPerfAccumulate("ifu_req_cacheline_1_hit",   f3_hit_1 )
  XSPerfAccumulate("frontendFlush",  f3_redirect )
  XSPerfAccumulate("only_0_hit",      f3_only_0_hit   && io.toIbuffer.fire()  )
  XSPerfAccumulate("only_0_miss",     f3_only_0_miss  && io.toIbuffer.fire()  )
  XSPerfAccumulate("hit_0_hit_1",     f3_hit_0_hit_1  && io.toIbuffer.fire()  )
  XSPerfAccumulate("hit_0_miss_1",    f3_hit_0_miss_1 && io.toIbuffer.fire()  )
  XSPerfAccumulate("miss_0_hit_1",    f3_miss_0_hit_1  && io.toIbuffer.fire() )
  XSPerfAccumulate("miss_0_miss_1",   f3_miss_0_miss_1 && io.toIbuffer.fire() )
  XSPerfAccumulate("cross_line_block", io.toIbuffer.fire() && f3_situation(0) )
  XSPerfAccumulate("fall_through_is_cacheline_end", io.toIbuffer.fire() && f3_situation(1) )
=======
  val f3_expd_instr  = RegEnable(next = f2_expd_instr,  enable = f2_fire)
  val f3_pd          = RegEnable(next = f2_pd,          enable = f2_fire)
  val f3_jump_offset = RegEnable(next = f2_jump_offset, enable = f2_fire)
  val f3_af_vec      = RegEnable(next = f2_af_vec,      enable = f2_fire)
  val f3_pf_vec      = RegEnable(next = f2_pf_vec ,     enable = f2_fire)
  val f3_pc          = RegEnable(next = f2_pc,          enable = f2_fire)
  val f3_instr_range = RegEnable(next = f2_instr_range, enable = f2_fire)
  val f3_hit         = RegEnable(next = f2_hit,         enable = f2_fire)
  val f3_foldpc      = RegEnable(next = f2_foldpc,      enable = f2_fire)
  val f3_crossPageFault      = RegEnable(next = f2_crossPageFault,      enable = f2_fire)

  val f3_instr_valid = VecInit(f3_pd.map(inst => inst.valid)).asUInt

  //** prediction result check   **//
  checkerIn.ftqOffset   := f3_ftq_req.ftqOffset
  checkerIn.jumpOffset  := f3_jump_offset
  checkerIn.target      := f3_ftq_req.target
  checkerIn.instrRange  := f3_instr_range.asTypeOf(Vec(PredictWidth, Bool()))
  checkerIn.instrValid  := f3_instr_valid.asTypeOf(Vec(PredictWidth, Bool()))
  checkerIn.pds         := f3_pd
  checkerIn.pc          := f3_pc


  io.toIbuffer.valid            := f3_valid
  io.toIbuffer.bits.instrs      := f3_expd_instr
  io.toIbuffer.bits.valid       := f3_instr_valid                                   //to ibuffer.waddr
  io.toIbuffer.bits.enqEnable   := checkerOut.fixedRange.asUInt & f3_instr_valid    //to ibuffer.wen
  io.toIbuffer.bits.pd          := f3_pd
  io.toIbuffer.bits.ftqPtr      := f3_ftq_req.ftqIdx
  io.toIbuffer.bits.pc          := f3_pc
  io.toIbuffer.bits.ftqOffset.zipWithIndex.map{case(a, i) => a.bits := i.U; a.valid := checkerOut.fixedTaken(i)}
  io.toIbuffer.bits.foldpc      := f3_foldpc
  io.toIbuffer.bits.ipf         := f3_pf_vec
  io.toIbuffer.bits.acf         := f3_af_vec
  io.toIbuffer.bits.crossPageIPFFix := f3_crossPageFault

  /* ---------------------------------------------------------------------
   * Ftq Write back :
   *
   * ---------------------------------------------------------------------
   */

  val wb_valid          = RegInit(false.B)
  val wb_ftq_req        = RegNext(f3_ftq_req)

  val wb_check_result   = RegNext(checkerOut)
  val wb_pc             = RegNext(f3_pc)
  val wb_pd             = RegNext(f3_pd)
  val wb_instr_range    = RegNext(checkerOut.fixedRange.asUInt)

  when(backend_redirect)                         {wb_valid := false.B}
  .elsewhen(f3_valid && !backend_redirect)       {wb_valid := true.B }
  .elsewhen(wb_valid)                            {wb_valid := false.B}

  //Write back to Ftq

  toFtq.pdWb.valid           := wb_valid
  toFtq.pdWb.bits.pc         := wb_pc
  toFtq.pdWb.bits.pd         := wb_pd
  toFtq.pdWb.bits.pd.zipWithIndex.map{case(instr,i) => instr.valid :=  wb_pd(i).valid && wb_instr_range(i)}
  toFtq.pdWb.bits.ftqIdx            := wb_ftq_req.ftqIdx
  toFtq.pdWb.bits.ftqOffset         := wb_ftq_req.ftqOffset.bits
  toFtq.pdWb.bits.misOffset.valid   := ParallelOR(wb_check_result.fixedMissPred)
  toFtq.pdWb.bits.misOffset.bits    := ParallelPriorityEncoder(wb_check_result.fixedMissPred)
  toFtq.pdWb.bits.cfiOffset.valid   := ParallelOR(wb_check_result.fixedTaken)
  toFtq.pdWb.bits.cfiOffset.bits    := ParallelPriorityEncoder(wb_check_result.fixedTaken)
  toFtq.pdWb.bits.target     := wb_check_result.fixedTarget(ParallelPriorityEncoder(wb_check_result.fixedTaken))
  toFtq.pdWb.bits.jalTarget  := wb_check_result.fixedTarget(ParallelPriorityEncoder(VecInit(wb_pd.map{pd => pd.isJal })))
  toFtq.pdWb.bits.instrRange := wb_instr_range.asTypeOf(Vec(PredictWidth, Bool()))

  wb_redirect := toFtq.pdWb.bits.misOffset.valid && wb_valid

  // Performance Counter
  XSPerfAccumulate("req",   io.toIbuffer.fire()   )
  XSPerfAccumulate("miss",  io.toIbuffer.fire() && !f3_hit )
  XSPerfAccumulate("frontendFlush",  wb_redirect  )
  XSPerfAccumulate("only_0_miss",   only_0_miss   )
  XSPerfAccumulate("hit_0_miss_1",  hit_0_miss_1  )
  XSPerfAccumulate("miss_0_hit_1",  miss_0_hit_1  )
  XSPerfAccumulate("miss_0_miss_1", miss_0_miss_1 )
  XSPerfAccumulate("crossLine", io.toIbuffer.fire() && f3_situation(0) )
  XSPerfAccumulate("lastInLin", io.toIbuffer.fire() && f3_situation(1) )
>>>>>>> 17097fe4
}<|MERGE_RESOLUTION|>--- conflicted
+++ resolved
@@ -45,14 +45,11 @@
 class FtqInterface(implicit p: Parameters) extends XSBundle {
   val fromFtq = Flipped(new FtqToIfuIO)
   val toFtq   = new IfuToFtqIO
-<<<<<<< HEAD
 }
 
 class UncacheInterface(implicit p: Parameters) extends XSBundle {
   val fromUncache = Flipped(DecoupledIO(new InsUncacheResp))
   val toUncache   = DecoupledIO( new InsUncacheReq )
-=======
->>>>>>> 17097fe4
 }
 
 class ICacheInterface(implicit p: Parameters) extends XSBundle {
@@ -69,14 +66,11 @@
   val icacheInter     = new ICacheInterface
   val toIbuffer       = Decoupled(new FetchToIBuffer)
   val iTLBInter       = Vec(2, new BlockTlbRequestIO)
-<<<<<<< HEAD
   val uncacheInter   =  new UncacheInterface
   val pmp             = Vec(2, new Bundle {
     val req = Valid(new PMPReqBundle())
     val resp = Flipped(new PMPRespBundle())
   })
-=======
->>>>>>> 17097fe4
 }
 
 // record the situation in which fallThruAddr falls into
@@ -103,36 +97,19 @@
 //}
 
 class IfuToPreDecode(implicit p: Parameters) extends XSBundle {
-<<<<<<< HEAD
-  val data          = if(HasCExtension) Vec(PredictWidth + 1, UInt(16.W)) else Vec(PredictWidth, UInt(32.W))
-  val startAddr     = UInt(VAddrBits.W)
-  val fallThruAddr  = UInt(VAddrBits.W)
-  val fallThruError = Bool()
-  val isDoubleLine  = Bool()
-=======
   val data                =  if(HasCExtension) Vec(PredictWidth + 1, UInt(16.W)) else Vec(PredictWidth, UInt(32.W))
   val lastHalfMatch       =  Bool()
 }
 
 
 class IfuToPredChecker(implicit p: Parameters) extends XSBundle {
->>>>>>> 17097fe4
   val ftqOffset     = Valid(UInt(log2Ceil(PredictWidth).W))
   val jumpOffset    = Vec(PredictWidth, UInt(XLEN.W))
   val target        = UInt(VAddrBits.W)
-<<<<<<< HEAD
-  val pageFault     = Vec(2, Bool())
-  val accessFault   = Vec(2, Bool())
-  val instValid     = Bool()
-  val lastHalfMatch = Bool()
-  val oversize      = Bool()
-  val mmio = Bool()
-=======
   val instrRange    = Vec(PredictWidth, Bool())
   val instrValid    = Vec(PredictWidth, Bool())
   val pds           = Vec(PredictWidth, new PreDecodeInfo)
   val pc            = Vec(PredictWidth, UInt(VAddrBits.W))
->>>>>>> 17097fe4
 }
 
 class NewIFU(implicit p: Parameters) extends XSModule with HasICacheParameters
@@ -144,25 +121,19 @@
   val (toMissQueue, fromMissQueue) = (io.icacheInter.toMissQueue, io.icacheInter.fromMissQueue)
   val (toUncache, fromUncache) = (io.uncacheInter.toUncache , io.uncacheInter.fromUncache)
   val (toITLB, fromITLB) = (VecInit(io.iTLBInter.map(_.req)), VecInit(io.iTLBInter.map(_.resp)))
-<<<<<<< HEAD
   val fromPMP = io.pmp.map(_.resp)
-=======
->>>>>>> 17097fe4
 
   def isCrossLineReq(start: UInt, end: UInt): Bool = start(blockOffBits) ^ end(blockOffBits)
 
   def isLastInCacheline(fallThruAddr: UInt): Bool = fallThruAddr(blockOffBits - 1, 1) === 0.U
 
-<<<<<<< HEAD
-    def ResultHoldBypass[T<:Data](data: T, valid: Bool): T = {
+  def ResultHoldBypass[T<:Data](data: T, valid: Bool): T = {
     Mux(valid, data, RegEnable(data, valid))
   }
-=======
   val preDecoder      = Module(new PreDecode)
   val predChecker     = Module(new PredChecker)
   val (preDecoderIn, preDecoderOut)   = (preDecoder.io.in, preDecoder.io.out)
   val (checkerIn, checkerOut)   = (predChecker.io.in, predChecker.io.out)
->>>>>>> 17097fe4
 
   //---------------------------------------------
   //  Fetch Stage 1 :
@@ -202,20 +173,19 @@
 
   fromFtq.req.ready := fetch_req(0).ready && fetch_req(1).ready && f1_ready && GTimer() > 500.U
 
-<<<<<<< HEAD
   XSPerfAccumulate("ifu_bubble_ftq_not_valid",   !f0_valid )
   XSPerfAccumulate("ifu_bubble_pipe_stall",    f0_valid && fetch_req(0).ready && fetch_req(1).ready && !f1_ready )
   XSPerfAccumulate("ifu_bubble_sram_0_busy",   f0_valid && !fetch_req(0).ready  )
   XSPerfAccumulate("ifu_bubble_sram_1_busy",   f0_valid && !fetch_req(1).ready  )
-=======
   toITLB(0).valid         := f0_valid
+  toITLB(0).bits.size     := 3.U // TODO: fix the size
   toITLB(0).bits.vaddr    := align(f0_ftq_req.startAddr, blockBytes)
   toITLB(0).bits.debug.pc := align(f0_ftq_req.startAddr, blockBytes)
 
   toITLB(1).valid         := f0_valid && f0_doubleLine
+  toITLB(1).bits.size     := 3.U // TODO: fix the size
   toITLB(1).bits.vaddr    := align(f0_ftq_req.fallThruAddr, blockBytes)
   toITLB(1).bits.debug.pc := align(f0_ftq_req.fallThruAddr, blockBytes)
->>>>>>> 17097fe4
 
   //---------------------------------------------
   //  Fetch Stage 2 :
@@ -249,23 +219,8 @@
   val predecodeOutValid = WireInit(false.B)
 
   when(f1_flush)                  {f1_valid  := false.B}
-<<<<<<< HEAD
-  .elsewhen(f0_fire && !f0_flush) {f1_valid  := true.B}
-  .elsewhen(f1_fire)              {f1_valid  := false.B}
-
-  toITLB(0).valid         := f1_valid
-  toITLB(0).bits.size     := 3.U // TODO: fix the size
-  toITLB(0).bits.vaddr    := align(f1_ftq_req.startAddr, blockBytes)
-  toITLB(0).bits.debug.pc := align(f1_ftq_req.startAddr, blockBytes)
-
-  toITLB(1).valid         := f1_valid && f1_doubleLine
-  toITLB(1).bits.size     := 3.U // TODO: fix the size
-  toITLB(1).bits.vaddr    := align(f1_ftq_req.fallThruAddr, blockBytes)
-  toITLB(1).bits.debug.pc := align(f1_ftq_req.fallThruAddr, blockBytes)
-=======
     .elsewhen(f0_fire && !f0_flush) {f1_valid  := true.B}
     .elsewhen(f1_fire)              {f1_valid  := false.B}
->>>>>>> 17097fe4
 
   toITLB.map{port =>
     port.bits.cmd                 := TlbCmd.exec
@@ -310,14 +265,6 @@
   val touch_ways = Seq.fill(2)(Wire(Vec(2, Valid(UInt(log2Ceil(nWays).W)))) )
 
   ((replacers zip touch_sets) zip touch_ways).map{case ((r, s),w) => r.access(s,w)}
-<<<<<<< HEAD
-
-  val f1_hit_data      =  VecInit(f1_datas.zipWithIndex.map { case(bank, i) =>
-    val bank_hit_data = Mux1H(f1_bank_hit_vec(i).asUInt, bank)
-    bank_hit_data
-  })
-=======
->>>>>>> 17097fe4
 
   (0 until nWays).map{ w =>
     XSPerfAccumulate("line_0_hit_way_" + Integer.toString(w, 10),  f1_fire && f1_bank_hit(0) && OHToUInt(f1_bank_hit_vec(0))  === w.U)
@@ -370,18 +317,13 @@
   val f2_pAddrs   = RegEnable(next = f1_pAddrs, enable = f1_fire)
   val f2_hit      = RegEnable(next = f1_hit   , enable = f1_fire)
   val f2_bank_hit = RegEnable(next = f1_bank_hit, enable = f1_fire)
-<<<<<<< HEAD
   val f2_miss     = f2_valid && !f2_hit
-  val (f2_vSetIdx, f2_pTags) = (RegEnable(next = f1_vSetIdx, enable = f1_fire), RegEnable(next = f1_pTags, enable = f1_fire))
-=======
   val f2_bank_hit_vec = RegEnable(next = f1_bank_hit_vec, enable = f1_fire)
   val f2_datas    = RegEnable(next = f1_datas, enable = f1_fire)
->>>>>>> 17097fe4
   val f2_waymask  = RegEnable(next = f1_victim_masks, enable = f1_fire)
   val f2_cut_ptr = RegEnable(next = f1_cut_ptr, enable = f1_fire)
 
   val f2_pc = VecInit((0 until PredictWidth).map(i => f2_ftq_req.startAddr + (i * 2).U))
-  val f2_miss     = f2_valid && !f2_hit
   val (f2_vSetIdx, f2_pTags) = (RegEnable(next = f1_vSetIdx, enable = f1_fire), RegEnable(next = f1_pTags, enable = f1_fire))
   //exception information
   val f2_except_pf = RegEnable(next = VecInit(tlbExcpPF), enable = f1_fire)
@@ -398,10 +340,9 @@
     p.req.bits.cmd := TlbCmd.exec
   }
 
-<<<<<<< HEAD
   //instruction
   val wait_idle :: wait_queue_ready :: wait_send_req  :: wait_two_resp :: wait_0_resp :: wait_1_resp :: wait_one_resp ::wait_finish :: wait_send_mmio :: wait_mmio_resp ::Nil = Enum(10)
-=======
+
   def isNextLine(pc: UInt, startAddr: UInt) = {
     startAddr(blockOffBits) ^ pc(blockOffBits)
   }
@@ -427,9 +368,6 @@
     bank_hit_data
   })
 
-  //instruction
-  val wait_idle :: wait_queue_ready :: wait_send_req  :: wait_two_resp :: wait_0_resp :: wait_1_resp :: wait_one_resp ::wait_finish :: Nil = Enum(8)
->>>>>>> 17097fe4
   val wait_state = RegInit(wait_idle)
 
   fromMissQueue.map{port => port.ready := true.B}
@@ -437,7 +375,6 @@
   val (miss0_resp, miss1_resp) = (fromMissQueue(0).fire(), fromMissQueue(1).fire())
   val (bank0_fix, bank1_fix)   = (miss0_resp  && !f2_bank_hit(0), miss1_resp && f2_doubleLine && !f2_bank_hit(1))
 
-<<<<<<< HEAD
   val  only_0_miss = f2_valid && !f2_hit && !f2_doubleLine && !f2_has_except && !f2_mmio
   val  only_0_hit  = f2_valid && f2_hit && !f2_doubleLine  && !f2_mmio
   val  hit_0_hit_1  = f2_valid && f2_hit && f2_doubleLine  && !f2_mmio
@@ -445,28 +382,16 @@
                                                           (f2_valid && !f2_bank_hit(0) && f2_bank_hit(1) && f2_doubleLine  && !f2_has_except  && !f2_mmio),
                                                           (f2_valid && !f2_bank_hit(0) && !f2_bank_hit(1) && f2_doubleLine && !f2_has_except  && !f2_mmio),
                                                        )
-=======
-  val  only_0_miss = f2_valid && !f2_hit && !f2_doubleLine && !f2_has_except
-  val (hit_0_miss_1 ,  miss_0_hit_1,  miss_0_miss_1) = (  (f2_valid && !f2_bank_hit(1) && f2_bank_hit(0) && f2_doubleLine  && !f2_has_except),
-    (f2_valid && !f2_bank_hit(0) && f2_bank_hit(1) && f2_doubleLine  && !f2_has_except),
-    (f2_valid && !f2_bank_hit(0) && !f2_bank_hit(1) && f2_doubleLine && !f2_has_except),
-  )
->>>>>>> 17097fe4
 
   val  hit_0_except_1  = f2_valid && f2_doubleLine &&  !f2_except(0) && f2_except(1)  &&  f2_bank_hit(0)
   val  miss_0_except_1 = f2_valid && f2_doubleLine &&  !f2_except(0) && f2_except(1)  && !f2_bank_hit(0)
   //val  fetch0_except_1 = hit_0_except_1 || miss_0_except_1
   val  except_0        = f2_valid && f2_except(0)
-<<<<<<< HEAD
 
   val f2_mq_datas     = Reg(Vec(2, UInt(blockBits.W)))
   val f2_mmio_data    = Reg(UInt(maxInstrLen.W))
-=======
-
-  val f2_mq_datas     = Reg(Vec(2, UInt(blockBits.W)))
   val sec_miss_reg   = RegInit(0.U.asTypeOf(Vec(4, Bool())))
 
->>>>>>> 17097fe4
 
   when(fromMissQueue(0).fire) {f2_mq_datas(0) :=  fromMissQueue(0).bits.data}
   when(fromMissQueue(1).fire) {f2_mq_datas(1) :=  fromMissQueue(1).bits.data}
@@ -547,11 +472,7 @@
 
   (0 until 2).map { i =>
     if(i == 1) toMissQueue(i).valid := (hit_0_miss_1 || miss_0_miss_1) && wait_state === wait_queue_ready
-<<<<<<< HEAD
       else     toMissQueue(i).valid := (only_0_miss || miss_0_hit_1 || miss_0_miss_1 || miss_0_except_1) && wait_state === wait_queue_ready
-=======
-    else     toMissQueue(i).valid := (only_0_miss || miss_0_hit_1 || miss_0_miss_1) && wait_state === wait_queue_ready
->>>>>>> 17097fe4
     toMissQueue(i).bits.addr    := f2_pAddrs(i)
     toMissQueue(i).bits.vSetIdx := f2_vSetIdx(i)
     toMissQueue(i).bits.waymask := f2_waymask(i)
@@ -580,53 +501,22 @@
     t_w(1).bits    := OHToUInt(f2_waymask(i))
   }
 
-<<<<<<< HEAD
-  val sec_miss_reg   = RegInit(0.U.asTypeOf(Vec(4, Bool())))
-  val reservedRefillData = Reg(Vec(2, UInt(blockBits.W)))
-  val f2_hit_datas    = RegEnable(next = f1_hit_data, enable = f1_fire)
-  val f2_datas        = Wire(Vec(2, UInt(blockBits.W)))
-
-  f2_datas.zipWithIndex.map{case(bank,i) =>
-=======
   val reservedRefillData = Reg(Vec(2, UInt(blockBits.W)))
   val f2_sel_data        = Wire(Vec(2, UInt(blockBits.W)))
 
   f2_sel_data.zipWithIndex.map{case(bank,i) =>
->>>>>>> 17097fe4
     if(i == 0) bank := Mux(f2_bank_hit(i), f2_hit_datas(i),Mux(sec_miss_reg(2),reservedRefillData(1),Mux(sec_miss_reg(0),reservedRefillData(0), f2_mq_datas(i))))
     else bank := Mux(f2_bank_hit(i), f2_hit_datas(i),Mux(sec_miss_reg(3),reservedRefillData(1),Mux(sec_miss_reg(1),reservedRefillData(0), f2_mq_datas(i))))
   }
 
-<<<<<<< HEAD
-  val f2_jump_valids          = Fill(PredictWidth, !preDecoderOut.cfiOffset.valid)   | Fill(PredictWidth, 1.U(1.W)) >> (~preDecoderOut.cfiOffset.bits)
-  val f2_predecode_valids     = VecInit(preDecoderOut.pd.map(instr => instr.valid)).asUInt & f2_jump_valids
-
-  def cut(cacheline: UInt, start: UInt) : Vec[UInt] ={
-    if(HasCExtension){
-      val result   = Wire(Vec(PredictWidth + 1, UInt(16.W)))
-      val dataVec  = cacheline.asTypeOf(Vec(blockBytes * 2/ 2, UInt(16.W)))
-      val startPtr = Cat(0.U(1.W), start(blockOffBits-1, 1))
-      (0 until PredictWidth + 1).foreach( i =>
-        result(i) := dataVec(startPtr + i.U)
-      )
-      result
-    } else {
-      val result   = Wire(Vec(PredictWidth, UInt(32.W)) )
-      val dataVec  = cacheline.asTypeOf(Vec(blockBytes * 2/ 4, UInt(32.W)))
-      val startPtr = Cat(0.U(1.W), start(blockOffBits-1, 2))
-      (0 until PredictWidth).foreach( i =>
-        result(i) := dataVec(startPtr + i.U)
-      )
-      result
-=======
   def cut(cacheline: UInt, startPtr: UInt) : Vec[UInt] ={
     //if(HasCExtension){
+    //TODO not RVC
     val result   = Wire(Vec(PredictWidth + 1, UInt(16.W)))
     val group    = VecInit((0 until PredictWidth + 1 ).map(i => cacheline(16 * i + 511, 16 * i) ))
     (0 until PredictWidth + 1).foreach{ i =>
       val dataVec = group(i).asTypeOf(Vec(blockBytes/ 2, UInt(16.W)))
       result(i) := dataVec(startPtr)
->>>>>>> 17097fe4
     }
     result
     // } else {
@@ -639,15 +529,11 @@
     // }
   }
 
-<<<<<<< HEAD
-  val f2_cut_data = cut( Cat(f2_datas.map(cacheline => cacheline.asUInt ).reverse).asUInt, f2_ftq_req.startAddr )
+  val f2_cut_data = cut( Cat(f2_sel_data.map(cacheline => cacheline.asUInt ).reverse).asUInt, f2_ftq_req.startAddr(blockOffBits-1, 1) )
   when(f2_mmio){
     f2_cut_data(0) := f2_mmio_data(15, 0)
     f2_cut_data(1) := f2_mmio_data(31, 16)
   }
-=======
-  val f2_cut_data = cut( Cat(f2_sel_data.map(cacheline => cacheline.asUInt ).reverse).asUInt, f2_ftq_req.startAddr(blockOffBits-1, 1) )
->>>>>>> 17097fe4
 
   // deal with secondary miss in f1
   val f2_0_f1_0 =   ((f2_valid && !f2_bank_hit(0)) && f1_valid && (get_block_addr(f2_ftq_req.startAddr) === get_block_addr(f1_ftq_req.startAddr)))
@@ -725,19 +611,18 @@
 
   f3_ready := io.toIbuffer.ready || !f2_valid
 
-<<<<<<< HEAD
-  val f3_cut_data       = RegEnable(next = f2_cut_data, enable=f2_fire)
-  val f3_except_pf      = RegEnable(next = f2_except_pf, enable = f2_fire)
-  val f3_except_af      = RegEnable(next = f2_except_af, enable = f2_fire)
-  val f3_hit            = RegEnable(next = f2_hit   , enable = f2_fire)
-  val f3_mmio           = RegEnable(next = f2_mmio   , enable = f2_fire)
-
-  val f3_lastHalf       = RegInit(0.U.asTypeOf(new LastHalfInfo))
-  val f3_lastHalfMatch  = f3_lastHalf.matchThisBlock(f3_ftq_req.startAddr)
-  val f3_except         = VecInit((0 until 2).map{i => f3_except_pf(i) || f3_except_af(i)})
-  val f3_has_except     = f3_valid && (f3_except_af.reduce(_||_) || f3_except_pf.reduce(_||_))
-
-  //performance counter
+  val f3_expd_instr  = RegEnable(next = f2_expd_instr,  enable = f2_fire)
+  val f3_pd          = RegEnable(next = f2_pd,          enable = f2_fire)
+  val f3_jump_offset = RegEnable(next = f2_jump_offset, enable = f2_fire)
+  val f3_af_vec      = RegEnable(next = f2_af_vec,      enable = f2_fire)
+  val f3_pf_vec      = RegEnable(next = f2_pf_vec ,     enable = f2_fire)
+  val f3_pc          = RegEnable(next = f2_pc,          enable = f2_fire)
+  val f3_instr_range = RegEnable(next = f2_instr_range, enable = f2_fire)
+  val f3_hit         = RegEnable(next = f2_hit,         enable = f2_fire)
+  val f3_foldpc      = RegEnable(next = f2_foldpc,      enable = f2_fire)
+  val f3_crossPageFault      = RegEnable(next = f2_crossPageFault,      enable = f2_fire)
+
+    //performance counter
   val f3_only_0_hit     = RegEnable(next = only_0_hit, enable = f2_fire)
   val f3_only_0_miss    = RegEnable(next = only_0_miss, enable = f2_fire)
   val f3_hit_0_hit_1    = RegEnable(next = hit_0_hit_1, enable = f2_fire)
@@ -751,72 +636,75 @@
   val f3_hit_0 = io.toIbuffer.fire() & f3_bank_hit(0)
   val f3_hit_1 = io.toIbuffer.fire() && f3_doubleLine & f3_bank_hit(1)
 
-  preDecoderIn.instValid     :=  f3_valid && !f3_has_except
-  preDecoderIn.data          :=  f3_cut_data
-  preDecoderIn.startAddr     :=  f3_ftq_req.startAddr
-  preDecoderIn.fallThruAddr  :=  f3_ftq_req.fallThruAddr
-  preDecoderIn.fallThruError :=  f3_ftq_req.fallThruError
-  preDecoderIn.isDoubleLine  :=  f3_doubleLine
-  preDecoderIn.ftqOffset     :=  f3_ftq_req.ftqOffset
-  preDecoderIn.target        :=  f3_ftq_req.target
-  preDecoderIn.oversize      :=  f3_ftq_req.oversize
-  preDecoderIn.lastHalfMatch :=  f3_lastHalfMatch
-  preDecoderIn.pageFault     :=  f3_except_pf
-  preDecoderIn.accessFault   :=  f3_except_af
-  preDecoderIn.mmio          :=  f3_mmio
-
-
-  // TODO: What if next packet does not match?
-  when (f3_flush) {
-    f3_lastHalf.valid := false.B
-  }.elsewhen (io.toIbuffer.fire()) {
-    f3_lastHalf.valid := preDecoderOut.hasLastHalf
-    f3_lastHalf.middlePC := preDecoderOut.realEndPC
-  }
-
-  val f3_predecode_range = VecInit(preDecoderOut.pd.map(inst => inst.valid)).asUInt
-  val f3_mmio_range      = VecInit((0 until PredictWidth).map(i => if(i ==0) true.B else false.B))
-
-  io.toIbuffer.valid          := f3_valid
-  io.toIbuffer.bits.instrs    := preDecoderOut.instrs
-  io.toIbuffer.bits.valid     := Mux(f3_mmio, f3_mmio_range.asUInt, f3_predecode_range & preDecoderOut.instrRange.asUInt)
-  io.toIbuffer.bits.pd        := preDecoderOut.pd
-  io.toIbuffer.bits.ftqPtr    := f3_ftq_req.ftqIdx
-  io.toIbuffer.bits.pc        := preDecoderOut.pc
-  io.toIbuffer.bits.ftqOffset.zipWithIndex.map{case(a, i) => a.bits := i.U; a.valid := preDecoderOut.takens(i) && !f3_mmio}
-  io.toIbuffer.bits.foldpc    := preDecoderOut.pc.map(i => XORFold(i(VAddrBits-1,1), MemPredPCWidth))
-  io.toIbuffer.bits.ipf       := preDecoderOut.pageFault
-  io.toIbuffer.bits.acf       := preDecoderOut.accessFault
-  io.toIbuffer.bits.crossPageIPFFix := preDecoderOut.crossPageIPF
+
+  val f3_instr_valid = VecInit(f3_pd.map(inst => inst.valid)).asUInt
+
+  //** prediction result check   **//
+  checkerIn.ftqOffset   := f3_ftq_req.ftqOffset
+  checkerIn.jumpOffset  := f3_jump_offset
+  checkerIn.target      := f3_ftq_req.target
+  checkerIn.instrRange  := f3_instr_range.asTypeOf(Vec(PredictWidth, Bool()))
+  checkerIn.instrValid  := f3_instr_valid.asTypeOf(Vec(PredictWidth, Bool()))
+  checkerIn.pds         := f3_pd
+  checkerIn.pc          := f3_pc
+
+
+  io.toIbuffer.valid            := f3_valid
+  io.toIbuffer.bits.instrs      := f3_expd_instr
+  io.toIbuffer.bits.valid       := f3_instr_valid
+  io.toIbuffer.bits.enqEnable   := checkerOut.fixedRange.asUInt & f3_instr_valid    //to ibuffer.wen
+  io.toIbuffer.bits.pd          := f3_pd
+  io.toIbuffer.bits.ftqPtr      := f3_ftq_req.ftqIdx
+  io.toIbuffer.bits.pc          := f3_pc
+  io.toIbuffer.bits.ftqOffset.zipWithIndex.map{case(a, i) => a.bits := i.U; a.valid := checkerOut.fixedTaken(i)}
+  io.toIbuffer.bits.foldpc      := f3_foldpc
+  io.toIbuffer.bits.ipf         := f3_pf_vec
+  io.toIbuffer.bits.acf         := f3_af_vec
+  io.toIbuffer.bits.crossPageIPFFix := f3_crossPageFault
+
+  /* ---------------------------------------------------------------------
+   * Ftq Write back :
+   *
+   * ---------------------------------------------------------------------
+   */
+  
+  val wb_valid          = RegInit(false.B)
+  val wb_ftq_req        = RegNext(f3_ftq_req)
+
+  val wb_check_result   = RegNext(checkerOut)
+  val wb_pc             = RegNext(f3_pc)
+  val wb_pd             = RegNext(f3_pd)
+  val wb_instr_range    = RegNext(checkerOut.fixedRange.asUInt)
+
+  when(backend_redirect)                         {wb_valid := false.B}
+  .elsewhen(f3_valid && !backend_redirect)       {wb_valid := true.B }
+  .elsewhen(wb_valid)                            {wb_valid := false.B}
 
   //Write back to Ftq
-  val finishFetchMaskReg = RegNext(f3_valid && !(f2_fire && !f2_flush))
-
-  val f3_mmio_missOffset = Wire(ValidUndirectioned(UInt(log2Ceil(PredictWidth).W)))
-  f3_mmio_missOffset.valid := f3_mmio
-  f3_mmio_missOffset.bits  := 0.U
-
-  toFtq.pdWb.valid           := !finishFetchMaskReg && f3_valid
-  toFtq.pdWb.bits.pc         := preDecoderOut.pc
-  toFtq.pdWb.bits.pd         := preDecoderOut.pd
-  toFtq.pdWb.bits.pd.zipWithIndex.map{case(instr,i) => instr.valid :=  Mux(f3_mmio, f3_mmio_range(i), f3_predecode_range(i))}
-  toFtq.pdWb.bits.ftqIdx     := f3_ftq_req.ftqIdx
-  toFtq.pdWb.bits.ftqOffset  := f3_ftq_req.ftqOffset.bits
-  toFtq.pdWb.bits.misOffset  := Mux(f3_mmio, f3_mmio_missOffset, preDecoderOut.misOffset)
-  toFtq.pdWb.bits.cfiOffset  := preDecoderOut.cfiOffset
-  toFtq.pdWb.bits.target     :=  Mux(f3_mmio,Mux(toFtq.pdWb.bits.pd(0).isRVC, toFtq.pdWb.bits.pc(0) + 2.U , toFtq.pdWb.bits.pc(0)+4.U) ,preDecoderOut.target)
-  toFtq.pdWb.bits.jalTarget  := preDecoderOut.jalTarget
-  toFtq.pdWb.bits.instrRange := Mux(f3_mmio, f3_mmio_range, preDecoderOut.instrRange)
-
-  val predecodeFlush     = ((preDecoderOut.misOffset.valid || f3_mmio) && f3_valid) 
-  val predecodeFlushReg  = RegNext(predecodeFlush && !(f2_fire && !f2_flush))
-
+
+  toFtq.pdWb.valid           := wb_valid
+  toFtq.pdWb.bits.pc         := wb_pc
+  toFtq.pdWb.bits.pd         := wb_pd
+  toFtq.pdWb.bits.pd.zipWithIndex.map{case(instr,i) => instr.valid :=  wb_pd(i).valid && wb_instr_range(i)}
+  toFtq.pdWb.bits.ftqIdx            := wb_ftq_req.ftqIdx
+  toFtq.pdWb.bits.ftqOffset         := wb_ftq_req.ftqOffset.bits
+  toFtq.pdWb.bits.misOffset.valid   := ParallelOR(wb_check_result.fixedMissPred)
+  toFtq.pdWb.bits.misOffset.bits    := ParallelPriorityEncoder(wb_check_result.fixedMissPred)
+  toFtq.pdWb.bits.cfiOffset.valid   := ParallelOR(wb_check_result.fixedTaken)
+  toFtq.pdWb.bits.cfiOffset.bits    := ParallelPriorityEncoder(wb_check_result.fixedTaken)
+  toFtq.pdWb.bits.target     := wb_check_result.fixedTarget(ParallelPriorityEncoder(wb_check_result.fixedTaken))
+  toFtq.pdWb.bits.jalTarget  := wb_check_result.fixedTarget(ParallelPriorityEncoder(VecInit(wb_pd.map{pd => pd.isJal })))
+  toFtq.pdWb.bits.instrRange := wb_instr_range.asTypeOf(Vec(PredictWidth, Bool()))
+
+  wb_redirect := toFtq.pdWb.bits.misOffset.valid && wb_valid
+
+  
   val perfinfo = IO(new Bundle(){
     val perfEvents = Output(new PerfEventsBundle(15))
   })
 
   val perfEvents = Seq(
-    ("frontendFlush                ", f3_redirect                                ),
+    ("frontendFlush                ", wb_redirect                                ),
     ("ifu_req                      ", io.toIbuffer.fire()                        ),
     ("ifu_miss                     ", io.toIbuffer.fire() && !f3_hit             ),
     ("ifu_req_cacheline_0          ", f3_req_0                                   ),
@@ -837,96 +725,6 @@
     perf_out.incr_step := RegNext(perf)
   }
 
-  f3_redirect := !predecodeFlushReg && predecodeFlush
-
-  XSPerfAccumulate("ifu_req",   io.toIbuffer.fire() )
-  XSPerfAccumulate("ifu_miss",  io.toIbuffer.fire() && !f3_hit )
-  XSPerfAccumulate("ifu_req_cacheline_0", f3_req_0  )
-  XSPerfAccumulate("ifu_req_cacheline_1", f3_req_1  )
-  XSPerfAccumulate("ifu_req_cacheline_0_hit",   f3_hit_0 )
-  XSPerfAccumulate("ifu_req_cacheline_1_hit",   f3_hit_1 )
-  XSPerfAccumulate("frontendFlush",  f3_redirect )
-  XSPerfAccumulate("only_0_hit",      f3_only_0_hit   && io.toIbuffer.fire()  )
-  XSPerfAccumulate("only_0_miss",     f3_only_0_miss  && io.toIbuffer.fire()  )
-  XSPerfAccumulate("hit_0_hit_1",     f3_hit_0_hit_1  && io.toIbuffer.fire()  )
-  XSPerfAccumulate("hit_0_miss_1",    f3_hit_0_miss_1 && io.toIbuffer.fire()  )
-  XSPerfAccumulate("miss_0_hit_1",    f3_miss_0_hit_1  && io.toIbuffer.fire() )
-  XSPerfAccumulate("miss_0_miss_1",   f3_miss_0_miss_1 && io.toIbuffer.fire() )
-  XSPerfAccumulate("cross_line_block", io.toIbuffer.fire() && f3_situation(0) )
-  XSPerfAccumulate("fall_through_is_cacheline_end", io.toIbuffer.fire() && f3_situation(1) )
-=======
-  val f3_expd_instr  = RegEnable(next = f2_expd_instr,  enable = f2_fire)
-  val f3_pd          = RegEnable(next = f2_pd,          enable = f2_fire)
-  val f3_jump_offset = RegEnable(next = f2_jump_offset, enable = f2_fire)
-  val f3_af_vec      = RegEnable(next = f2_af_vec,      enable = f2_fire)
-  val f3_pf_vec      = RegEnable(next = f2_pf_vec ,     enable = f2_fire)
-  val f3_pc          = RegEnable(next = f2_pc,          enable = f2_fire)
-  val f3_instr_range = RegEnable(next = f2_instr_range, enable = f2_fire)
-  val f3_hit         = RegEnable(next = f2_hit,         enable = f2_fire)
-  val f3_foldpc      = RegEnable(next = f2_foldpc,      enable = f2_fire)
-  val f3_crossPageFault      = RegEnable(next = f2_crossPageFault,      enable = f2_fire)
-
-  val f3_instr_valid = VecInit(f3_pd.map(inst => inst.valid)).asUInt
-
-  //** prediction result check   **//
-  checkerIn.ftqOffset   := f3_ftq_req.ftqOffset
-  checkerIn.jumpOffset  := f3_jump_offset
-  checkerIn.target      := f3_ftq_req.target
-  checkerIn.instrRange  := f3_instr_range.asTypeOf(Vec(PredictWidth, Bool()))
-  checkerIn.instrValid  := f3_instr_valid.asTypeOf(Vec(PredictWidth, Bool()))
-  checkerIn.pds         := f3_pd
-  checkerIn.pc          := f3_pc
-
-
-  io.toIbuffer.valid            := f3_valid
-  io.toIbuffer.bits.instrs      := f3_expd_instr
-  io.toIbuffer.bits.valid       := f3_instr_valid                                   //to ibuffer.waddr
-  io.toIbuffer.bits.enqEnable   := checkerOut.fixedRange.asUInt & f3_instr_valid    //to ibuffer.wen
-  io.toIbuffer.bits.pd          := f3_pd
-  io.toIbuffer.bits.ftqPtr      := f3_ftq_req.ftqIdx
-  io.toIbuffer.bits.pc          := f3_pc
-  io.toIbuffer.bits.ftqOffset.zipWithIndex.map{case(a, i) => a.bits := i.U; a.valid := checkerOut.fixedTaken(i)}
-  io.toIbuffer.bits.foldpc      := f3_foldpc
-  io.toIbuffer.bits.ipf         := f3_pf_vec
-  io.toIbuffer.bits.acf         := f3_af_vec
-  io.toIbuffer.bits.crossPageIPFFix := f3_crossPageFault
-
-  /* ---------------------------------------------------------------------
-   * Ftq Write back :
-   *
-   * ---------------------------------------------------------------------
-   */
-
-  val wb_valid          = RegInit(false.B)
-  val wb_ftq_req        = RegNext(f3_ftq_req)
-
-  val wb_check_result   = RegNext(checkerOut)
-  val wb_pc             = RegNext(f3_pc)
-  val wb_pd             = RegNext(f3_pd)
-  val wb_instr_range    = RegNext(checkerOut.fixedRange.asUInt)
-
-  when(backend_redirect)                         {wb_valid := false.B}
-  .elsewhen(f3_valid && !backend_redirect)       {wb_valid := true.B }
-  .elsewhen(wb_valid)                            {wb_valid := false.B}
-
-  //Write back to Ftq
-
-  toFtq.pdWb.valid           := wb_valid
-  toFtq.pdWb.bits.pc         := wb_pc
-  toFtq.pdWb.bits.pd         := wb_pd
-  toFtq.pdWb.bits.pd.zipWithIndex.map{case(instr,i) => instr.valid :=  wb_pd(i).valid && wb_instr_range(i)}
-  toFtq.pdWb.bits.ftqIdx            := wb_ftq_req.ftqIdx
-  toFtq.pdWb.bits.ftqOffset         := wb_ftq_req.ftqOffset.bits
-  toFtq.pdWb.bits.misOffset.valid   := ParallelOR(wb_check_result.fixedMissPred)
-  toFtq.pdWb.bits.misOffset.bits    := ParallelPriorityEncoder(wb_check_result.fixedMissPred)
-  toFtq.pdWb.bits.cfiOffset.valid   := ParallelOR(wb_check_result.fixedTaken)
-  toFtq.pdWb.bits.cfiOffset.bits    := ParallelPriorityEncoder(wb_check_result.fixedTaken)
-  toFtq.pdWb.bits.target     := wb_check_result.fixedTarget(ParallelPriorityEncoder(wb_check_result.fixedTaken))
-  toFtq.pdWb.bits.jalTarget  := wb_check_result.fixedTarget(ParallelPriorityEncoder(VecInit(wb_pd.map{pd => pd.isJal })))
-  toFtq.pdWb.bits.instrRange := wb_instr_range.asTypeOf(Vec(PredictWidth, Bool()))
-
-  wb_redirect := toFtq.pdWb.bits.misOffset.valid && wb_valid
-
   // Performance Counter
   XSPerfAccumulate("req",   io.toIbuffer.fire()   )
   XSPerfAccumulate("miss",  io.toIbuffer.fire() && !f3_hit )
@@ -937,5 +735,4 @@
   XSPerfAccumulate("miss_0_miss_1", miss_0_miss_1 )
   XSPerfAccumulate("crossLine", io.toIbuffer.fire() && f3_situation(0) )
   XSPerfAccumulate("lastInLin", io.toIbuffer.fire() && f3_situation(1) )
->>>>>>> 17097fe4
 }