package xiangshan.frontend

import chisel3._
import chisel3.util._
import device.RAMHelper
import xiangshan._
import xiangshan.utils._

trait HasIFUConst { this: XSModule =>
  val resetVector = 0x80000000L//TODO: set reset vec
  val enableBPU = false
  val groupAlign = log2Up(FetchWidth * 4)
  def groupPC(pc: UInt): UInt = Cat(pc(VAddrBits-1, groupAlign), 0.U(groupAlign.W))
  
}

class IFUIO extends XSBundle
{
    val fetchPacket = DecoupledIO(new FetchPacket)
    val redirectInfo = Input(new RedirectInfo)
    val icacheReq = DecoupledIO(new FakeIcacheReq)
    val icacheResp = Flipped(DecoupledIO(new FakeIcacheResp))
}

class FakeBPU extends XSModule{
  val io = IO(new Bundle() {
    val redirectInfo = Input(new RedirectInfo)
    val in = new Bundle { val pc = Flipped(Valid(UInt(VAddrBits.W))) }
    val btbOut = ValidIO(new BranchPrediction)
    val tageOut = ValidIO(new BranchPrediction)
    val predecode = Flipped(ValidIO(new Predecode))
  })

  io.btbOut.valid := false.B
  io.btbOut.bits <> DontCare
  io.tageOut.valid := false.B
  io.tageOut.bits <> DontCare
}


class IFU extends XSModule with HasIFUConst
{
    val io = IO(new IFUIO)
<<<<<<< HEAD
    val bpu = Module(new BPU)
    // val bpu = Module(new FakeBPU)
=======
    if(enableBPU){val bpu = Module(new BPU)}
    else{val bpu = Module(new FakeBPU)}
>>>>>>> a0ea17d7

    //-------------------------
    //      IF1  PC update
    //-------------------------
    //local
    val if1_npc = WireInit(0.U(VAddrBits.W))
    val if1_valid = !reset.asBool //TODO:this is ugly
    val if1_pc = RegInit(resetVector.U(VAddrBits.W))
    //next
    val if2_ready = WireInit(false.B)
    val if2_snpc = Cat(if1_pc(VAddrBits-1, groupAlign) + 1.U, 0.U(groupAlign.W))
    val if1_ready = if2_ready

    //pipe fire
    val if1_fire = if1_valid && if1_ready 
    val if1_pcUpdate = io.redirectInfo.flush() || if1_fire

    when(RegNext(reset.asBool) && !reset.asBool){
    //when((GTimer() === 501.U)){ //TODO:this is ugly
      XSDebug("RESET....\n")
      if1_npc := resetVector.U(VAddrBits.W)
    } .otherwise{
      if1_npc := if2_snpc
    }

    when(if1_pcUpdate)
    { 
      if1_pc := if1_npc
    }

    bpu.io.in.pc.valid := if1_fire
    bpu.io.in.pc.bits := if1_npc
    bpu.io.redirectInfo := io.redirectInfo

    XSDebug("[IF1]if1_valid:%d  ||  if1_npc:0x%x  || if1_pcUpdate:%d if1_pc:0x%x  || if2_ready:%d",if1_valid,if1_npc,if1_pcUpdate,if1_pc,if2_ready)
    XSDebug(false,if1_fire,"------IF1->fire!!!")
    XSDebug(false,true.B,"\n")

    //-------------------------
    //      IF2  btb response 
    //           icache visit
    //-------------------------
    //local
    val if2_valid = RegEnable(next=if1_valid,init=false.B,enable=if1_fire)
    val if2_pc = if1_pc
    val if2_btb_taken = bpu.io.btbOut.valid && bpu.io.btbOut.bits.redirect
    val if2_btb_insMask = bpu.io.btbOut.bits.instrValid
    val if2_btb_target = bpu.io.btbOut.bits.target

    //next
    val if3_ready = WireInit(false.B)

    //pipe fire
    val if2_fire = if2_valid && if3_ready && io.icacheReq.fire()
    if2_ready := (if2_fire) || !if2_valid

    io.icacheReq.valid := if2_valid
    io.icacheReq.bits.addr := groupPC(if2_pc)
    io.icacheReq.bits.flush := io.redirectInfo.flush()

    when(if2_valid && if2_btb_taken)
    {
      if1_npc := if2_btb_target
    }

    XSDebug("[IF2]if2_valid:%d  ||  if2_pc:0x%x   || if3_ready:%d                                        ",if2_valid,if2_pc,if3_ready)
    //XSDebug("[IF2-BPU-out]if2_btbTaken:%d || if2_btb_insMask:%b || if2_btb_target:0x%x \n",if2_btb_taken,if2_btb_insMask.asUInt,if2_btb_target)
    XSDebug(false,if2_fire,"------IF2->fire!!!")
    XSDebug(false,true.B,"\n")
    XSDebug("[IF2-Icache-Req] icache_in_valid:%d  icache_in_ready:%d\n",io.icacheReq.valid,io.icacheReq.ready)

    //-------------------------
    //      IF3  icache hit check
    //-------------------------
    //local
    val if3_valid = RegEnable(next=if2_valid,init=false.B,enable=if2_fire)
    val if3_pc = RegEnable(if2_pc,if2_fire)
    val if3_npc = RegEnable(if1_npc,if2_fire)
    val if3_btb_target = RegEnable(if2_btb_target,if2_fire)
    val if3_btb_taken = RegEnable(if2_btb_taken,if2_fire)

    //next
    val if4_ready = WireInit(false.B)

    //pipe fire
    val if3_fire = if3_valid && if4_ready
    if3_ready := if3_fire  || !if3_valid


    XSDebug("[IF3]if3_valid:%d  ||  if3_pc:0x%x   if3_npc:0x%x || if4_ready:%d                    ",if3_valid,if3_pc,if3_npc,if4_ready)
    XSDebug(false,if3_fire,"------IF3->fire!!!")
    XSDebug(false,true.B,"\n")

    //-------------------------
    //      IF4  icache response   
    //           RAS result
    //           taget generate
    //-------------------------
    val if4_valid = RegEnable(next=if3_valid,init=false.B,enable=if3_fire)
    val if4_pc = RegEnable(if3_pc,if3_fire)
    val if4_npc = RegEnable(if3_npc,if3_fire)
    val if4_btb_target = RegEnable(if3_btb_target,if3_fire)
    val if4_btb_taken = RegEnable(if3_btb_taken,if3_fire)
    val if4_tage_target = bpu.io.tageOut.bits.target
    val if4_tage_taken = bpu.io.tageOut.valid && bpu.io.tageOut.bits.redirect
    val if4_tage_insMask = bpu.io.tageOut.bits.instrValid
    XSDebug("[IF4]if4_valid:%d  ||  if4_pc:0x%x   if4_npc:0x%x\n",if4_valid,if4_pc,if4_npc)
    //XSDebug("[IF4-TAGE-out]if4_tage_taken:%d || if4_btb_insMask:%b || if4_tage_target:0x%x \n",if4_tage_taken,if4_tage_insMask.asUInt,if4_tage_target)
    XSDebug("[IF4-ICACHE-RESP]icacheResp.valid:%d   icacheResp.ready:%d\n",io.icacheResp.valid,io.icacheResp.ready)

    when(if4_valid && io.icacheResp.fire() && if4_tage_taken)
    {
      if1_npc := if4_tage_target
    }
    

    //redirect: miss predict
    when(io.redirectInfo.flush()){
      if1_npc := io.redirectInfo.redirect.target
      if3_valid := false.B
      if4_valid := false.B
    }
    XSDebug(io.redirectInfo.flush(),"[IFU-REDIRECT] target:0x%x  \n",io.redirectInfo.redirect.target.asUInt)

    //Output -> iBuffer
    //io.fetchPacket <> DontCare
    if4_ready := io.fetchPacket.ready && (io.icacheResp.valid || !if4_valid) && (GTimer() > 500.U)
    io.fetchPacket.valid := if4_valid && !io.redirectInfo.flush()
    io.fetchPacket.bits.instrs := io.icacheResp.bits.icacheOut
    if(enableBPU){io.fetchPacket.bits.mask := (Fill(FetchWidth*2, 1.U(1.W)) & Cat(if4_tage_insMask.map(i => Fill(2, i.asUInt))).asUInt) << if4_pc(2+log2Up(FetchWidth)-1, 1)}
    else{io.fetchPacket.bits.mask := Fill(FetchWidth*2, 1.U(1.W)) << if4_pc(2+log2Up(FetchWidth)-1, 1)}    
    io.fetchPacket.bits.pc := if4_pc

    XSDebug(io.fetchPacket.fire,"[IFU-Out-FetchPacket] starPC:0x%x   GroupPC:0x%xn\n",if4_pc.asUInt,groupPC(if4_pc).asUInt)
    XSDebug(io.fetchPacket.fire,"[IFU-Out-FetchPacket] instrmask %b\n",io.fetchPacket.bits.mask.asUInt)
    for(i <- 0 until FetchWidth){
      //io.fetchPacket.bits.pnpc(i) := if1_npc
      when (if4_tage_taken && i.U === OHToUInt(HighestBit(if4_tage_insMask.asUInt, FetchWidth))) {
        io.fetchPacket.bits.pnpc(i) := if1_npc
      }.otherwise {
        io.fetchPacket.bits.pnpc(i) := groupPC(if4_pc) + (i + 1).U << 2.U // TODO: has bug
      }
      XSDebug(io.fetchPacket.fire,"[IFU-Out-FetchPacket] instruction %x    pnpc:0x%x\n",io.fetchPacket.bits.instrs(i).asUInt,io.fetchPacket.bits.pnpc(i).asUInt)
    }    
    io.fetchPacket.bits.hist := bpu.io.tageOut.bits.hist
    io.fetchPacket.bits.btbVictimWay := bpu.io.tageOut.bits.btbVictimWay
    io.fetchPacket.bits.predCtr := bpu.io.tageOut.bits.predCtr
    io.fetchPacket.bits.btbHitWay := bpu.io.tageOut.bits.btbHitWay
    io.fetchPacket.bits.tageMeta := bpu.io.tageOut.bits.tageMeta
    io.fetchPacket.bits.rasSp := bpu.io.tageOut.bits.rasSp
    io.fetchPacket.bits.rasTopCtr := bpu.io.tageOut.bits.rasTopCtr

    //to BPU
    bpu.io.predecode.valid := io.icacheResp.fire() && if4_valid
    bpu.io.predecode.bits <> io.icacheResp.bits.predecode
    bpu.io.predecode.bits.mask := Fill(FetchWidth, 1.U(1.W)) << if4_pc(2+log2Up(FetchWidth)-1, 2) //TODO: consider RVC

    bpu.io.redirectInfo := io.redirectInfo

    io.icacheResp.ready := io.fetchPacket.ready && (GTimer() > 500.U)

}
<|MERGE_RESOLUTION|>--- conflicted
+++ resolved
@@ -41,13 +41,8 @@
 class IFU extends XSModule with HasIFUConst
 {
     val io = IO(new IFUIO)
-<<<<<<< HEAD
     val bpu = Module(new BPU)
     // val bpu = Module(new FakeBPU)
-=======
-    if(enableBPU){val bpu = Module(new BPU)}
-    else{val bpu = Module(new FakeBPU)}
->>>>>>> a0ea17d7
 
     //-------------------------
     //      IF1  PC update
