package xiangshan.frontend

import chisel3._
import chisel3.util._
import device.RAMHelper
import xiangshan._
import utils._
import xiangshan.cache._
import chisel3.experimental.chiselName

trait HasIFUConst extends HasXSParameter {
  val resetVector = 0x80000000L//TODO: set reset vec
  def align(pc: UInt, bytes: Int): UInt = Cat(pc(VAddrBits-1, log2Ceil(bytes)), 0.U(log2Ceil(bytes).W))
  val groupBytes = FetchWidth * 4 * 2 // correspond to cache line size
  val groupOffsetBits = log2Ceil(groupBytes)
  val nBanksInPacket = 2
  val bankBytes = PredictWidth * 2 / nBanksInPacket
  val nBanksInGroup = groupBytes / bankBytes
  val bankWidth = PredictWidth / nBanksInPacket
  val bankOffsetBits = log2Ceil(bankBytes)
  // (0, nBanksInGroup-1)
  def bankInGroup(pc: UInt) = pc(groupOffsetBits-1,bankOffsetBits)
  def isInLastBank(pc: UInt) = bankInGroup(pc) === (nBanksInGroup-1).U
  // (0, bankBytes/2-1)
  def offsetInBank(pc: UInt) = pc(bankOffsetBits-1,1)
  def bankAligned(pc: UInt)  = align(pc, bankBytes)
  def groupAligned(pc: UInt) = align(pc, groupBytes)
  // each 1 bit in mask stands for 2 Bytes
  // 8 bits, in which only the first 7 bits could be 0
  def maskFirstHalf(pc: UInt): UInt = ((~(0.U(bankWidth.W))) >> offsetInBank(pc))(bankWidth-1,0)
  // when in loop(buffer), we need to make use of the full packet
  // and get the real mask in iCacheResp from loop buffer
  // we may make predictions on more instructions than we could get from loop buffer
  // and this will be handled in if4
  def maskLastHalf(pc: UInt, inLoop: Bool = false.B): UInt = Mux(isInLastBank(pc) && !inLoop, 0.U(bankWidth.W), ~0.U(bankWidth.W))
  def mask(pc: UInt, inLoop: Bool = false.B): UInt = Reverse(Cat(maskFirstHalf(pc), maskLastHalf(pc, inLoop)))
  def snpc(pc: UInt, inLoop: Bool = false.B): UInt = pc + (PopCount(mask(pc, inLoop)) << 1)

  val enableGhistRepair = true
  val IFUDebug = true
}

class GlobalHistory extends XSBundle {
  val predHist = UInt(HistoryLength.W)
  // val sawNTBr = Bool()
  // val takenOnBr = Bool()
  // val saveHalfRVI = Bool()
  // def shifted = takenOnBr || sawNTBr
  // def newPtr(ptr: UInt = nowPtr): UInt = Mux(shifted, ptr - 1.U, ptr)
  def update(sawNTBr: Bool, takenOnBr: Bool, hist: UInt = predHist): GlobalHistory = {
    val g = Wire(new GlobalHistory)
    val shifted = takenOnBr || sawNTBr
    g.predHist := Mux(shifted, (hist << 1) | takenOnBr.asUInt, hist)
    g
  }

  final def === (that: GlobalHistory): Bool = {
    predHist === that.predHist
  }

  final def =/= (that: GlobalHistory): Bool = !(this === that)

  implicit val name = "IFU"
  def debug(where: String) = XSDebug(p"[${where}_GlobalHistory] hist=${Binary(predHist)}\n")
  // override def toString(): String = "histPtr=%d, sawNTBr=%d, takenOnBr=%d, saveHalfRVI=%d".format(histPtr, sawNTBr, takenOnBr, saveHalfRVI)
}


class IFUIO extends XSBundle
{
  val fetchPacket = DecoupledIO(new FetchPacket)
  val redirect = Flipped(ValidIO(UInt(VAddrBits.W)))
  // val cfiUpdateInfo = Flipped(ValidIO(new CfiUpdateInfo))
  val cfiUpdateInfo = Flipped(ValidIO(new CfiUpdateInfo))
  val icacheReq = DecoupledIO(new ICacheReq)
  val icacheResp = Flipped(DecoupledIO(new ICacheResp))
  val icacheFlush = Output(UInt(2.W))
  // val loopBufPar = Flipped(new LoopBufferParameters)
}

class PrevHalfInstr extends XSBundle {
  val valid = Bool()
  val taken = Bool()
  val ghInfo = new GlobalHistory()
  val fetchpc = UInt(VAddrBits.W) // only for debug
  val idx = UInt(VAddrBits.W) // only for debug
  val pc = UInt(VAddrBits.W)
  val target = UInt(VAddrBits.W)
  val instr = UInt(16.W)
  val ipf = Bool()
  val newPtr = UInt(log2Up(ExtHistoryLength).W)
}

@chiselName
class IFU extends XSModule with HasIFUConst
{
  val io = IO(new IFUIO)
  val bpu = BPU(EnableBPU)
  val pd = Module(new PreDecode)
  val loopBuffer = if(EnableLB) { Module(new LoopBuffer) } else { Module(new FakeLoopBuffer) }

  val if2_redirect, if3_redirect, if4_redirect = WireInit(false.B)
  val if1_flush, if2_flush, if3_flush, if4_flush = WireInit(false.B)

  val loopBufPar = loopBuffer.io.loopBufPar
  val inLoop = WireInit(loopBuffer.io.out.valid)
  val icacheResp = WireInit(Mux(inLoop, loopBuffer.io.out.bits, io.icacheResp.bits))

  if4_flush := io.redirect.valid || loopBufPar.LBredirect.valid
  if3_flush := if4_flush || if4_redirect
  if2_flush := if3_flush || if3_redirect
  if1_flush := if2_flush || if2_redirect

  loopBuffer.io.flush := io.redirect.valid

  //********************** IF1 ****************************//
  val if1_valid = !reset.asBool && GTimer() > 500.U
  val if1_npc = WireInit(0.U(VAddrBits.W))
  val if2_ready = WireInit(false.B)
  val if1_fire = if1_valid && (if2_ready || if1_flush) && (inLoop || io.icacheReq.ready)


  // val if2_newPtr, if3_newPtr, if4_newPtr = Wire(UInt(log2Up(ExtHistoryLength).W))

  val if1_gh, if2_gh, if3_gh, if4_gh = Wire(new GlobalHistory)
  val if2_predicted_gh, if3_predicted_gh, if4_predicted_gh = Wire(new GlobalHistory)
  val final_gh = RegInit(0.U.asTypeOf(new GlobalHistory))
  val final_gh_bypass = WireInit(0.U.asTypeOf(new GlobalHistory))
  val flush_final_gh = WireInit(false.B)

  //********************** IF2 ****************************//
  val if2_valid = RegInit(init = false.B)
  val if3_ready = WireInit(false.B)
  val if2_fire = if2_valid && if3_ready && !if2_flush
  val if2_pc = RegEnable(next = if1_npc, init = resetVector.U, enable = if1_fire)
  val if2_snpc = snpc(if2_pc, inLoop)
  val if2_predHist = RegEnable(if1_gh.predHist, enable=if1_fire)
  if2_ready := if2_fire || !if2_valid || if2_flush
  when (if1_fire)       { if2_valid := if1_valid }
  .elsewhen (if2_flush) { if2_valid := false.B }
  .elsewhen (if2_fire)  { if2_valid := false.B }

  val npcGen = new PriorityMuxGenerator[UInt]
  npcGen.register(true.B, RegNext(if1_npc))
  npcGen.register(if2_fire, if2_snpc)
  val if2_bp = bpu.io.out(0)
  
  // if taken, bp_redirect should be true
  // when taken on half RVI, we suppress this redirect signal
  if2_redirect := if2_fire && if2_bp.taken
  npcGen.register(if2_redirect, if2_bp.target)

  if2_predicted_gh := if2_gh.update(if2_bp.hasNotTakenBrs, if2_bp.takenOnBr)

  //********************** IF3 ****************************//
  val if3_valid = RegInit(init = false.B)
  val if4_ready = WireInit(false.B)
  val if3_fire = if3_valid && if4_ready && (inLoop || io.icacheResp.valid) && !if3_flush
  val if3_pc = RegEnable(if2_pc, if2_fire)
  val if3_predHist = RegEnable(if2_predHist, enable=if2_fire)
  if3_ready := if3_fire || !if3_valid || if3_flush
  when (if3_flush)     { if3_valid := false.B }
  .elsewhen (if2_fire) { if3_valid := true.B }
  .elsewhen (if3_fire) { if3_valid := false.B }

  val if3_bp = bpu.io.out(1)
  if3_predicted_gh := if3_gh.update(if3_bp.hasNotTakenBrs, if3_bp.takenOnBr)


  val prevHalfInstrReq = Wire(new PrevHalfInstr)
  // only valid when if4_fire
  val hasPrevHalfInstrReq = prevHalfInstrReq.valid

  val if3_prevHalfInstr = RegInit(0.U.asTypeOf(new PrevHalfInstr))

  // 32-bit instr crosses 2 pages, and the higher 16-bit triggers page fault
  val crossPageIPF = WireInit(false.B)

  val if3_pendingPrevHalfInstr = if3_prevHalfInstr.valid

  // the previous half of RVI instruction waits until it meets its last half
  val if3_prevHalfInstrMet = if3_pendingPrevHalfInstr && (if3_prevHalfInstr.pc + 2.U) === if3_pc && if3_valid && (inLoop || io.icacheResp.valid)
  // set to invalid once consumed or redirect from backend
  val if3_prevHalfConsumed = if3_prevHalfInstrMet && if3_fire
  val if3_prevHalfFlush = if4_flush
  when (hasPrevHalfInstrReq) {
    if3_prevHalfInstr := prevHalfInstrReq
  }.elsewhen (if3_prevHalfConsumed || if3_prevHalfFlush) {
    if3_prevHalfInstr.valid := false.B
  }

  // when bp signal a redirect, we distinguish between taken and not taken
  // if taken and saveHalfRVI is true, we do not redirect to the target

  def if3_nextValidPCNotEquals(pc: UInt) = !if2_valid || if2_valid && if2_pc =/= pc
  val if3_prevHalfMetRedirect    = if3_pendingPrevHalfInstr && if3_prevHalfInstrMet && if3_prevHalfInstr.taken && if3_nextValidPCNotEquals(if3_prevHalfInstr.target)
  val if3_prevHalfNotMetRedirect = if3_pendingPrevHalfInstr && !if3_prevHalfInstrMet && if3_nextValidPCNotEquals(if3_prevHalfInstr.pc + 2.U)
  val if3_predTakenRedirect    = !if3_pendingPrevHalfInstr && if3_bp.taken && if3_nextValidPCNotEquals(if3_bp.target)
  val if3_predNotTakenRedirect = !if3_pendingPrevHalfInstr && !if3_bp.taken && if3_nextValidPCNotEquals(snpc(if3_pc, inLoop))
  // when pendingPrevHalfInstr, if3_GHInfo is set to the info of last prev half instr
  // val if3_ghInfoNotIdenticalRedirect = !if3_pendingPrevHalfInstr && if3_GHInfo =/= if3_lastGHInfo && enableGhistRepair.B

  if3_redirect := if3_fire && (
                    // prevHalf is consumed but the next packet is not where it meant to be
                    // we do not handle this condition because of the burden of building a correct GHInfo
                    // prevHalfMetRedirect ||
                    // prevHalf does not match if3_pc and the next fetch packet is not snpc
                    if3_prevHalfNotMetRedirect ||
                    // pred taken and next fetch packet is not the predicted target
                    if3_predTakenRedirect ||
                    // pred not taken and next fetch packet is not snpc
                    if3_predNotTakenRedirect
                    // GHInfo from last pred does not corresponds with this packet
                    // if3_ghInfoNotIdenticalRedirect
                  )

  val if3_target = WireInit(snpc(if3_pc))

  /* when (prevHalfMetRedirect) {
    if1_npc := if3_prevHalfInstr.target
  }.else */
  when (if3_prevHalfNotMetRedirect) {
    if3_target := if3_prevHalfInstr.pc + 2.U
  }.elsewhen (if3_predTakenRedirect) {
    if3_target := if3_bp.target
  }.elsewhen (if3_predNotTakenRedirect) {
    if3_target := snpc(if3_pc)
  }
  // }.elsewhen (if3_ghInfoNotIdenticalRedirect) {
  //   if3_target := Mux(if3_bp.taken, if3_bp.target, snpc(if3_pc))
  // }
  npcGen.register(if3_redirect, if3_target)

  // when (if3_redirect) {
  //   if1_npc := if3_target
  // }

  //********************** IF4 ****************************//
  val if4_pd = RegEnable(pd.io.out, if3_fire)
  val if4_ipf = RegEnable(icacheResp.ipf || if3_prevHalfInstrMet && if3_prevHalfInstr.ipf, if3_fire)
  val if4_acf = RegEnable(icacheResp.acf, if3_fire)
  val if4_crossPageIPF = RegEnable(crossPageIPF, if3_fire)
  val if4_valid = RegInit(false.B)
  val if4_fire = if4_valid && io.fetchPacket.ready
  val if4_pc = RegEnable(if3_pc, if3_fire)
  // This is the real mask given from icache or loop buffer
  val if4_mask = RegEnable(icacheResp.mask, if3_fire)
  val if4_snpc = Mux(inLoop, if4_pc + (PopCount(if4_mask) << 1), snpc(if4_pc))


  val if4_predHist = RegEnable(if3_predHist, enable=if3_fire)
  // wait until prevHalfInstr written into reg
  if4_ready := (if4_fire && !hasPrevHalfInstrReq || !if4_valid || if4_flush) && GTimer() > 500.U
  when (if4_flush)     { if4_valid := false.B }
  .elsewhen (if3_fire) { if4_valid := true.B }
  .elsewhen (if4_fire) { if4_valid := false.B }

  val if4_bp = Wire(new BranchPrediction)
  if4_bp := bpu.io.out(2)
  if4_bp.takens  := bpu.io.out(2).takens & if4_mask
  if4_bp.brMask  := bpu.io.out(2).brMask & if4_mask
  if4_bp.jalMask := bpu.io.out(2).jalMask & if4_mask

  if4_predicted_gh := if4_gh.update(if4_bp.hasNotTakenBrs, if4_bp.takenOnBr)

  def cal_jal_tgt(inst: UInt, rvc: Bool): UInt = {
    Mux(rvc,
      SignExt(Cat(inst(12), inst(8), inst(10, 9), inst(6), inst(7), inst(2), inst(11), inst(5, 3), 0.U(1.W)), XLEN),
      SignExt(Cat(inst(31), inst(19, 12), inst(20), inst(30, 21), 0.U(1.W)), XLEN)
    )
  }
  val if4_instrs = if4_pd.instrs
  val if4_jals = if4_bp.jalMask
  val if4_jal_tgts = VecInit((0 until PredictWidth).map(i => if4_pd.pc(i) + cal_jal_tgt(if4_instrs(i), if4_pd.pd(i).isRVC)))

  (0 until PredictWidth).foreach {i =>
    when (if4_jals(i)) {
      if4_bp.targets(i) := if4_jal_tgts(i)
    }
  }

  // we need this to tell BPU the prediction of prev half
  // because the prediction is with the start of each inst
  val if4_prevHalfInstr = RegInit(0.U.asTypeOf(new PrevHalfInstr))
  val if4_pendingPrevHalfInstr = if4_prevHalfInstr.valid
  val if4_prevHalfInstrMet = if4_pendingPrevHalfInstr && (if4_prevHalfInstr.pc + 2.U) === if4_pc && if4_valid
  val if4_prevHalfConsumed = if4_prevHalfInstrMet && if4_fire
  val if4_prevHalfFlush = if4_flush

  val if4_takenPrevHalf = WireInit(if4_prevHalfInstrMet && if4_prevHalfInstr.taken)
  when (if3_prevHalfConsumed) {
    if4_prevHalfInstr := if3_prevHalfInstr
  }.elsewhen (if4_prevHalfConsumed || if4_prevHalfFlush) {
    if4_prevHalfInstr.valid := false.B
  }

  prevHalfInstrReq := 0.U.asTypeOf(new PrevHalfInstr)
  when (if4_fire && if4_bp.saveHalfRVI) {
    val idx = if4_bp.lastHalfRVIIdx
    prevHalfInstrReq.valid := true.B
    // this is result of the last half RVI
    prevHalfInstrReq.taken := if4_bp.lastHalfRVITaken
    prevHalfInstrReq.ghInfo := if4_gh
    prevHalfInstrReq.newPtr := DontCare
    prevHalfInstrReq.fetchpc := if4_pc
    prevHalfInstrReq.idx := idx
    prevHalfInstrReq.pc := if4_pd.pc(idx)
    prevHalfInstrReq.target := if4_bp.lastHalfRVITarget
    prevHalfInstrReq.instr := if4_pd.instrs(idx)(15, 0)
    prevHalfInstrReq.ipf := if4_ipf
  }

  def if4_nextValidPCNotEquals(pc: UInt) = if3_valid  && if3_pc =/= pc ||
                                           !if3_valid && (if2_valid && if2_pc =/= pc) ||
                                           !if3_valid && !if2_valid

  val if4_prevHalfNextNotMet = hasPrevHalfInstrReq && if4_nextValidPCNotEquals(prevHalfInstrReq.pc+2.U)
  val if4_predTakenRedirect = !hasPrevHalfInstrReq && if4_bp.taken && if4_nextValidPCNotEquals(if4_bp.target)
  val if4_predNotTakenRedirect = !hasPrevHalfInstrReq && !if4_bp.taken && if4_nextValidPCNotEquals(if4_snpc)
  // val if4_ghInfoNotIdenticalRedirect = if4_GHInfo =/= if4_lastGHInfo && enableGhistRepair.B

  if4_redirect := if4_fire && (
                    // when if4 has a lastHalfRVI, but the next fetch packet is not snpc
                    if4_prevHalfNextNotMet ||
                    // when if4 preds taken, but the pc of next fetch packet is not the target
                    if4_predTakenRedirect ||
                    // when if4 preds not taken, but the pc of next fetch packet is not snpc
                    if4_predNotTakenRedirect
                    // GHInfo from last pred does not corresponds with this packet
                    // if4_ghInfoNotIdenticalRedirect
                  )

  val if4_target = WireInit(if4_snpc)

  when (if4_prevHalfNextNotMet) {
    if4_target := prevHalfInstrReq.pc+2.U
  }.elsewhen (if4_predTakenRedirect) {
    if4_target := if4_bp.target
  }.elsewhen (if4_predNotTakenRedirect) {
    if4_target := if4_snpc
  }
  // }.elsewhen (if4_ghInfoNotIdenticalRedirect) {
  //   if4_target := Mux(if4_bp.taken, if4_bp.target, if4_snpc)
  // }
  npcGen.register(if4_redirect, if4_target)

  when (if4_fire) {
    final_gh := if4_predicted_gh
  }
  if4_gh := Mux(flush_final_gh, final_gh_bypass, final_gh)
  if3_gh := Mux(if4_valid && !if4_flush, if4_predicted_gh, if4_gh)
  if2_gh := Mux(if3_valid && !if3_flush, if3_predicted_gh, if3_gh)
  if1_gh := Mux(if2_valid && !if2_flush, if2_predicted_gh, if2_gh)




  val cfiUpdate = io.cfiUpdateInfo
  when (cfiUpdate.valid && (cfiUpdate.bits.isMisPred || cfiUpdate.bits.isReplay)) {
    val b = cfiUpdate.bits
    val oldGh = b.bpuMeta.hist
    val sawNTBr = b.bpuMeta.sawNotTakenBranch
    val isBr = b.pd.isBr
    val taken = b.taken
    val updatedGh = oldGh.update(sawNTBr, isBr && taken)
    final_gh := updatedGh
    final_gh_bypass := updatedGh
    flush_final_gh := true.B
  }

  npcGen.register(loopBufPar.LBredirect.valid, loopBufPar.LBredirect.bits)
  npcGen.register(io.redirect.valid, io.redirect.bits)
  npcGen.register(RegNext(reset.asBool) && !reset.asBool, resetVector.U(VAddrBits.W))

  if1_npc := npcGen()

  when(inLoop) {
    io.icacheReq.valid := if4_flush
  }.otherwise {
    io.icacheReq.valid := if1_valid && if2_ready
  }
  io.icacheResp.ready := if4_ready
  io.icacheReq.bits.addr := if1_npc

  // when(if4_bp.taken) {
  //   when(if4_bp.saveHalfRVI) {
  //     io.loopBufPar.LBReq := snpc(if4_pc)
  //   }.otherwise {
  //     io.loopBufPar.LBReq := if4_bp.target
  //   }
  // }.otherwise {
  //   io.loopBufPar.LBReq := snpc(if4_pc)
  //   XSDebug(p"snpc(if4_pc)=${Hexadecimal(snpc(if4_pc))}\n")
  // }
  loopBufPar.fetchReq := if3_pc

  io.icacheReq.bits.mask := mask(if1_npc)

  io.icacheFlush := Cat(if3_flush, if2_flush)

  bpu.io.cfiUpdateInfo <> io.cfiUpdateInfo

  // bpu.io.flush := Cat(if4_flush, if3_flush, if2_flush)
  bpu.io.flush := VecInit(if2_flush, if3_flush, if4_flush)
  bpu.io.inFire(0) := if1_fire
  bpu.io.inFire(1) := if2_fire
  bpu.io.inFire(2) := if3_fire
  bpu.io.inFire(3) := if4_fire
  bpu.io.in.pc := if1_npc
  bpu.io.in.hist := if1_gh.asUInt
  // bpu.io.in.histPtr := ptr
  bpu.io.in.inMask := mask(if1_npc)
  bpu.io.predecode.mask := if4_pd.mask
  bpu.io.predecode.lastHalf := if4_pd.lastHalf
  bpu.io.predecode.pd := if4_pd.pd
  bpu.io.predecode.hasLastHalfRVI := if4_prevHalfInstrMet
  bpu.io.realMask := if4_mask
  bpu.io.prevHalf := if4_prevHalfInstr

  pd.io.in := icacheResp
  when(inLoop) {
    pd.io.in.mask := loopBuffer.io.out.bits.mask // TODO: Maybe this is unnecessary
    // XSDebug("Fetch from LB\n")
    // XSDebug(p"pc=${Hexadecimal(io.loopBufPar.LBResp.pc)}\n")
    // XSDebug(p"data=${Hexadecimal(io.loopBufPar.LBResp.data)}\n")
    // XSDebug(p"mask=${Hexadecimal(io.loopBufPar.LBResp.mask)}\n")
  }

  pd.io.prev.valid := if3_prevHalfInstrMet
  pd.io.prev.bits := if3_prevHalfInstr.instr
  // if a fetch packet triggers page fault, set the pf instruction to nop
  when (!if3_prevHalfInstrMet && icacheResp.ipf) {
    val instrs = Wire(Vec(FetchWidth, UInt(32.W)))
    (0 until FetchWidth).foreach(i => instrs(i) := ZeroExt("b0010011".U, 32)) // nop
    pd.io.in.data := instrs.asUInt
  }.elsewhen (if3_prevHalfInstrMet && (if3_prevHalfInstr.ipf || icacheResp.ipf)) {
    pd.io.prev.bits := ZeroExt("b0010011".U, 16)
    val instrs = Wire(Vec(FetchWidth, UInt(32.W)))
    (0 until FetchWidth).foreach(i => instrs(i) := Cat(ZeroExt("b0010011".U, 16), Fill(16, 0.U(1.W))))
    pd.io.in.data := instrs.asUInt

    when (icacheResp.ipf && !if3_prevHalfInstr.ipf) { crossPageIPF := true.B } // higher 16 bits page fault
  }

  //Performance Counter
  // if (!env.FPGAPlatform ) {
  //   ExcitingUtils.addSource(io.fetchPacket.fire && !inLoop, "CntFetchFromICache", Perf)
  //   ExcitingUtils.addSource(io.fetchPacket.fire && inLoop, "CntFetchFromLoopBuffer", Perf)
  // }

  val fetchPacketValid = if4_valid && !io.redirect.valid
  val fetchPacketWire = Wire(new FetchPacket)

  // io.fetchPacket.valid := if4_valid && !io.redirect.valid
  fetchPacketWire.instrs := if4_pd.instrs
  fetchPacketWire.mask := if4_pd.mask & (Fill(PredictWidth, !if4_bp.taken) | (Fill(PredictWidth, 1.U(1.W)) >> (~if4_bp.jmpIdx)))

  loopBufPar.noTakenMask := if4_pd.mask
  fetchPacketWire.pc := if4_pd.pc
<<<<<<< HEAD
  (0 until PredictWidth).foreach(i => 
    fetchPacketWire.pnpc(i) := Mux(if4_bp.taken && if4_bp.jmpIdx === i.U,
                                    if4_bp.target,
                                    Mux(if4_pendingPrevHalfInstr,
                                      (if (i == 0) Cat(bankAligned(if4_pd.pc(1))(VAddrBits-1, bankBytes), 2.U(bankBytes.W))
                                      else Cat(bankAligned(if4_pd.pc(1))(VAddrBits-1, bankBytes), (i << 1).U(bankBytes.W) + Mux(if4_pd.pd(i).isRVC, 2.U, 4.U))),
                                      Cat(bankAligned(if4_pd.pc(0))(VAddrBits-1, bankBytes), (i << 1).U(bankBytes.W) + Mux(if4_pd.pd(i).isRVC, 2.U, 4.U)))))
  fetchPacketWire.brInfo := bpu.io.branchInfo
  (0 until PredictWidth).foreach(i => fetchPacketWire.brInfo(i).hist := final_gh)
  (0 until PredictWidth).foreach(i => fetchPacketWire.brInfo(i).predHist := if4_predHist.asTypeOf(new GlobalHistory))
=======
  (0 until PredictWidth).foreach(i => fetchPacketWire.pnpc(i) := if4_pd.pc(i) + Mux(if4_pd.pd(i).isRVC, 2.U, 4.U))
  when (if4_bp.taken) {
    fetchPacketWire.pnpc(if4_bp.jmpIdx) := if4_bp.target
  }
  fetchPacketWire.bpuMeta := bpu.io.bpuMeta
  (0 until PredictWidth).foreach(i => fetchPacketWire.bpuMeta(i).hist := final_gh)
  (0 until PredictWidth).foreach(i => fetchPacketWire.bpuMeta(i).predHist := if4_predHist.asTypeOf(new GlobalHistory))
>>>>>>> 5d88c099
  fetchPacketWire.pd := if4_pd.pd
  fetchPacketWire.ipf := if4_ipf
  fetchPacketWire.acf := if4_acf
  fetchPacketWire.crossPageIPFFix := if4_crossPageIPF

  // predTaken Vec
  fetchPacketWire.predTaken := if4_bp.taken

  loopBuffer.io.in.bits := fetchPacketWire
  io.fetchPacket.bits := fetchPacketWire
  io.fetchPacket.valid := fetchPacketValid
  loopBuffer.io.in.valid := io.fetchPacket.fire

  // debug info
  if (IFUDebug) {
    XSDebug(RegNext(reset.asBool) && !reset.asBool, "Reseting...\n")
    XSDebug(io.icacheFlush(0).asBool, "Flush icache stage2...\n")
    XSDebug(io.icacheFlush(1).asBool, "Flush icache stage3...\n")
    XSDebug(io.redirect.valid, p"Redirect from backend! target=${Hexadecimal(io.redirect.bits)}\n")

    XSDebug("[IF1] v=%d     fire=%d            flush=%d pc=%x mask=%b\n", if1_valid, if1_fire, if1_flush, if1_npc, mask(if1_npc))
    XSDebug("[IF2] v=%d r=%d fire=%d redirect=%d flush=%d pc=%x snpc=%x\n", if2_valid, if2_ready, if2_fire, if2_redirect, if2_flush, if2_pc, if2_snpc)
    XSDebug("[IF3] v=%d r=%d fire=%d redirect=%d flush=%d pc=%x crossPageIPF=%d sawNTBrs=%d\n", if3_valid, if3_ready, if3_fire, if3_redirect, if3_flush, if3_pc, crossPageIPF, if3_bp.hasNotTakenBrs)
    XSDebug("[IF4] v=%d r=%d fire=%d redirect=%d flush=%d pc=%x crossPageIPF=%d sawNTBrs=%d\n", if4_valid, if4_ready, if4_fire, if4_redirect, if4_flush, if4_pc, if4_crossPageIPF, if4_bp.hasNotTakenBrs)
    XSDebug("[IF1][icacheReq] v=%d r=%d addr=%x\n", io.icacheReq.valid, io.icacheReq.ready, io.icacheReq.bits.addr)
    XSDebug("[IF1][ghr] hist=%b\n", if1_gh.asUInt)
    XSDebug("[IF1][ghr] extHist=%b\n\n", if1_gh.asUInt)

    XSDebug("[IF2][bp] taken=%d jmpIdx=%d hasNTBrs=%d target=%x saveHalfRVI=%d\n\n", if2_bp.taken, if2_bp.jmpIdx, if2_bp.hasNotTakenBrs, if2_bp.target, if2_bp.saveHalfRVI)
    if2_gh.debug("if2")

    XSDebug("[IF3][icacheResp] v=%d r=%d pc=%x mask=%b\n", io.icacheResp.valid, io.icacheResp.ready, io.icacheResp.bits.pc, io.icacheResp.bits.mask)
    XSDebug("[IF3][bp] taken=%d jmpIdx=%d hasNTBrs=%d target=%x saveHalfRVI=%d\n", if3_bp.taken, if3_bp.jmpIdx, if3_bp.hasNotTakenBrs, if3_bp.target, if3_bp.saveHalfRVI)
    XSDebug("[IF3][redirect]: v=%d, prevMet=%d, prevNMet=%d, predT=%d, predNT=%d\n", if3_redirect, if3_prevHalfMetRedirect, if3_prevHalfNotMetRedirect, if3_predTakenRedirect, if3_predNotTakenRedirect)
    // XSDebug("[IF3][prevHalfInstr] v=%d redirect=%d fetchpc=%x idx=%d tgt=%x taken=%d instr=%x\n\n",
    //   prev_half_valid, prev_half_redirect, prev_half_fetchpc, prev_half_idx, prev_half_tgt, prev_half_taken, prev_half_instr)
    XSDebug("[IF3][    prevHalfInstr] v=%d taken=%d fetchpc=%x idx=%d pc=%x tgt=%x instr=%x ipf=%d\n",
      if3_prevHalfInstr.valid, if3_prevHalfInstr.taken, if3_prevHalfInstr.fetchpc, if3_prevHalfInstr.idx, if3_prevHalfInstr.pc, if3_prevHalfInstr.target, if3_prevHalfInstr.instr, if3_prevHalfInstr.ipf)
    XSDebug("[IF3][if3_prevHalfInstr] v=%d taken=%d fetchpc=%x idx=%d pc=%x tgt=%x instr=%x ipf=%d\n\n",
      if3_prevHalfInstr.valid, if3_prevHalfInstr.taken, if3_prevHalfInstr.fetchpc, if3_prevHalfInstr.idx, if3_prevHalfInstr.pc, if3_prevHalfInstr.target, if3_prevHalfInstr.instr, if3_prevHalfInstr.ipf)
    if3_gh.debug("if3")

    XSDebug("[IF4][predecode] mask=%b\n", if4_pd.mask)
    XSDebug("[IF4][snpc]: %x, realMask=%b\n", if4_snpc, if4_mask)
    XSDebug("[IF4][bp] taken=%d jmpIdx=%d hasNTBrs=%d target=%x saveHalfRVI=%d\n", if4_bp.taken, if4_bp.jmpIdx, if4_bp.hasNotTakenBrs, if4_bp.target, if4_bp.saveHalfRVI)
    XSDebug("[IF4][redirect]: v=%d, prevNotMet=%d, predT=%d, predNT=%d\n", if4_redirect, if4_prevHalfNextNotMet, if4_predTakenRedirect, if4_predNotTakenRedirect)
    XSDebug(if4_pd.pd(if4_bp.jmpIdx).isJal && if4_bp.taken, "[IF4] cfi is jal!  instr=%x target=%x\n", if4_instrs(if4_bp.jmpIdx), if4_jal_tgts(if4_bp.jmpIdx))
    XSDebug("[IF4][if4_prevHalfInstr] v=%d taken=%d fetchpc=%x idx=%d pc=%x tgt=%x instr=%x ipf=%d\n",
      if4_prevHalfInstr.valid, if4_prevHalfInstr.taken, if4_prevHalfInstr.fetchpc, if4_prevHalfInstr.idx, if4_prevHalfInstr.pc, if4_prevHalfInstr.target, if4_prevHalfInstr.instr, if4_prevHalfInstr.ipf)
    if4_gh.debug("if4")
    XSDebug(io.fetchPacket.fire(), "[IF4][fetchPacket] v=%d r=%d mask=%b ipf=%d acf=%d crossPageIPF=%d\n",
      io.fetchPacket.valid, io.fetchPacket.ready, io.fetchPacket.bits.mask, io.fetchPacket.bits.ipf, io.fetchPacket.bits.acf, io.fetchPacket.bits.crossPageIPFFix)
    for (i <- 0 until PredictWidth) {
      XSDebug(io.fetchPacket.fire(), "[IF4][fetchPacket] %b %x pc=%x pnpc=%x pd: rvc=%d brType=%b call=%d ret=%d\n",
        io.fetchPacket.bits.mask(i),
        io.fetchPacket.bits.instrs(i),
        io.fetchPacket.bits.pc(i),
        io.fetchPacket.bits.pnpc(i),
        io.fetchPacket.bits.pd(i).isRVC,
        io.fetchPacket.bits.pd(i).brType,
        io.fetchPacket.bits.pd(i).isCall,
        io.fetchPacket.bits.pd(i).isRet
      )
    }
  }
}<|MERGE_RESOLUTION|>--- conflicted
+++ resolved
@@ -457,18 +457,6 @@
 
   loopBufPar.noTakenMask := if4_pd.mask
   fetchPacketWire.pc := if4_pd.pc
-<<<<<<< HEAD
-  (0 until PredictWidth).foreach(i => 
-    fetchPacketWire.pnpc(i) := Mux(if4_bp.taken && if4_bp.jmpIdx === i.U,
-                                    if4_bp.target,
-                                    Mux(if4_pendingPrevHalfInstr,
-                                      (if (i == 0) Cat(bankAligned(if4_pd.pc(1))(VAddrBits-1, bankBytes), 2.U(bankBytes.W))
-                                      else Cat(bankAligned(if4_pd.pc(1))(VAddrBits-1, bankBytes), (i << 1).U(bankBytes.W) + Mux(if4_pd.pd(i).isRVC, 2.U, 4.U))),
-                                      Cat(bankAligned(if4_pd.pc(0))(VAddrBits-1, bankBytes), (i << 1).U(bankBytes.W) + Mux(if4_pd.pd(i).isRVC, 2.U, 4.U)))))
-  fetchPacketWire.brInfo := bpu.io.branchInfo
-  (0 until PredictWidth).foreach(i => fetchPacketWire.brInfo(i).hist := final_gh)
-  (0 until PredictWidth).foreach(i => fetchPacketWire.brInfo(i).predHist := if4_predHist.asTypeOf(new GlobalHistory))
-=======
   (0 until PredictWidth).foreach(i => fetchPacketWire.pnpc(i) := if4_pd.pc(i) + Mux(if4_pd.pd(i).isRVC, 2.U, 4.U))
   when (if4_bp.taken) {
     fetchPacketWire.pnpc(if4_bp.jmpIdx) := if4_bp.target
@@ -476,7 +464,6 @@
   fetchPacketWire.bpuMeta := bpu.io.bpuMeta
   (0 until PredictWidth).foreach(i => fetchPacketWire.bpuMeta(i).hist := final_gh)
   (0 until PredictWidth).foreach(i => fetchPacketWire.bpuMeta(i).predHist := if4_predHist.asTypeOf(new GlobalHistory))
->>>>>>> 5d88c099
   fetchPacketWire.pd := if4_pd.pd
   fetchPacketWire.ipf := if4_ipf
   fetchPacketWire.acf := if4_acf
