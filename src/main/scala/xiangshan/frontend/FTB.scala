/***************************************************************************************
* Copyright (c) 2020-2021 Institute of Computing Technology, Chinese Academy of Sciences
* Copyright (c) 2020-2021 Peng Cheng Laboratory
*
* XiangShan is licensed under Mulan PSL v2.
* You can use this software according to the terms and conditions of the Mulan PSL v2.
* You may obtain a copy of Mulan PSL v2 at:
*          http://license.coscl.org.cn/MulanPSL2
*
* THIS SOFTWARE IS PROVIDED ON AN "AS IS" BASIS, WITHOUT WARRANTIES OF ANY KIND,
* EITHER EXPRESS OR IMPLIED, INCLUDING BUT NOT LIMITED TO NON-INFRINGEMENT,
* MERCHANTABILITY OR FIT FOR A PARTICULAR PURPOSE.
*
* See the Mulan PSL v2 for more details.
***************************************************************************************/

package xiangshan.frontend

import chipsalliance.rocketchip.config.Parameters
import chisel3._
import chisel3.util._
import huancun.utils.SRAMTemplate
import utils._
import xiangshan._
import huancun.mbist.MBISTPipeline.placePipelines

import scala.{Tuple2 => &}


trait FTBParams extends HasXSParameter with HasBPUConst {
  val numEntries = FtbSize
  val numWays    = FtbWays
  val numSets    = numEntries/numWays // 512
  val tagSize    = 20



  val TAR_STAT_SZ = 2
  def TAR_FIT = 0.U(TAR_STAT_SZ.W)
  def TAR_OVF = 1.U(TAR_STAT_SZ.W)
  def TAR_UDF = 2.U(TAR_STAT_SZ.W)

  def BR_OFFSET_LEN = 12
  def JMP_OFFSET_LEN = 20
}

class FtbSlot(val offsetLen: Int, val subOffsetLen: Option[Int] = None)(implicit p: Parameters) extends XSBundle with FTBParams {
  if (subOffsetLen.isDefined) {
    require(subOffsetLen.get <= offsetLen)
  }
  val offset  = UInt(log2Ceil(PredictWidth).W)
  val lower   = UInt(offsetLen.W)
  val tarStat = UInt(TAR_STAT_SZ.W)
  val sharing = Bool()
  val valid   = Bool()

  def setLowerStatByTarget(pc: UInt, target: UInt, isShare: Boolean) = {
    def getTargetStatByHigher(pc_higher: UInt, target_higher: UInt) =
      Mux(target_higher > pc_higher, TAR_OVF,
        Mux(target_higher < pc_higher, TAR_UDF, TAR_FIT))
    def getLowerByTarget(target: UInt, offsetLen: Int) = target(offsetLen, 1)
    val offLen = if (isShare) this.subOffsetLen.get else this.offsetLen
    val pc_higher = pc(VAddrBits-1, offLen+1)
    val target_higher = target(VAddrBits-1, offLen+1)
    val stat = getTargetStatByHigher(pc_higher, target_higher)
    val lower = ZeroExt(getLowerByTarget(target, offLen), this.offsetLen)
    this.lower := lower
    this.tarStat := stat
    this.sharing := isShare.B
  }

  def getTarget(pc: UInt, last_stage: Option[Tuple2[UInt, Bool]] = None) = {
    def getTarget(offLen: Int)(pc: UInt, lower: UInt, stat: UInt,
      last_stage: Option[Tuple2[UInt, Bool]] = None) = {
      val h = pc(VAddrBits-1, offLen+1)
      val higher = Wire(UInt((VAddrBits-offLen-1).W))
      val higher_plus_one = Wire(UInt((VAddrBits-offLen-1).W))
      val higher_minus_one = Wire(UInt((VAddrBits-offLen-1).W))
      if (last_stage.isDefined) {
        val last_stage_pc = last_stage.get._1
        val last_stage_pc_h = last_stage_pc(VAddrBits-1, offLen+1)
        val stage_en = last_stage.get._2
        higher := RegEnable(last_stage_pc_h, stage_en)
        higher_plus_one := RegEnable(last_stage_pc_h+1.U, stage_en)
        higher_minus_one := RegEnable(last_stage_pc_h-1.U, stage_en)
      } else {
        higher := h
        higher_plus_one := h + 1.U
        higher_minus_one := h - 1.U
      }
      val target =
        Cat(
          Mux1H(Seq(
            (stat === TAR_OVF, higher_plus_one),
            (stat === TAR_UDF, higher_minus_one),
            (stat === TAR_FIT, higher),
          )),
          lower(offLen-1, 0), 0.U(1.W)
        )
      require(target.getWidth == VAddrBits)
      require(offLen != 0)
      target
    }
    if (subOffsetLen.isDefined)
      Mux(sharing,
        getTarget(subOffsetLen.get)(pc, lower, tarStat, last_stage),
        getTarget(offsetLen)(pc, lower, tarStat, last_stage)
      )
    else
      getTarget(offsetLen)(pc, lower, tarStat, last_stage)
  }
  def fromAnotherSlot(that: FtbSlot) = {
    require(
      this.offsetLen > that.offsetLen && this.subOffsetLen.map(_ == that.offsetLen).getOrElse(true) ||
      this.offsetLen == that.offsetLen
    )
    this.offset := that.offset
    this.tarStat := that.tarStat
    this.sharing := (this.offsetLen > that.offsetLen && that.offsetLen == this.subOffsetLen.get).B
    this.valid := that.valid
    this.lower := ZeroExt(that.lower, this.offsetLen)
  }

}

class FTBEntry(implicit p: Parameters) extends XSBundle with FTBParams with BPUUtils {


  val valid       = Bool()

  val brSlots = Vec(numBrSlot, new FtbSlot(BR_OFFSET_LEN))

  val tailSlot = new FtbSlot(JMP_OFFSET_LEN, Some(BR_OFFSET_LEN))

  // Partial Fall-Through Address
  val pftAddr     = UInt(log2Up(PredictWidth).W)
  val carry       = Bool()

  val isCall      = Bool()
  val isRet       = Bool()
  val isJalr      = Bool()

  val last_may_be_rvi_call = Bool()

  val always_taken = Vec(numBr, Bool())

  def getSlotForBr(idx: Int): FtbSlot = {
    require(idx <= numBr-1)
    (idx, numBr) match {
      case (i, n) if i == n-1 => this.tailSlot
      case _ => this.brSlots(idx)
    }
  }
  def allSlotsForBr = {
    (0 until numBr).map(getSlotForBr(_))
  }
  def setByBrTarget(brIdx: Int, pc: UInt, target: UInt) = {
    val slot = getSlotForBr(brIdx)
    slot.setLowerStatByTarget(pc, target, brIdx == numBr-1)
  }
  def setByJmpTarget(pc: UInt, target: UInt) = {
    this.tailSlot.setLowerStatByTarget(pc, target, false)
  }

  def getTargetVec(pc: UInt, last_stage: Option[Tuple2[UInt, Bool]] = None) = {
    VecInit((brSlots :+ tailSlot).map(_.getTarget(pc, last_stage)))
  }

  def getOffsetVec = VecInit(brSlots.map(_.offset) :+ tailSlot.offset)
  def isJal = !isJalr
  def getFallThrough(pc: UInt) = getFallThroughAddr(pc, carry, pftAddr)
  def hasBr(offset: UInt) =
    brSlots.map{ s => s.valid && s.offset <= offset}.reduce(_||_) ||
    (tailSlot.valid && tailSlot.offset <= offset && tailSlot.sharing)

  def getBrMaskByOffset(offset: UInt) =
    brSlots.map{ s => s.valid && s.offset <= offset } :+
    (tailSlot.valid && tailSlot.offset <= offset && tailSlot.sharing)

  def getBrRecordedVec(offset: UInt) = {
    VecInit(
      brSlots.map(s => s.valid && s.offset === offset) :+
      (tailSlot.valid && tailSlot.offset === offset && tailSlot.sharing)
    )
  }

  def brIsSaved(offset: UInt) = getBrRecordedVec(offset).reduce(_||_)

  def brValids = {
    VecInit(
      brSlots.map(_.valid) :+ (tailSlot.valid && tailSlot.sharing)
    )
  }

  def noEmptySlotForNewBr = {
    VecInit(brSlots.map(_.valid) :+ tailSlot.valid).reduce(_&&_)
  }

  def newBrCanNotInsert(offset: UInt) = {
    val lastSlotForBr = tailSlot
    lastSlotForBr.valid && lastSlotForBr.offset < offset
  }

  def jmpValid = {
    tailSlot.valid && !tailSlot.sharing
  }

  def brOffset = {
    VecInit(brSlots.map(_.offset) :+ tailSlot.offset)
  }

  def display(cond: Bool): Unit = {
    XSDebug(cond, p"-----------FTB entry----------- \n")
    XSDebug(cond, p"v=${valid}\n")
    for(i <- 0 until numBr) {
      XSDebug(cond, p"[br$i]: v=${allSlotsForBr(i).valid}, offset=${allSlotsForBr(i).offset}," +
        p"lower=${Hexadecimal(allSlotsForBr(i).lower)}\n")
    }
    XSDebug(cond, p"[tailSlot]: v=${tailSlot.valid}, offset=${tailSlot.offset}," +
      p"lower=${Hexadecimal(tailSlot.lower)}, sharing=${tailSlot.sharing}}\n")
    XSDebug(cond, p"pftAddr=${Hexadecimal(pftAddr)}, carry=$carry\n")
    XSDebug(cond, p"isCall=$isCall, isRet=$isRet, isjalr=$isJalr\n")
    XSDebug(cond, p"last_may_be_rvi_call=$last_may_be_rvi_call\n")
    XSDebug(cond, p"------------------------------- \n")
  }

}

class FTBEntryWithTag(implicit p: Parameters) extends XSBundle with FTBParams with BPUUtils {
  val entry = new FTBEntry
  val tag = UInt(tagSize.W)
  def display(cond: Bool): Unit = {
    entry.display(cond)
    XSDebug(cond, p"tag is ${Hexadecimal(tag)}\n------------------------------- \n")
  }
}

class FTBMeta(implicit p: Parameters) extends XSBundle with FTBParams {
  val writeWay = UInt(log2Ceil(numWays).W)
  val hit = Bool()
  val fauFtbHit = if (EnableFauFTB) Some(Bool()) else None
  val pred_cycle = if (!env.FPGAPlatform) Some(UInt(64.W)) else None
}

object FTBMeta {
  def apply(writeWay: UInt, hit: Bool, fauhit: Bool, pred_cycle: UInt)(implicit p: Parameters): FTBMeta = {
    val e = Wire(new FTBMeta)
    e.writeWay := writeWay
    e.hit := hit
    e.fauFtbHit.map(_ := fauhit)
    e.pred_cycle.map(_ := pred_cycle)
    e
  }
}

// class UpdateQueueEntry(implicit p: Parameters) extends XSBundle with FTBParams {
//   val pc = UInt(VAddrBits.W)
//   val ftb_entry = new FTBEntry
//   val hit = Bool()
//   val hit_way = UInt(log2Ceil(numWays).W)
// }
//
// object UpdateQueueEntry {
//   def apply(pc: UInt, fe: FTBEntry, hit: Bool, hit_way: UInt)(implicit p: Parameters): UpdateQueueEntry = {
//     val e = Wire(new UpdateQueueEntry)
//     e.pc := pc
//     e.ftb_entry := fe
//     e.hit := hit
//     e.hit_way := hit_way
//     e
//   }
// }

class FTB(parentName:String = "Unknown")(implicit p: Parameters) extends BasePredictor(parentName)(p) with FTBParams with BPUUtils
  with HasCircularQueuePtrHelper with HasPerfEvents {
  override val meta_size = WireInit(0.U.asTypeOf(new FTBMeta)).getWidth

  val ftbAddr = new TableAddr(log2Up(numSets), 1)

  class FTBBank(val numSets: Int, val nWays: Int) extends XSModule with BPUUtils {
    val io = IO(new Bundle {
      val s1_fire = Input(Bool())

      // when ftb hit, read_hits.valid is true, and read_hits.bits is OH of hit way
      // when ftb not hit, read_hits.valid is false, and read_hits is OH of allocWay
      // val read_hits = Valid(Vec(numWays, Bool()))
      val req_pc = Flipped(DecoupledIO(UInt(VAddrBits.W)))
      val read_resp = Output(new FTBEntry)
      val read_hits = Valid(UInt(log2Ceil(numWays).W))

      val u_req_pc = Flipped(DecoupledIO(UInt(VAddrBits.W)))
      val update_hits = Valid(UInt(log2Ceil(numWays).W))
      val update_access = Input(Bool())

      val update_pc = Input(UInt(VAddrBits.W))
      val update_write_data = Flipped(Valid(new FTBEntryWithTag))
      val update_write_way = Input(UInt(log2Ceil(numWays).W))
      val update_write_alloc = Input(Bool())
    })

    // Extract holdRead logic to fix bug that update read override predict read result
    val ftb = Module(new SRAMTemplate(new FTBEntryWithTag, set = numSets, way = numWays, shouldReset = true, singlePort = true, parentName = parentName + "ftb_"))
    val ftb_r_entries = ftb.io.r.resp.data.map(_.entry)

    val pred_rdata   = HoldUnless(ftb.io.r.resp.data, RegNext(io.req_pc.valid && !io.update_access))
    ftb.io.r.req.valid := io.req_pc.valid || io.u_req_pc.valid // io.s0_fire
    ftb.io.r.req.bits.setIdx := Mux(io.u_req_pc.valid, ftbAddr.getIdx(io.u_req_pc.bits), ftbAddr.getIdx(io.req_pc.bits)) // s0_idx

    assert(!(io.req_pc.valid && io.u_req_pc.valid))

    io.req_pc.ready := ftb.io.r.req.ready
    io.u_req_pc.ready := ftb.io.r.req.ready

    val req_tag = RegEnable(ftbAddr.getTag(io.req_pc.bits)(tagSize-1, 0), io.req_pc.valid)
    val req_idx = RegEnable(ftbAddr.getIdx(io.req_pc.bits), io.req_pc.valid)

    val u_req_tag = RegEnable(ftbAddr.getTag(io.u_req_pc.bits)(tagSize-1, 0), io.u_req_pc.valid)

    val read_entries = pred_rdata.map(_.entry)
    val read_tags    = pred_rdata.map(_.tag)

    val total_hits = VecInit((0 until numWays).map(b => read_tags(b) === req_tag && read_entries(b).valid && io.s1_fire))
    val hit = total_hits.reduce(_||_)
    // val hit_way_1h = VecInit(PriorityEncoderOH(total_hits))
    val hit_way = OHToUInt(total_hits)

    val u_total_hits = VecInit((0 until numWays).map(b =>
        ftb.io.r.resp.data(b).tag === u_req_tag && ftb.io.r.resp.data(b).entry.valid && RegNext(io.update_access)))
    val u_hit = u_total_hits.reduce(_||_)
    // val hit_way_1h = VecInit(PriorityEncoderOH(total_hits))
    val u_hit_way = OHToUInt(u_total_hits)

    // assert(PopCount(total_hits) === 1.U || PopCount(total_hits) === 0.U)
    // assert(PopCount(u_total_hits) === 1.U || PopCount(u_total_hits) === 0.U)
    for (n <- 1 to numWays) {
      XSPerfAccumulate(f"ftb_pred_${n}_way_hit", PopCount(total_hits) === n.U)
      XSPerfAccumulate(f"ftb_update_${n}_way_hit", PopCount(u_total_hits) === n.U)
    }

    val replacer = ReplacementPolicy.fromString(Some("setplru"), numWays, numSets)
    // val allocWriteWay = replacer.way(req_idx)

    val touch_set = Seq.fill(1)(Wire(UInt(log2Ceil(numSets).W)))
    val touch_way = Seq.fill(1)(Wire(Valid(UInt(log2Ceil(numWays).W))))

    val write_set = Wire(UInt(log2Ceil(numSets).W))
    val write_way = Wire(Valid(UInt(log2Ceil(numWays).W)))

    val read_set = Wire(UInt(log2Ceil(numSets).W))
    val read_way = Wire(Valid(UInt(log2Ceil(numWays).W)))

    read_set := req_idx
    read_way.valid := hit
    read_way.bits  := hit_way

    touch_set(0) := Mux(write_way.valid, write_set, read_set)

    touch_way(0).valid := write_way.valid || read_way.valid
    touch_way(0).bits := Mux(write_way.valid, write_way.bits, read_way.bits)

    replacer.access(touch_set, touch_way)

    def allocWay(valids: UInt, idx: UInt): UInt = {
      if (numWays > 1) {
        val w = Wire(UInt(log2Up(numWays).W))
        val valid = WireInit(valids.andR)
        w := Mux(valid, replacer.way(idx), PriorityEncoder(~valids))
        w
      } else {
        val w = WireInit(0.U(log2Up(numWays).W))
        w
      }
    }

    io.read_resp := Mux1H(total_hits, read_entries) // Mux1H
    io.read_hits.valid := hit
    io.read_hits.bits := hit_way

    io.update_hits.valid := u_hit
    io.update_hits.bits := u_hit_way

    // Update logic
    val u_valid = io.update_write_data.valid
    val u_data = io.update_write_data.bits
    val u_idx = ftbAddr.getIdx(io.update_pc)
    val allocWriteWay = allocWay(RegNext(VecInit(ftb_r_entries.map(_.valid))).asUInt, u_idx)
    val u_way = Mux(io.update_write_alloc, allocWriteWay, io.update_write_way)
    val u_mask = UIntToOH(u_way)

    for (i <- 0 until numWays) {
      XSPerfAccumulate(f"ftb_replace_way$i", u_valid && io.update_write_alloc && u_way === i.U)
      XSPerfAccumulate(f"ftb_replace_way${i}_has_empty", u_valid && io.update_write_alloc && !ftb_r_entries.map(_.valid).reduce(_&&_) && u_way === i.U)
      XSPerfAccumulate(f"ftb_hit_way$i", hit && !io.update_access && hit_way === i.U)
    }

    ftb.io.w.apply(u_valid, u_data, u_idx, u_mask)

    // for replacer
    write_set := u_idx
    write_way.valid := u_valid
    write_way.bits := Mux(io.update_write_alloc, allocWriteWay, io.update_write_way)

    // print hit entry info
    Mux1H(total_hits, ftb.io.r.resp.data).display(true.B)
  } // FTBBank

  val ftbBank = Module(new FTBBank(numSets, numWays))

  ftbBank.io.req_pc.valid := io.s0_fire(dupForFtb)
  ftbBank.io.req_pc.bits := s0_pc_dup(dupForFtb)

  val btb_enable_dup = RegNext(dup(io.ctrl.btb_enable))
  val s2_ftb_entry_dup = io.s1_fire.map(f => RegEnable(ftbBank.io.read_resp, f))
  val s3_ftb_entry_dup = io.s2_fire.zip(s2_ftb_entry_dup).map {case (f, e) => RegEnable(e, f)}
<<<<<<< HEAD

  val s1_hit = ftbBank.io.read_hits.valid && io.ctrl.btb_enable
  val s2_hit_dup = io.s1_fire.map(f => RegEnable(s1_hit, f))
  val s3_hit_dup = io.s2_fire.zip(s2_hit_dup).map {case (f, h) => RegEnable(h, f)}
=======
  
  val s1_ftb_hit = ftbBank.io.read_hits.valid && io.ctrl.btb_enable
  val s1_uftb_hit_dup = io.in.bits.resp_in(0).s1.full_pred.map(_.hit)
  val s2_ftb_hit_dup = io.s1_fire.map(f => RegEnable(s1_ftb_hit, f))
  val s2_uftb_hit_dup =
    if (EnableFauFTB) {
      io.s1_fire.zip(s1_uftb_hit_dup).map {case (f, h) => RegEnable(h, f)}
    } else {
      s2_ftb_hit_dup
    }
  val s2_real_hit_dup = s2_ftb_hit_dup.zip(s2_uftb_hit_dup).map(tp => tp._1 || tp._2)
  val s3_hit_dup = io.s2_fire.zip(s2_real_hit_dup).map {case (f, h) => RegEnable(h, f)}
>>>>>>> 9504dbeb
  val writeWay = ftbBank.io.read_hits.bits

  // io.out.bits.resp := RegEnable(io.in.bits.resp_in(0), 0.U.asTypeOf(new BranchPredictionResp), io.s1_fire)
  io.out := io.in.bits.resp_in(0)

  val s1_latch_call_is_rvc   = DontCare // TODO: modify when add RAS

  io.out.s2.full_pred.zip(s2_real_hit_dup).map {case (fp, h) => fp.hit := h}
  val s2_uftb_full_pred_dup = io.s1_fire.zip(io.in.bits.resp_in(0).s1.full_pred).map {case (f, fp) => RegEnable(fp, f)}
  for (full_pred & s2_ftb_entry & s2_pc & s1_pc & s1_fire & s2_uftb_full_pred & s2_hit & s2_uftb_hit <-
    io.out.s2.full_pred zip s2_ftb_entry_dup zip s2_pc_dup zip s1_pc_dup zip io.s1_fire zip s2_uftb_full_pred_dup zip
    s2_ftb_hit_dup zip s2_uftb_hit_dup) {
      if (EnableFauFTB) {
        // use uftb pred when ftb not hit but uftb hit
        when (!s2_hit && s2_uftb_hit) {
          full_pred := s2_uftb_full_pred
        }.otherwise {
          full_pred.fromFtbEntry(s2_ftb_entry, s2_pc, Some((s1_pc, s1_fire)))
        }
      } else {
        full_pred.fromFtbEntry(s2_ftb_entry, s2_pc, Some((s1_pc, s1_fire)))
      }
    }
  io.out.s2.is_minimal.map(_ := false.B)

  // s3 
  val s3_full_pred = io.s2_fire.zip(io.out.s2.full_pred).map {case (f, fp) => RegEnable(fp, f)}
  // br_taken_mask from SC in stage3 is covered here, will be recovered in always taken logic
  io.out.s3.full_pred := s3_full_pred
  io.out.s3.is_minimal.map(_ := false.B)

  val s3_fauftb_hit_ftb_miss = RegEnable(!s2_ftb_hit_dup(dupForFtb) && s2_uftb_hit_dup(dupForFtb), io.s2_fire(dupForFtb))
  io.out.last_stage_ftb_entry := Mux(s3_fauftb_hit_ftb_miss, io.in.bits.resp_in(0).last_stage_ftb_entry, s3_ftb_entry_dup(dupForFtb))
  io.out.last_stage_meta := RegEnable(RegEnable(FTBMeta(writeWay.asUInt(), s1_ftb_hit, s1_uftb_hit_dup(dupForFtb), GTimer()).asUInt(), io.s1_fire(dupForFtb)), io.s2_fire(dupForFtb))

  // always taken logic
  for (i <- 0 until numBr) {
    for (out_fp & in_fp & s2_hit & s2_ftb_entry <-
      io.out.s2.full_pred zip io.in.bits.resp_in(0).s2.full_pred zip s2_ftb_hit_dup zip s2_ftb_entry_dup)
      out_fp.br_taken_mask(i) := in_fp.br_taken_mask(i) || s2_hit && s2_ftb_entry.always_taken(i)
    for (out_fp & in_fp & s3_hit & s3_ftb_entry <-
      io.out.s3.full_pred zip io.in.bits.resp_in(0).s3.full_pred zip s3_hit_dup zip s3_ftb_entry_dup)
      out_fp.br_taken_mask(i) := in_fp.br_taken_mask(i) || s3_hit && s3_ftb_entry.always_taken(i)
  }

  // Update logic
  val u = io.update(dupForFtb)
  val update = u.bits

  val u_meta = update.meta.asTypeOf(new FTBMeta)
  // we do not update ftb on fauFtb hit and ftb miss
  val update_uftb_hit_ftb_miss = u_meta.fauFtbHit.getOrElse(false.B) && !u_meta.hit
  val u_valid = u.valid && !u.bits.old_entry && !(update_uftb_hit_ftb_miss)

  val delay2_pc = DelayN(update.pc, 2)
  val delay2_entry = DelayN(update.ftb_entry, 2)


  val update_now = u_valid && u_meta.hit
  val update_need_read = u_valid && !u_meta.hit
  // stall one more cycle because we use a whole cycle to do update read tag hit
  io.s1_ready := ftbBank.io.req_pc.ready && !(update_need_read) && !RegNext(update_need_read)

  ftbBank.io.u_req_pc.valid := update_need_read
  ftbBank.io.u_req_pc.bits := update.pc



  val ftb_write = Wire(new FTBEntryWithTag)
  ftb_write.entry := Mux(update_now, update.ftb_entry, delay2_entry)
  ftb_write.tag   := ftbAddr.getTag(Mux(update_now, update.pc, delay2_pc))(tagSize-1, 0)

  val write_valid = update_now || DelayN(u_valid && !u_meta.hit, 2)

  ftbBank.io.update_write_data.valid := write_valid
  ftbBank.io.update_write_data.bits := ftb_write
  ftbBank.io.update_pc          := Mux(update_now, update.pc,       delay2_pc)
  ftbBank.io.update_write_way   := Mux(update_now, u_meta.writeWay, RegNext(ftbBank.io.update_hits.bits)) // use it one cycle later
  ftbBank.io.update_write_alloc := Mux(update_now, false.B,         RegNext(!ftbBank.io.update_hits.valid)) // use it one cycle later
  ftbBank.io.update_access := u_valid && !u_meta.hit
  ftbBank.io.s1_fire := io.s1_fire(dupForFtb)

  val (ftbMbistPipelineSram,ftbMbistPipelineRf,ftbMbistPipelineSramRepair,ftbMbistPipelineRfRepair) = placePipelines(level = 1,infoName = s"MBISTPipeline_ftb")

  XSDebug("req_v=%b, req_pc=%x, ready=%b (resp at next cycle)\n", io.s0_fire(dupForFtb), s0_pc_dup(dupForFtb), ftbBank.io.req_pc.ready)
  XSDebug("s2_hit=%b, hit_way=%b\n", s2_ftb_hit_dup(dupForFtb), writeWay.asUInt)
  XSDebug("s2_br_taken_mask=%b, s2_real_taken_mask=%b\n",
    io.in.bits.resp_in(dupForFtb).s2.full_pred(dupForFtb).br_taken_mask.asUInt, io.out.s2.full_pred(dupForFtb).real_slot_taken_mask().asUInt)
  XSDebug("s2_target=%x\n", io.out.s2.target(dupForFtb))

  s2_ftb_entry_dup(dupForFtb).display(true.B)

  XSPerfAccumulate("ftb_read_hits", RegNext(io.s0_fire(dupForFtb)) && s1_ftb_hit)
  XSPerfAccumulate("ftb_read_misses", RegNext(io.s0_fire(dupForFtb)) && !s1_ftb_hit)

  XSPerfAccumulate("ftb_commit_hits", u.valid && u_meta.hit)
  XSPerfAccumulate("ftb_commit_misses", u.valid && !u_meta.hit)

  XSPerfAccumulate("ftb_update_req", u.valid)

  XSPerfAccumulate("ftb_update_ignored_old_entry", u.valid && u.bits.old_entry)
  XSPerfAccumulate("ftb_update_ignored_fauftb_hit", u.valid && update_uftb_hit_ftb_miss)
  XSPerfAccumulate("ftb_updated", u_valid)

  override val perfEvents = Seq(
    ("ftb_commit_hits            ", u.valid  &&  u_meta.hit),
    ("ftb_commit_misses          ", u.valid  && !u_meta.hit),
  )
  generatePerfEvent()
}<|MERGE_RESOLUTION|>--- conflicted
+++ resolved
@@ -412,13 +412,7 @@
   val btb_enable_dup = RegNext(dup(io.ctrl.btb_enable))
   val s2_ftb_entry_dup = io.s1_fire.map(f => RegEnable(ftbBank.io.read_resp, f))
   val s3_ftb_entry_dup = io.s2_fire.zip(s2_ftb_entry_dup).map {case (f, e) => RegEnable(e, f)}
-<<<<<<< HEAD
-
-  val s1_hit = ftbBank.io.read_hits.valid && io.ctrl.btb_enable
-  val s2_hit_dup = io.s1_fire.map(f => RegEnable(s1_hit, f))
-  val s3_hit_dup = io.s2_fire.zip(s2_hit_dup).map {case (f, h) => RegEnable(h, f)}
-=======
-  
+
   val s1_ftb_hit = ftbBank.io.read_hits.valid && io.ctrl.btb_enable
   val s1_uftb_hit_dup = io.in.bits.resp_in(0).s1.full_pred.map(_.hit)
   val s2_ftb_hit_dup = io.s1_fire.map(f => RegEnable(s1_ftb_hit, f))
@@ -430,7 +424,6 @@
     }
   val s2_real_hit_dup = s2_ftb_hit_dup.zip(s2_uftb_hit_dup).map(tp => tp._1 || tp._2)
   val s3_hit_dup = io.s2_fire.zip(s2_real_hit_dup).map {case (f, h) => RegEnable(h, f)}
->>>>>>> 9504dbeb
   val writeWay = ftbBank.io.read_hits.bits
 
   // io.out.bits.resp := RegEnable(io.in.bits.resp_in(0), 0.U.asTypeOf(new BranchPredictionResp), io.s1_fire)
@@ -456,7 +449,7 @@
     }
   io.out.s2.is_minimal.map(_ := false.B)
 
-  // s3 
+  // s3
   val s3_full_pred = io.s2_fire.zip(io.out.s2.full_pred).map {case (f, fp) => RegEnable(fp, f)}
   // br_taken_mask from SC in stage3 is covered here, will be recovered in always taken logic
   io.out.s3.full_pred := s3_full_pred
