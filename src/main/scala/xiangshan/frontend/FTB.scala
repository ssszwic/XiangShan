--- conflicted
+++ resolved
@@ -180,7 +180,6 @@
     oversize := false.B
   }
 
-<<<<<<< HEAD
   def brValids = {
     VecInit(
       brSlots.map(_.valid) ++
@@ -212,11 +211,6 @@
   }
 
 
-=======
-  def brIsSaved(offset: UInt) = (brValids zip brOffset).map{
-    case (v, off) => v && off === offset
-  }.reduce(_||_)
->>>>>>> 71b114f8
   def display(cond: Bool): Unit = {
     XSDebug(cond, p"-----------FTB entry----------- \n")
     XSDebug(cond, p"v=${valid}\n")
@@ -438,11 +432,7 @@
   io.out.resp.s2.ftb_entry           := ftb_entry
   io.out.resp.s2.preds.fromFtbEntry(ftb_entry, s2_pc)
 
-<<<<<<< HEAD
   io.out.s3_meta := RegEnable(RegEnable(FTBMeta(writeWay.asUInt(), s1_hit, GTimer()).asUInt(), io.s1_fire), io.s2_fire)
-=======
-  io.out.s3_meta                     := RegEnable(RegEnable(FTBMeta(writeWay, s1_hit, GTimer()).asUInt(), io.s1_fire), io.s2_fire)
->>>>>>> 71b114f8
 
   when(!s2_hit) {
     io.out.resp.s2.ftb_entry.onNotHit(s2_pc)
@@ -511,13 +501,6 @@
     io.in.bits.resp_in(0).s2.preds.br_taken_mask.asUInt, io.out.resp.s2.real_slot_taken_mask().asUInt)
   XSDebug("s2_target=%x\n", io.out.resp.s2.target)
 
-<<<<<<< HEAD
-  XSDebug(u_valid, "Update from ftq\n")
-  XSDebug(u_valid, "update_pc=%x, tag=%x, update_write_way=%b, pred_cycle=%d\n",
-    update.pc, ftbAddr.getTag(update.pc), u_way_mask, u_meta.pred_cycle)
-
-
-=======
   ftb_entry.display(true.B)
 
   // XSDebug(u_valid, "Update from ftq\n")
@@ -526,7 +509,6 @@
   // XSDebug(RegNext(u_valid), "Write into FTB\n")
   // XSDebug(RegNext(u_valid), "hit=%d, update_write_way=%d\n",
   //   ftbBank.io.update_hits.valid, u_meta.writeWay)
->>>>>>> 71b114f8
 
 
 
