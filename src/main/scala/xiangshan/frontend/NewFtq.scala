--- conflicted
+++ resolved
@@ -530,20 +530,12 @@
   ftq_meta_1r_sram.io.wdata.meta := io.fromBpu.resp.bits.last_stage_meta
   //                                                            ifuRedirect + backendRedirect + commit
   val ftb_entry_mem = Module(new SyncDataModuleTemplate(new FTBEntry, FtqSize, 1+1+1, 1, "FtqEntry"))
-<<<<<<< HEAD
-  ftb_entry_mem.io.wen(0) := RegNext(io.fromBpu.resp.bits.lastStage.valid)
-  ftb_entry_mem.io.waddr(0) := RegNext(io.fromBpu.resp.bits.lastStage.ftq_idx.value)
-  ftb_entry_mem.io.wdata(0) := RegNext(io.fromBpu.resp.bits.lastStage.ftb_entry)
+  ftb_entry_mem.io.wen(0) := RegNext(io.fromBpu.resp.bits.lastStage.valid(3))
+  ftb_entry_mem.io.waddr(0) := RegEnable(io.fromBpu.resp.bits.lastStage.ftq_idx.value, io.fromBpu.resp.bits.lastStage.valid(3))
+  ftb_entry_mem.io.wdata(0) := RegEnable(io.fromBpu.resp.bits.last_stage_ftb_entry, io.fromBpu.resp.bits.lastStage.valid(3))
 
   //place mbist pipeline
-
   val (ftqMbistPipelineSram,ftqMbistPipelineRf,ftqMbistPipelineSramRepair,ftqMbistPipelineRfRepair) = placePipelines(level = 2,infoName = s"MBISTPipeline_ftq")
-=======
-  ftb_entry_mem.io.wen(0) := io.fromBpu.resp.bits.lastStage.valid(3)
-  ftb_entry_mem.io.waddr(0) := io.fromBpu.resp.bits.lastStage.ftq_idx.value
-  ftb_entry_mem.io.wdata(0) := io.fromBpu.resp.bits.last_stage_ftb_entry
->>>>>>> d69cb4be
-
 
   // multi-write
   val update_target = Reg(Vec(FtqSize, UInt(VAddrBits.W))) // could be taken target or fallThrough //TODO: remove this
@@ -590,7 +582,7 @@
   when (RegNext(last_cycle_bpu_in)) {
     mispredict_vec(RegNext(last_cycle_bpu_in_idx)) := WireInit(VecInit(Seq.fill(PredictWidth)(false.B)))
   }
-  
+
   // reduce fanout using copied last_cycle_bpu_in and copied last_cycle_bpu_in_ptr
   val copied_last_cycle_bpu_in_for_ftq = copied_last_cycle_bpu_in.takeRight(extra_copyNum_for_commitStateQueue)
   copied_last_cycle_bpu_in_for_ftq.zip(copied_last_cycle_bpu_in_ptr_for_ftq).zipWithIndex.map {
@@ -652,7 +644,7 @@
   }
 
   XSError(isBefore(bpuPtr, ifuPtr) && !isFull(bpuPtr, ifuPtr), "\nifuPtr is before bpuPtr!\n")
-  
+
   (0 until copyNum).map{i =>
     XSError(copied_bpu_ptr(i) =/= bpuPtr, "\ncopiedBpuPtr is different from bpuPtr!\n")
   }
@@ -679,7 +671,7 @@
 
 
   io.toIfu.req.bits.ftqIdx := ifuPtr
- 
+
   val toICachePcBundle = Wire(Vec(copyNum,new Ftq_RF_Components))
   val toICacheEntryToSend = Wire(Vec(copyNum,Bool()))
   val toIfuPcBundle = Wire(new Ftq_RF_Components)
@@ -693,16 +685,16 @@
 
   val copied_ifu_plus1_to_send = VecInit(Seq.fill(copyNum)(RegNext(entry_fetch_status(ifuPtrPlus1.value) === f_to_send) || RegNext(last_cycle_bpu_in && bpu_in_bypass_ptr === (ifuPtrPlus1))))
   val copied_ifu_ptr_to_send   = VecInit(Seq.fill(copyNum)(RegNext(entry_fetch_status(ifuPtr.value) === f_to_send) || RegNext(last_cycle_bpu_in && bpu_in_bypass_ptr === ifuPtr)))
-  
+
   for(i <- 0 until copyNum){
     when(copied_last_cycle_bpu_in(i) && copied_bpu_in_bypass_ptr(i) === copied_ifu_ptr(i)){
       toICachePcBundle(i) := copied_bpu_in_bypass_buf(i)
-      toICacheEntryToSend(i)   := true.B 
+      toICacheEntryToSend(i)   := true.B
     }.elsewhen(copied_last_cycle_to_ifu_fire(i)){
       toICachePcBundle(i) := pc_mem_ifu_plus1_rdata(i)
       toICacheEntryToSend(i)   := copied_ifu_plus1_to_send(i)
     }.otherwise{
-      toICachePcBundle(i) := pc_mem_ifu_ptr_rdata(i) 
+      toICachePcBundle(i) := pc_mem_ifu_ptr_rdata(i)
       toICacheEntryToSend(i)   := copied_ifu_ptr_to_send(i)
     }
   }
@@ -740,7 +732,7 @@
   io.toIfu.req.bits.fromFtqPcBundle(toIfuPcBundle)
 
   io.toICache.req.valid := entry_is_to_send && ifuPtr =/= bpuPtr
-  io.toICache.req.bits.readValid.zipWithIndex.map{case(copy, i) => copy := toICacheEntryToSend(i) && copied_ifu_ptr(i) =/= copied_bpu_ptr(i)} 
+  io.toICache.req.bits.readValid.zipWithIndex.map{case(copy, i) => copy := toICacheEntryToSend(i) && copied_ifu_ptr(i) =/= copied_bpu_ptr(i)}
   io.toICache.req.bits.pcMemRead.zipWithIndex.map{case(copy,i) => copy.fromFtqPcBundle(toICachePcBundle(i))}
   // io.toICache.req.bits.bypassSelect := last_cycle_bpu_in && bpu_in_bypass_ptr === ifuPtr
   // io.toICache.req.bits.bpuBypassWrite.zipWithIndex.map{case(bypassWrtie, i) =>
@@ -810,8 +802,6 @@
 
   ftb_entry_mem.io.raddr.head := ifu_wb_idx
   val has_false_hit = WireInit(false.B)
-  XSError(ftb_entry_mem.io.raddr.head === io.fromBpu.resp.bits.lastStage.ftq_idx.value &&
-    hit_pd_valid && io.fromBpu.resp.bits.lastStage.valid, "ftb_entry_mem read port 0 conflicts with write port")
   when (RegNext(hit_pd_valid)) {
     // check for false hit
     val pred_ftb_entry = ftb_entry_mem.io.rdata.head
@@ -864,8 +854,6 @@
   ftq_redirect_sram.io.raddr.init.last := backendRedirect.bits.ftqIdx.value
 
   ftb_entry_mem.io.raddr.init.last := backendRedirect.bits.ftqIdx.value
-    XSError(ftb_entry_mem.io.raddr.init.last === io.fromBpu.resp.bits.lastStage.ftq_idx.value &&
-    backendRedirect.valid && io.fromBpu.resp.bits.lastStage.valid, "ftb_entry_mem read port 1 conflicts with write port")
 
   val stage3CfiInfo = ftq_redirect_sram.io.rdata.init.last
   val fromBackendRedirect = WireInit(backendRedirectReg)
@@ -1043,11 +1031,6 @@
   val commit_meta = ftq_meta_1r_sram.io.rdata(0)
   ftb_entry_mem.io.raddr.last := commPtr.value
   val commit_ftb_entry = ftb_entry_mem.io.rdata.last
-
-  XSError(ftb_entry_mem.io.raddr.last === io.fromBpu.resp.bits.lastStage.ftq_idx.value &&
-    canCommit && io.fromBpu.resp.bits.lastStage.valid, "ftb_entry_mem read port 2 conflicts with write port")
-  XSError(ftq_pd_mem.io.raddr.last === pdWb.bits.ftqIdx.value &&
-    canCommit && ifu_wb_valid, "ftq_pd_mem read port 0 conflicts with write port")
 
   // need one cycle to read mem and srams
   val do_commit_ptr = RegNext(commPtr)
