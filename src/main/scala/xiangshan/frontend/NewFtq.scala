/***************************************************************************************
* Copyright (c) 2020-2021 Institute of Computing Technology, Chinese Academy of Sciences
* Copyright (c) 2020-2021 Peng Cheng Laboratory
*
* XiangShan is licensed under Mulan PSL v2.
* You can use this software according to the terms and conditions of the Mulan PSL v2.
* You may obtain a copy of Mulan PSL v2 at:
*          http://license.coscl.org.cn/MulanPSL2
*
* THIS SOFTWARE IS PROVIDED ON AN "AS IS" BASIS, WITHOUT WARRANTIES OF ANY KIND,
* EITHER EXPRESS OR IMPLIED, INCLUDING BUT NOT LIMITED TO NON-INFRINGEMENT,
* MERCHANTABILITY OR FIT FOR A PARTICULAR PURPOSE.
*
* See the Mulan PSL v2 for more details.
***************************************************************************************/

package xiangshan.frontend

import chipsalliance.rocketchip.config.Parameters
import chisel3._
import chisel3.util._
import utils._
import xiangshan._
import xiangshan.frontend.icache._
import xiangshan.backend.CtrlToFtqIO

class FtqPtr(implicit p: Parameters) extends CircularQueuePtr[FtqPtr](
  p => p(XSCoreParamsKey).FtqSize
){
  override def cloneType = (new FtqPtr).asInstanceOf[this.type]
}

object FtqPtr {
  def apply(f: Bool, v: UInt)(implicit p: Parameters): FtqPtr = {
    val ptr = Wire(new FtqPtr)
    ptr.flag := f
    ptr.value := v
    ptr
  }
  def inverse(ptr: FtqPtr)(implicit p: Parameters): FtqPtr = {
    apply(!ptr.flag, ptr.value)
  }
}

class FtqNRSRAM[T <: Data](gen: T, numRead: Int)(implicit p: Parameters) extends XSModule {

  val io = IO(new Bundle() {
    val raddr = Input(Vec(numRead, UInt(log2Up(FtqSize).W)))
    val ren = Input(Vec(numRead, Bool()))
    val rdata = Output(Vec(numRead, gen))
    val waddr = Input(UInt(log2Up(FtqSize).W))
    val wen = Input(Bool())
    val wdata = Input(gen)
  })

  for(i <- 0 until numRead){
    val sram = Module(new SRAMTemplate(gen, FtqSize))
    sram.io.r.req.valid := io.ren(i)
    sram.io.r.req.bits.setIdx := io.raddr(i)
    io.rdata(i) := sram.io.r.resp.data(0)
    sram.io.w.req.valid := io.wen
    sram.io.w.req.bits.setIdx := io.waddr
    sram.io.w.req.bits.data := VecInit(io.wdata)
  }

}

class Ftq_RF_Components(implicit p: Parameters) extends XSBundle with BPUUtils {
  // TODO: move pftAddr, oversize, carry to another mem
  val startAddr = UInt(VAddrBits.W)
  val nextLineAddr = UInt(VAddrBits.W)
  val isNextMask = Vec(PredictWidth, Bool())
  val oversize = Bool()
  val fallThruError = Bool()
  // val carry = Bool()
  def getPc(offset: UInt) = {
    def getHigher(pc: UInt) = pc(VAddrBits-1, log2Ceil(PredictWidth)+instOffsetBits+1)
    def getOffset(pc: UInt) = pc(log2Ceil(PredictWidth)+instOffsetBits, instOffsetBits)
    Cat(getHigher(Mux(isNextMask(offset) && startAddr(log2Ceil(PredictWidth)+instOffsetBits), nextLineAddr, startAddr)),
        getOffset(startAddr)+offset, 0.U(instOffsetBits.W))
  }
  def fromBranchPrediction(resp: BranchPredictionBundle) = {
    def carryPos(addr: UInt) = addr(instOffsetBits+log2Ceil(PredictWidth)+1)
    this.startAddr := resp.pc
    this.nextLineAddr := resp.pc + (FetchWidth * 4 * 2).U
    this.isNextMask := VecInit((0 until PredictWidth).map(i =>
      (resp.pc(log2Ceil(PredictWidth), 1) +& i.U)(log2Ceil(PredictWidth)).asBool()
    ))
    this.oversize := resp.oversize
    this.fallThruError := resp.fallThruError
    this
  }
  override def toPrintable: Printable = {
    p"startAddr:${Hexadecimal(startAddr)}"
  }
}

class Ftq_pd_Entry(implicit p: Parameters) extends XSBundle {
  val brMask = Vec(PredictWidth, Bool())
  val jmpInfo = ValidUndirectioned(Vec(3, Bool()))
  val jmpOffset = UInt(log2Ceil(PredictWidth).W)
  val jalTarget = UInt(VAddrBits.W)
  val rvcMask = Vec(PredictWidth, Bool())
  def hasJal  = jmpInfo.valid && !jmpInfo.bits(0)
  def hasJalr = jmpInfo.valid && jmpInfo.bits(0)
  def hasCall = jmpInfo.valid && jmpInfo.bits(1)
  def hasRet  = jmpInfo.valid && jmpInfo.bits(2)

  def fromPdWb(pdWb: PredecodeWritebackBundle) = {
    val pds = pdWb.pd
    this.brMask := VecInit(pds.map(pd => pd.isBr && pd.valid))
    this.jmpInfo.valid := VecInit(pds.map(pd => (pd.isJal || pd.isJalr) && pd.valid)).asUInt.orR
    this.jmpInfo.bits := ParallelPriorityMux(pds.map(pd => (pd.isJal || pd.isJalr) && pd.valid),
                                             pds.map(pd => VecInit(pd.isJalr, pd.isCall, pd.isRet)))
    this.jmpOffset := ParallelPriorityEncoder(pds.map(pd => (pd.isJal || pd.isJalr) && pd.valid))
    this.rvcMask := VecInit(pds.map(pd => pd.isRVC))
    this.jalTarget := pdWb.jalTarget
  }

  def toPd(offset: UInt) = {
    require(offset.getWidth == log2Ceil(PredictWidth))
    val pd = Wire(new PreDecodeInfo)
    pd.valid := true.B
    pd.isRVC := rvcMask(offset)
    val isBr = brMask(offset)
    val isJalr = offset === jmpOffset && jmpInfo.valid && jmpInfo.bits(0)
    pd.brType := Cat(offset === jmpOffset && jmpInfo.valid, isJalr || isBr)
    pd.isCall := offset === jmpOffset && jmpInfo.valid && jmpInfo.bits(1)
    pd.isRet  := offset === jmpOffset && jmpInfo.valid && jmpInfo.bits(2)
    pd
  }
}



class Ftq_Redirect_SRAMEntry(implicit p: Parameters) extends XSBundle with HasBPUConst {
  val rasSp = UInt(log2Ceil(RasSize).W)
  val rasEntry = new RASEntry
  // val specCnt = Vec(numBr, UInt(10.W))
  // val ghist = new ShiftingGlobalHistory
  val folded_hist = new AllFoldedHistories(foldedGHistInfos)
  val histPtr = new CGHPtr

  def fromBranchPrediction(resp: BranchPredictionBundle) = {
    assert(!resp.is_minimal)
    this.rasSp := resp.rasSp
    this.rasEntry := resp.rasTop
    this.folded_hist := resp.folded_hist
    this.histPtr := resp.histPtr
    this
  }
}

class Ftq_1R_SRAMEntry(implicit p: Parameters) extends XSBundle with HasBPUConst {
  val meta = UInt(MaxMetaLength.W)
}

class Ftq_Pred_Info(implicit p: Parameters) extends XSBundle {
  val target = UInt(VAddrBits.W)
  val cfiIndex = ValidUndirectioned(UInt(log2Ceil(PredictWidth).W))
}

// class FtqEntry(implicit p: Parameters) extends XSBundle with HasBPUConst {
//   val startAddr = UInt(VAddrBits.W)
//   val fallThruAddr = UInt(VAddrBits.W)
//   val isNextMask = Vec(PredictWidth, Bool())

//   val meta = UInt(MaxMetaLength.W)

//   val rasSp = UInt(log2Ceil(RasSize).W)
//   val rasEntry = new RASEntry
//   val hist = new ShiftingGlobalHistory
//   val specCnt = Vec(numBr, UInt(10.W))
  
//   val valids = Vec(PredictWidth, Bool())
//   val brMask = Vec(PredictWidth, Bool())
//   // isJalr, isCall, isRet
//   val jmpInfo = ValidUndirectioned(Vec(3, Bool()))
//   val jmpOffset = UInt(log2Ceil(PredictWidth).W)
  
//   val mispredVec = Vec(PredictWidth, Bool())
//   val cfiIndex = ValidUndirectioned(UInt(log2Ceil(PredictWidth).W))
//   val target = UInt(VAddrBits.W)
// }

class FtqRead[T <: Data](private val gen: T)(implicit p: Parameters) extends XSBundle {
  val ptr = Output(new FtqPtr)
  val offset = Output(UInt(log2Ceil(PredictWidth).W))
  val data = Input(gen)
  def apply(ptr: FtqPtr, offset: UInt) = {
    this.ptr := ptr
    this.offset := offset
    this.data
  }
  override def cloneType = (new FtqRead(gen)).asInstanceOf[this.type]
}


class FtqToBpuIO(implicit p: Parameters) extends XSBundle {
  val redirect = Valid(new BranchPredictionRedirect)
  val update = Valid(new BranchPredictionUpdate)
  val enq_ptr = Output(new FtqPtr)
}

class FtqToIfuIO(implicit p: Parameters) extends XSBundle with HasCircularQueuePtrHelper {
  val req = Decoupled(new FetchRequestBundle)
  val redirect = Valid(new Redirect)
  val flushFromBpu = new Bundle {
    // when ifu pipeline is not stalled,
    // a packet from bpu s3 can reach f1 at most
    val s2 = Valid(new FtqPtr)
    // val s3 = Valid(new FtqPtr)
    def shouldFlushBy(src: Valid[FtqPtr], idx_to_flush: FtqPtr) = {
      src.valid && !isAfter(src.bits, idx_to_flush)
    }
    def shouldFlushByStage2(idx: FtqPtr) = shouldFlushBy(s2, idx)
    // def shouldFlushByStage3(idx: FtqPtr) = shouldFlushBy(s3, idx)
  }
}

trait HasBackendRedirectInfo extends HasXSParameter {
  def numRedirect = exuParameters.JmpCnt + exuParameters.AluCnt + 1
  def isLoadReplay(r: Valid[Redirect]) = r.bits.flushItself()
}

class FtqToCtrlIO(implicit p: Parameters) extends XSBundle with HasBackendRedirectInfo {
  val pc_reads = Vec(1 + numRedirect + 1 + 1, Flipped(new FtqRead(UInt(VAddrBits.W))))
  val target_read = Flipped(new FtqRead(UInt(VAddrBits.W)))
  def getJumpPcRead = pc_reads.head
  def getRedirectPcRead = VecInit(pc_reads.tail.dropRight(2))
  def getMemPredPcRead = pc_reads.init.last
  def getRobFlushPcRead = pc_reads.last
}


class FTBEntryGen(implicit p: Parameters) extends XSModule with HasBackendRedirectInfo with HasBPUParameter {
  val io = IO(new Bundle {
    val start_addr = Input(UInt(VAddrBits.W))
    val old_entry = Input(new FTBEntry)
    val pd = Input(new Ftq_pd_Entry)
    val cfiIndex = Flipped(Valid(UInt(log2Ceil(PredictWidth).W)))
    val target = Input(UInt(VAddrBits.W))
    val hit = Input(Bool())
    val mispredict_vec = Input(Vec(PredictWidth, Bool()))

    val new_entry = Output(new FTBEntry)
    val new_br_insert_pos = Output(Vec(numBr, Bool()))
    val taken_mask = Output(Vec(numBr, Bool()))
    val mispred_mask = Output(Vec(numBr+1, Bool()))

    // for perf counters
    val is_init_entry = Output(Bool())
    val is_old_entry = Output(Bool())
    val is_new_br = Output(Bool())
    val is_jalr_target_modified = Output(Bool())
    val is_always_taken_modified = Output(Bool())
    val is_br_full = Output(Bool())
  })

  // no mispredictions detected at predecode
  val hit = io.hit
  val pd = io.pd

  val init_entry = WireInit(0.U.asTypeOf(new FTBEntry))


  val cfi_is_br = pd.brMask(io.cfiIndex.bits) && io.cfiIndex.valid
  val entry_has_jmp = pd.jmpInfo.valid
  val new_jmp_is_jal  = entry_has_jmp && !pd.jmpInfo.bits(0) && io.cfiIndex.valid
  val new_jmp_is_jalr = entry_has_jmp &&  pd.jmpInfo.bits(0) && io.cfiIndex.valid
  val new_jmp_is_call = entry_has_jmp &&  pd.jmpInfo.bits(1) && io.cfiIndex.valid
  val new_jmp_is_ret  = entry_has_jmp &&  pd.jmpInfo.bits(2) && io.cfiIndex.valid
  val last_jmp_rvi = entry_has_jmp && pd.jmpOffset === (PredictWidth-1).U && !pd.rvcMask.last
  val last_br_rvi = cfi_is_br && io.cfiIndex.bits === (PredictWidth-1).U && !pd.rvcMask.last

  val cfi_is_jal = io.cfiIndex.bits === pd.jmpOffset && new_jmp_is_jal
  val cfi_is_jalr = io.cfiIndex.bits === pd.jmpOffset && new_jmp_is_jalr

  def carryPos = log2Ceil(PredictWidth)+instOffsetBits+1
  def getLower(pc: UInt) = pc(carryPos-1, instOffsetBits)
  // if not hit, establish a new entry
  init_entry.valid := true.B
  // tag is left for ftb to assign
  
  // case br
  val init_br_slot = init_entry.getSlotForBr(0)
  when (cfi_is_br) {
    init_br_slot.valid := true.B
    init_br_slot.offset := io.cfiIndex.bits
    init_br_slot.setLowerStatByTarget(io.start_addr, io.target, numBr == 1)
    init_entry.always_taken(0) := true.B // set to always taken on init
  }

  // case jmp
  when (entry_has_jmp) {
    init_entry.tailSlot.offset := pd.jmpOffset
    init_entry.tailSlot.valid := new_jmp_is_jal || new_jmp_is_jalr
    init_entry.tailSlot.setLowerStatByTarget(io.start_addr, Mux(cfi_is_jalr, io.target, pd.jalTarget), isShare=false)
  }

  val jmpPft = getLower(io.start_addr) +& pd.jmpOffset +& Mux(pd.rvcMask(pd.jmpOffset), 1.U, 2.U)
  init_entry.pftAddr := Mux(entry_has_jmp, jmpPft, getLower(io.start_addr) + ((FetchWidth*4)>>instOffsetBits).U + Mux(last_br_rvi, 1.U, 0.U))
  init_entry.carry   := Mux(entry_has_jmp, jmpPft(carryPos-instOffsetBits), io.start_addr(carryPos-1) || (io.start_addr(carryPos-2, instOffsetBits).andR && last_br_rvi))
  init_entry.isJalr := new_jmp_is_jalr
  init_entry.isCall := new_jmp_is_call
  init_entry.isRet  := new_jmp_is_ret
  init_entry.last_is_rvc := Mux(entry_has_jmp, pd.rvcMask(pd.jmpOffset), pd.rvcMask.last)

  init_entry.oversize := last_br_rvi || last_jmp_rvi

  // if hit, check whether a new cfi(only br is possible) is detected
  val oe = io.old_entry
  val br_recorded_vec = oe.getBrRecordedVec(io.cfiIndex.bits)
  val br_recorded = br_recorded_vec.asUInt.orR
  val is_new_br = cfi_is_br && !br_recorded
  val new_br_offset = io.cfiIndex.bits
  // vec(i) means new br will be inserted BEFORE old br(i)
  val allBrSlotsVec = oe.allSlotsForBr
  val new_br_insert_onehot = VecInit((0 until numBr).map{
    i => i match {
      case 0 =>
        !allBrSlotsVec(0).valid || new_br_offset < allBrSlotsVec(0).offset
      case idx =>
        allBrSlotsVec(idx-1).valid && new_br_offset > allBrSlotsVec(idx-1).offset &&
        (!allBrSlotsVec(idx).valid || new_br_offset < allBrSlotsVec(idx).offset)
    }
  })

  val old_entry_modified = WireInit(io.old_entry)
  for (i <- 0 until numBr) {
    val slot = old_entry_modified.allSlotsForBr(i)
    when (new_br_insert_onehot(i)) {
      slot.valid := true.B
      slot.offset := new_br_offset
      slot.setLowerStatByTarget(io.start_addr, io.target, i == numBr-1)
      old_entry_modified.always_taken(i) := true.B
    }.elsewhen (new_br_offset > oe.allSlotsForBr(i).offset) {
      old_entry_modified.always_taken(i) := false.B
      // all other fields remain unchanged
    }.otherwise {
      // case i == 0, remain unchanged
      if (i != 0) {
        val noNeedToMoveFromFormerSlot = (i == numBr-1).B && !oe.brSlots.last.valid
        when (!noNeedToMoveFromFormerSlot) {
          slot.fromAnotherSlot(oe.allSlotsForBr(i-1))
          old_entry_modified.always_taken(i) := oe.always_taken(i)
        }
      }
    }
  }

  // two circumstances:
  // 1. oe: | br | j  |, new br should be in front of j, thus addr of j should be new pft
  // 2. oe: | br | br |, new br could be anywhere between, thus new pft is the addr of either 
  //        the previous last br or the new br
  val may_have_to_replace = oe.noEmptySlotForNewBr
  val pft_need_to_change = is_new_br && may_have_to_replace
  // it should either be the given last br or the new br
  when (pft_need_to_change) {
    val new_pft_offset =
      Mux(!new_br_insert_onehot.asUInt.orR,
        new_br_offset, oe.allSlotsForBr.last.offset)

    // set jmp to invalid
    old_entry_modified.pftAddr := getLower(io.start_addr) + new_pft_offset
    old_entry_modified.last_is_rvc := pd.rvcMask(new_pft_offset - 1.U) // TODO: fix this
    old_entry_modified.carry := (getLower(io.start_addr) +& new_pft_offset).head(1).asBool
    old_entry_modified.oversize := false.B
    old_entry_modified.isCall := false.B
    old_entry_modified.isRet := false.B
    old_entry_modified.isJalr := false.B
  }

  val old_entry_jmp_target_modified = WireInit(oe)
  val old_target = oe.tailSlot.getTarget(io.start_addr) // may be wrong because we store only 20 lowest bits
  val old_tail_is_jmp = !oe.tailSlot.sharing
  val jalr_target_modified = cfi_is_jalr && (old_target =/= io.target) && old_tail_is_jmp // TODO: pass full jalr target
  when (jalr_target_modified) {
    old_entry_jmp_target_modified.setByJmpTarget(io.start_addr, io.target)
    old_entry_jmp_target_modified.always_taken := 0.U.asTypeOf(Vec(numBr, Bool()))
  }

  val old_entry_always_taken = WireInit(oe)
  val always_taken_modified_vec = Wire(Vec(numBr, Bool())) // whether modified or not
  for (i <- 0 until numBr) {
    old_entry_always_taken.always_taken(i) :=
      oe.always_taken(i) && io.cfiIndex.valid && oe.brValids(i) && io.cfiIndex.bits === oe.brOffset(i)
    always_taken_modified_vec(i) := oe.always_taken(i) && !old_entry_always_taken.always_taken(i)
  }
  val always_taken_modified = always_taken_modified_vec.reduce(_||_)



  val derived_from_old_entry =
    Mux(is_new_br, old_entry_modified,
      Mux(jalr_target_modified, old_entry_jmp_target_modified, old_entry_always_taken))


  io.new_entry := Mux(!hit, init_entry, derived_from_old_entry)

  io.new_br_insert_pos := new_br_insert_onehot
  io.taken_mask := VecInit((io.new_entry.brOffset zip io.new_entry.brValids).map{
    case (off, v) => io.cfiIndex.bits === off && io.cfiIndex.valid && v
  })
  for (i <- 0 until numBr) {
    io.mispred_mask(i) := io.new_entry.brValids(i) && io.mispredict_vec(io.new_entry.brOffset(i))
  }
  io.mispred_mask.last := io.new_entry.jmpValid && io.mispredict_vec(pd.jmpOffset)

  // for perf counters
  io.is_init_entry := !hit
  io.is_old_entry := hit && !is_new_br && !jalr_target_modified && !always_taken_modified
  io.is_new_br := hit && is_new_br
  io.is_jalr_target_modified := hit && jalr_target_modified
  io.is_always_taken_modified := hit && always_taken_modified
  io.is_br_full := hit && is_new_br && may_have_to_replace
}

class Ftq(implicit p: Parameters) extends XSModule with HasCircularQueuePtrHelper
  with HasBackendRedirectInfo with BPUUtils with HasBPUConst with HasPerfEvents 
  with HasICacheParameters{
  val io = IO(new Bundle {
    val fromBpu = Flipped(new BpuToFtqIO)
    val fromIfu = Flipped(new IfuToFtqIO)
    val fromBackend = Flipped(new CtrlToFtqIO)

    val toBpu = new FtqToBpuIO
    val toIfu = new FtqToIfuIO
    val toBackend = new FtqToCtrlIO

    val toPrefetch = new FtqPrefechBundle

    val bpuInfo = new Bundle {
      val bpRight = Output(UInt(XLEN.W))
      val bpWrong = Output(UInt(XLEN.W))
    }
  })
  io.bpuInfo := DontCare

  val backendRedirect = io.fromBackend.redirect
  val backendRedirectReg = RegNext(io.fromBackend.redirect)

  val stage2Flush = backendRedirect.valid
  val backendFlush = stage2Flush || RegNext(stage2Flush)
  val ifuFlush = Wire(Bool())

  val flush = stage2Flush || RegNext(stage2Flush)

  val allowBpuIn, allowToIfu = WireInit(false.B)
  val flushToIfu = !allowToIfu
  allowBpuIn := !ifuFlush && !backendRedirect.valid && !backendRedirectReg.valid
  allowToIfu := !ifuFlush && !backendRedirect.valid && !backendRedirectReg.valid

  val bpuPtr, ifuPtr, ifuWbPtr, commPtr = RegInit(FtqPtr(false.B, 0.U))
  val validEntries = distanceBetween(bpuPtr, commPtr)

  // **********************************************************************
  // **************************** enq from bpu ****************************
  // **********************************************************************
  val new_entry_ready = validEntries < FtqSize.U
  io.fromBpu.resp.ready := new_entry_ready

  val bpu_s2_resp = io.fromBpu.resp.bits.s2
  // val bpu_s3_resp = io.fromBpu.resp.bits.s3
  val bpu_s2_redirect = bpu_s2_resp.valid && bpu_s2_resp.hasRedirect
  // val bpu_s3_redirect = bpu_s3_resp.valid && bpu_s3_resp.hasRedirect

  io.toBpu.enq_ptr := bpuPtr
  val enq_fire = io.fromBpu.resp.fire() && allowBpuIn // from bpu s1
  val bpu_in_fire = (io.fromBpu.resp.fire() || bpu_s2_redirect/*  || bpu_s3_redirect */) && allowBpuIn

  val bpu_in_resp = io.fromBpu.resp.bits.selectedResp
  val bpu_in_stage = io.fromBpu.resp.bits.selectedRespIdx
  val bpu_in_resp_ptr = Mux(bpu_in_stage === BP_S1, bpuPtr, bpu_in_resp.ftq_idx)
  val bpu_in_resp_idx = bpu_in_resp_ptr.value

  // read ports:                            jumpPc + redirects + loadPred + robFlush + ifuReq1 + ifuReq2 + commitUpdate
  val ftq_pc_mem = Module(new SyncDataModuleTemplate(new Ftq_RF_Components, FtqSize, 1+numRedirect+2+1+1+1, 1))
  // resp from uBTB
  ftq_pc_mem.io.wen(0) := bpu_in_fire
  ftq_pc_mem.io.waddr(0) := bpu_in_resp_idx
  ftq_pc_mem.io.wdata(0).fromBranchPrediction(bpu_in_resp)

  //                                                            ifuRedirect + backendRedirect + commit
  val ftq_redirect_sram = Module(new FtqNRSRAM(new Ftq_Redirect_SRAMEntry, 1+1+1))
  // these info is intended to enq at the last stage of bpu
  ftq_redirect_sram.io.wen := io.fromBpu.resp.bits.lastStage.valid
  ftq_redirect_sram.io.waddr := io.fromBpu.resp.bits.lastStage.ftq_idx.value
  ftq_redirect_sram.io.wdata.fromBranchPrediction(io.fromBpu.resp.bits.lastStage)

  val ftq_meta_1r_sram = Module(new FtqNRSRAM(new Ftq_1R_SRAMEntry, 1))
  // these info is intended to enq at the last stage of bpu
  ftq_meta_1r_sram.io.wen := io.fromBpu.resp.bits.lastStage.valid
  ftq_meta_1r_sram.io.waddr := io.fromBpu.resp.bits.lastStage.ftq_idx.value
  ftq_meta_1r_sram.io.wdata.meta := io.fromBpu.resp.bits.meta
  //                                                            ifuRedirect + backendRedirect + commit
  val ftb_entry_mem = Module(new SyncDataModuleTemplate(new FTBEntry, FtqSize, 1+1+1, 1))
  ftb_entry_mem.io.wen(0) := io.fromBpu.resp.bits.lastStage.valid
  ftb_entry_mem.io.waddr(0) := io.fromBpu.resp.bits.lastStage.ftq_idx.value
  ftb_entry_mem.io.wdata(0) := io.fromBpu.resp.bits.lastStage.ftb_entry


  // multi-write
  val update_target = Reg(Vec(FtqSize, UInt(VAddrBits.W))) // could be taken target or fallThrough
  val cfiIndex_vec = Reg(Vec(FtqSize, ValidUndirectioned(UInt(log2Ceil(PredictWidth).W))))
  val mispredict_vec = Reg(Vec(FtqSize, Vec(PredictWidth, Bool())))
  val pred_stage = Reg(Vec(FtqSize, UInt(2.W)))

  val c_invalid :: c_valid :: c_commited :: Nil = Enum(3)
  val commitStateQueue = RegInit(VecInit(Seq.fill(FtqSize) {
    VecInit(Seq.fill(PredictWidth)(c_invalid))
  }))

  val f_to_send :: f_sent :: Nil = Enum(2)
  val entry_fetch_status = RegInit(VecInit(Seq.fill(FtqSize)(f_sent)))

  val h_not_hit :: h_false_hit :: h_hit :: Nil = Enum(3)
  val entry_hit_status = RegInit(VecInit(Seq.fill(FtqSize)(h_not_hit)))


  when (bpu_in_fire) {
    entry_fetch_status(bpu_in_resp_idx) := f_to_send
    commitStateQueue(bpu_in_resp_idx) := VecInit(Seq.fill(PredictWidth)(c_invalid))
    cfiIndex_vec(bpu_in_resp_idx) := bpu_in_resp.cfiIndex
    mispredict_vec(bpu_in_resp_idx) := WireInit(VecInit(Seq.fill(PredictWidth)(false.B)))
    update_target(bpu_in_resp_idx) := bpu_in_resp.getTarget
    pred_stage(bpu_in_resp_idx) := bpu_in_stage
  }

  bpuPtr := bpuPtr + enq_fire
  ifuPtr := ifuPtr + io.toIfu.req.fire

  // only use ftb result to assign hit status
  when (bpu_s2_resp.valid) {
    entry_hit_status(bpu_s2_resp.ftq_idx.value) := Mux(bpu_s2_resp.full_pred.hit, h_hit, h_not_hit)
  }


  io.toIfu.flushFromBpu.s2.valid := bpu_s2_redirect
  io.toIfu.flushFromBpu.s2.bits := bpu_s2_resp.ftq_idx
  when (bpu_s2_resp.valid && bpu_s2_resp.hasRedirect) {
    bpuPtr := bpu_s2_resp.ftq_idx + 1.U
    // only when ifuPtr runs ahead of bpu s2 resp should we recover it
    when (!isBefore(ifuPtr, bpu_s2_resp.ftq_idx)) {
      ifuPtr := bpu_s2_resp.ftq_idx
    }
  }

<<<<<<< HEAD
  io.toIfu.flushFromBpu.s3.valid := bpu_s3_redirect
  io.toIfu.flushFromBpu.s3.bits := bpu_s3_resp.ftq_idx
  when (bpu_s3_resp.valid && bpu_s3_resp.hasRedirect) {
    bpuPtr := bpu_s3_resp.ftq_idx + 1.U
    // only when ifuPtr runs ahead of bpu s2 resp should we recover it
    when (!isBefore(ifuPtr, bpu_s3_resp.ftq_idx)) {
      ifuPtr := bpu_s3_resp.ftq_idx
    }
    XSError(true.B, "\ns3_redirect mechanism not implemented!\n")
  }
=======
  // io.toIfu.flushFromBpu.s3.valid := bpu_s3_redirect
  // io.toIfu.flushFromBpu.s3.bits := bpu_s3_resp.ftq_idx
  // when (bpu_s3_resp.valid && bpu_s3_resp.hasRedirect) {
  //   bpuPtr := bpu_s3_resp.ftq_idx + 1.U
  //   // only when ifuPtr runs ahead of bpu s2 resp should we recover it
  //   when (!isBefore(ifuPtr, bpu_s3_resp.ftq_idx)) {
  //     ifuPtr := bpu_s3_resp.ftq_idx
  //   }
  //   XSError(true.B, "\ns3_redirect mechanism not implemented!\n")
  // }
>>>>>>> cb4b23c0

  XSError(isBefore(bpuPtr, ifuPtr) && !isFull(bpuPtr, ifuPtr), "\nifuPtr is before bpuPtr!\n")

  // ****************************************************************
  // **************************** to ifu ****************************
  // ****************************************************************
  val bpu_in_bypass_buf = RegEnable(ftq_pc_mem.io.wdata(0), enable=bpu_in_fire)
  val bpu_in_bypass_ptr = RegNext(bpu_in_resp_ptr)
  val last_cycle_bpu_in = RegNext(bpu_in_fire)
  val last_cycle_to_ifu_fire = RegNext(io.toIfu.req.fire)

  // read pc and target
  ftq_pc_mem.io.raddr.init.init.last := ifuPtr.value
  ftq_pc_mem.io.raddr.init.last := (ifuPtr+1.U).value

  io.toIfu.req.valid := allowToIfu && entry_fetch_status(ifuPtr.value) === f_to_send && ifuPtr =/= bpuPtr
  io.toIfu.req.bits.ftqIdx := ifuPtr
  io.toIfu.req.bits.nextStartAddr := update_target(ifuPtr.value)
  io.toIfu.req.bits.ftqOffset := cfiIndex_vec(ifuPtr.value)

<<<<<<< HEAD
=======
  val toIfuPcBundle = Wire(new Ftq_RF_Components)

>>>>>>> cb4b23c0
  when (last_cycle_bpu_in && bpu_in_bypass_ptr === ifuPtr) {
    toIfuPcBundle := bpu_in_bypass_buf
  }.elsewhen (last_cycle_to_ifu_fire) {
    toIfuPcBundle := ftq_pc_mem.io.rdata.init.last
  }.otherwise {
    toIfuPcBundle := ftq_pc_mem.io.rdata.init.init.last
  }
  
  io.toIfu.req.bits.fromFtqPcBundle(toIfuPcBundle)
  
  // when fall through is smaller in value than start address, there must be a false hit
  when (toIfuPcBundle.fallThruError && entry_hit_status(ifuPtr.value) === h_hit) {
    when (io.toIfu.req.fire &&
      !(bpu_s2_redirect && bpu_s2_resp.ftq_idx === ifuPtr)/*  &&
      !(bpu_s3_redirect && bpu_s3_resp.ftq_idx === ifuPtr) */
    ) {
      entry_hit_status(ifuPtr.value) := h_false_hit
      XSError(true.B, "FTB false hit by fallThroughError, startAddr: %x, fallTHru: %x\n", io.toIfu.req.bits.startAddr, io.toIfu.req.bits.nextStartAddr)
    }
    XSDebug(true.B, "fallThruError! start:%x, fallThru:%x\n", io.toIfu.req.bits.startAddr, io.toIfu.req.bits.nextStartAddr)
  }
  
  val ifu_req_should_be_flushed =
    io.toIfu.flushFromBpu.shouldFlushByStage2(io.toIfu.req.bits.ftqIdx)/*  ||
    io.toIfu.flushFromBpu.shouldFlushByStage3(io.toIfu.req.bits.ftqIdx) */
    
    when (io.toIfu.req.fire && !ifu_req_should_be_flushed) {
      entry_fetch_status(ifuPtr.value) := f_sent
    }
    
  io.toPrefetch.req.valid := allowToIfu && prefetchPtr =/= bpuPtr && entry_fetch_status(prefetchPtr.value) === f_to_send
  io.toPrefetch.req.bits.target := update_target(prefetchPtr.value)

  // *********************************************************************
  // **************************** wb from ifu ****************************
  // *********************************************************************
  val pdWb = io.fromIfu.pdWb
  val pds = pdWb.bits.pd
  val ifu_wb_valid = pdWb.valid
  val ifu_wb_idx = pdWb.bits.ftqIdx.value
  // read ports:                                                         commit update
  val ftq_pd_mem = Module(new SyncDataModuleTemplate(new Ftq_pd_Entry, FtqSize, 1, 1))
  ftq_pd_mem.io.wen(0) := ifu_wb_valid
  ftq_pd_mem.io.waddr(0) := pdWb.bits.ftqIdx.value
  ftq_pd_mem.io.wdata(0).fromPdWb(pdWb.bits)

  val hit_pd_valid = entry_hit_status(ifu_wb_idx) === h_hit && ifu_wb_valid
  val hit_pd_mispred = hit_pd_valid && pdWb.bits.misOffset.valid
  val hit_pd_mispred_reg = RegNext(hit_pd_mispred, init=false.B)
  val pd_reg       = RegEnable(pds,             enable = pdWb.valid)
  val start_pc_reg = RegEnable(pdWb.bits.pc(0), enable = pdWb.valid)
  val wb_idx_reg   = RegEnable(ifu_wb_idx,      enable = pdWb.valid)

  when (ifu_wb_valid) {
    val comm_stq_wen = VecInit(pds.map(_.valid).zip(pdWb.bits.instrRange).map{
      case (v, inRange) => v && inRange
    })
    (commitStateQueue(ifu_wb_idx) zip comm_stq_wen).map{
      case (qe, v) => when (v) { qe := c_valid }
    }
  }

  ifuWbPtr := ifuWbPtr + ifu_wb_valid

  ftb_entry_mem.io.raddr.head := ifu_wb_idx
  val has_false_hit = WireInit(false.B)
  when (RegNext(hit_pd_valid)) {
    // check for false hit
    val pred_ftb_entry = ftb_entry_mem.io.rdata.head
    val brSlots = pred_ftb_entry.brSlots
    val tailSlot = pred_ftb_entry.tailSlot
    // we check cfis that bpu predicted

    // bpu predicted branches but denied by predecode
    val br_false_hit =
      brSlots.map{
        s => s.valid && !(pd_reg(s.offset).valid && pd_reg(s.offset).isBr)
      }.reduce(_||_) ||
      (tailSlot.valid && pred_ftb_entry.tailSlot.sharing &&
        !(pd_reg(tailSlot.offset).valid && pd_reg(tailSlot.offset).isBr))

    val jmpOffset = tailSlot.offset
    val jmp_pd = pd_reg(jmpOffset)
    val jal_false_hit = pred_ftb_entry.jmpValid &&
      ((pred_ftb_entry.isJal  && !(jmp_pd.valid && jmp_pd.isJal)) ||
       (pred_ftb_entry.isJalr && !(jmp_pd.valid && jmp_pd.isJalr)) ||
       (pred_ftb_entry.isCall && !(jmp_pd.valid && jmp_pd.isCall)) ||
       (pred_ftb_entry.isRet  && !(jmp_pd.valid && jmp_pd.isRet))
      )

    has_false_hit := br_false_hit || jal_false_hit || hit_pd_mispred_reg
    XSDebug(has_false_hit, "FTB false hit by br or jal or hit_pd, startAddr: %x\n", pdWb.bits.pc(0))

    assert(!has_false_hit)
  }

  when (has_false_hit) {
    entry_hit_status(wb_idx_reg) := h_false_hit
  }


  // **********************************************************************
  // **************************** backend read ****************************
  // **********************************************************************

  // pc reads
  for ((req, i) <- io.toBackend.pc_reads.zipWithIndex) {
    ftq_pc_mem.io.raddr(i) := req.ptr.value
    req.data := ftq_pc_mem.io.rdata(i).getPc(RegNext(req.offset))
  }
  // target read
  io.toBackend.target_read.data := RegNext(update_target(io.toBackend.target_read.ptr.value))

  // *******************************************************************************
  // **************************** redirect from backend ****************************
  // *******************************************************************************

  // redirect read cfiInfo, couples to redirectGen s2
  ftq_redirect_sram.io.ren.init.last := io.fromBackend.redirect.valid
  ftq_redirect_sram.io.raddr.init.last := io.fromBackend.redirect.bits.ftqIdx.value

  ftb_entry_mem.io.raddr.init.last := io.fromBackend.redirect.bits.ftqIdx.value

  val stage3CfiInfo = ftq_redirect_sram.io.rdata.init.last
  val fromBackendRedirect = WireInit(backendRedirectReg)
  val backendRedirectCfi = fromBackendRedirect.bits.cfiUpdate
  backendRedirectCfi.fromFtqRedirectSram(stage3CfiInfo)

  val r_ftb_entry = ftb_entry_mem.io.rdata.init.last
  val r_ftqOffset = fromBackendRedirect.bits.ftqOffset

  when (entry_hit_status(fromBackendRedirect.bits.ftqIdx.value) === h_hit) {
    backendRedirectCfi.shift := PopCount(r_ftb_entry.getBrMaskByOffset(r_ftqOffset)) +&
      (backendRedirectCfi.pd.isBr && !r_ftb_entry.brIsSaved(r_ftqOffset) &&
      !r_ftb_entry.newBrCanNotInsert(r_ftqOffset))

    backendRedirectCfi.addIntoHist := backendRedirectCfi.pd.isBr && (r_ftb_entry.brIsSaved(r_ftqOffset) ||
        !r_ftb_entry.newBrCanNotInsert(r_ftqOffset))
  }.otherwise {
    backendRedirectCfi.shift := (backendRedirectCfi.pd.isBr && backendRedirectCfi.taken).asUInt
    backendRedirectCfi.addIntoHist := backendRedirectCfi.pd.isBr.asUInt
  }


  // ***************************************************************************
  // **************************** redirect from ifu ****************************
  // ***************************************************************************
  val fromIfuRedirect = WireInit(0.U.asTypeOf(Valid(new Redirect)))
  fromIfuRedirect.valid := pdWb.valid && pdWb.bits.misOffset.valid && !backendFlush
  fromIfuRedirect.bits.ftqIdx := pdWb.bits.ftqIdx
  fromIfuRedirect.bits.ftqOffset := pdWb.bits.misOffset.bits
  fromIfuRedirect.bits.level := RedirectLevel.flushAfter

  val ifuRedirectCfiUpdate = fromIfuRedirect.bits.cfiUpdate
  ifuRedirectCfiUpdate.pc := pdWb.bits.pc(pdWb.bits.misOffset.bits)
  ifuRedirectCfiUpdate.pd := pdWb.bits.pd(pdWb.bits.misOffset.bits)
  ifuRedirectCfiUpdate.predTaken := cfiIndex_vec(pdWb.bits.ftqIdx.value).valid
  ifuRedirectCfiUpdate.target := pdWb.bits.target
  ifuRedirectCfiUpdate.taken := pdWb.bits.cfiOffset.valid
  ifuRedirectCfiUpdate.isMisPred := pdWb.bits.misOffset.valid

  val ifuRedirectReg = RegNext(fromIfuRedirect, init=0.U.asTypeOf(Valid(new Redirect)))
  val ifuRedirectToBpu = WireInit(ifuRedirectReg)
  ifuFlush := fromIfuRedirect.valid || ifuRedirectToBpu.valid

  ftq_redirect_sram.io.ren.head := fromIfuRedirect.valid
  ftq_redirect_sram.io.raddr.head := fromIfuRedirect.bits.ftqIdx.value

  ftb_entry_mem.io.raddr.head := fromIfuRedirect.bits.ftqIdx.value

  val toBpuCfi = ifuRedirectToBpu.bits.cfiUpdate
  toBpuCfi.fromFtqRedirectSram(ftq_redirect_sram.io.rdata.head)
  when (ifuRedirectReg.bits.cfiUpdate.pd.isRet) {
    toBpuCfi.target := toBpuCfi.rasEntry.retAddr
  }

  // *********************************************************************
  // **************************** wb from exu ****************************
  // *********************************************************************

  def extractRedirectInfo(wb: Valid[Redirect]) = {
    val ftqIdx = wb.bits.ftqIdx.value
    val ftqOffset = wb.bits.ftqOffset
    val taken = wb.bits.cfiUpdate.taken
    val mispred = wb.bits.cfiUpdate.isMisPred
    (wb.valid, ftqIdx, ftqOffset, taken, mispred)
  }

  // fix mispredict entry
  val lastIsMispredict = RegNext(
    backendRedirect.valid && backendRedirect.bits.level === RedirectLevel.flushAfter, init = false.B
  )

  def updateCfiInfo(redirect: Valid[Redirect], isBackend: Boolean = true) = {
    val (r_valid, r_idx, r_offset, r_taken, r_mispred) = extractRedirectInfo(redirect)
    val cfiIndex_bits_wen = r_valid && r_taken && r_offset < cfiIndex_vec(r_idx).bits
    val cfiIndex_valid_wen = r_valid && r_offset === cfiIndex_vec(r_idx).bits
    when (cfiIndex_bits_wen || cfiIndex_valid_wen) {
      cfiIndex_vec(r_idx).valid := cfiIndex_bits_wen || cfiIndex_valid_wen && r_taken
    }
    when (cfiIndex_bits_wen) {
      cfiIndex_vec(r_idx).bits := r_offset
    }
    update_target(r_idx) := redirect.bits.cfiUpdate.target
    if (isBackend) {
      mispredict_vec(r_idx)(r_offset) := r_mispred
    }
  }

  when(backendRedirectReg.valid && lastIsMispredict) {
    updateCfiInfo(backendRedirectReg)
  }.elsewhen (ifuRedirectToBpu.valid) {
    updateCfiInfo(ifuRedirectToBpu, isBackend=false)
  }

  // ***********************************************************************************
  // **************************** flush ptr and state queue ****************************
  // ***********************************************************************************

  val redirectVec = VecInit(backendRedirect, fromIfuRedirect)

  // when redirect, we should reset ptrs and status queues
  when(redirectVec.map(r => r.valid).reduce(_||_)){
    val r = PriorityMux(redirectVec.map(r => (r.valid -> r.bits)))
    val notIfu = redirectVec.dropRight(1).map(r => r.valid).reduce(_||_)
    val (idx, offset, flushItSelf) = (r.ftqIdx, r.ftqOffset, RedirectLevel.flushItself(r.level))
    val next = idx + 1.U
    bpuPtr := next
    ifuPtr := next
    ifuWbPtr := next
    when (notIfu) {
      commitStateQueue(idx.value).zipWithIndex.foreach({ case (s, i) =>
        when(i.U > offset || i.U === offset && flushItSelf){
          s := c_invalid
        }
      })
    }
  }

  // only the valid bit is actually needed
  io.toIfu.redirect.bits    := backendRedirect.bits
  io.toIfu.redirect.valid   := stage2Flush

  // commit
  for (c <- io.fromBackend.rob_commits) {
    when(c.valid) {
      commitStateQueue(c.bits.ftqIdx.value)(c.bits.ftqOffset) := c_commited
      // TODO: remove this
      // For instruction fusions, we also update the next instruction
      when (c.bits.commitType === 4.U) {
        commitStateQueue(c.bits.ftqIdx.value)(c.bits.ftqOffset + 1.U) := c_commited
      }.elsewhen(c.bits.commitType === 5.U) {
        commitStateQueue(c.bits.ftqIdx.value)(c.bits.ftqOffset + 2.U) := c_commited
      }.elsewhen(c.bits.commitType === 6.U) {
        val index = (c.bits.ftqIdx + 1.U).value
        commitStateQueue(index)(0) := c_commited
      }.elsewhen(c.bits.commitType === 7.U) {
        val index = (c.bits.ftqIdx + 1.U).value
        commitStateQueue(index)(1) := c_commited
      }
    }
  }

  // ****************************************************************
  // **************************** to bpu ****************************
  // ****************************************************************

  io.toBpu.redirect <> Mux(fromBackendRedirect.valid, fromBackendRedirect, ifuRedirectToBpu)

  val may_have_stall_from_bpu = RegInit(false.B)
  val canCommit = commPtr =/= ifuWbPtr && !may_have_stall_from_bpu &&
    Cat(commitStateQueue(commPtr.value).map(s => {
      s === c_invalid || s === c_commited
    })).andR()

  // commit reads
  ftq_pc_mem.io.raddr.last := commPtr.value
  val commit_pc_bundle = ftq_pc_mem.io.rdata.last
  ftq_pd_mem.io.raddr.last := commPtr.value
  val commit_pd = ftq_pd_mem.io.rdata.last
  ftq_redirect_sram.io.ren.last := canCommit
  ftq_redirect_sram.io.raddr.last := commPtr.value
  val commit_spec_meta = ftq_redirect_sram.io.rdata.last
  ftq_meta_1r_sram.io.ren(0) := canCommit
  ftq_meta_1r_sram.io.raddr(0) := commPtr.value
  val commit_meta = ftq_meta_1r_sram.io.rdata(0)
  ftb_entry_mem.io.raddr.last := commPtr.value
  val commit_ftb_entry = ftb_entry_mem.io.rdata.last

  // need one cycle to read mem and srams
  val do_commit_ptr = RegNext(commPtr)
  val do_commit = RegNext(canCommit, init=false.B)
  when (canCommit) { commPtr := commPtr + 1.U }
  val commit_state = RegNext(commitStateQueue(commPtr.value))
  val can_commit_cfi = WireInit(cfiIndex_vec(commPtr.value))
  when (commitStateQueue(commPtr.value)(can_commit_cfi.bits) =/= c_commited) {
    can_commit_cfi.valid := false.B
  }
  val commit_cfi = RegNext(can_commit_cfi)

  val commit_mispredict = VecInit((RegNext(mispredict_vec(commPtr.value)) zip commit_state).map {
    case (mis, state) => mis && state === c_commited
  })
  val can_commit_hit = entry_hit_status(commPtr.value)
  val commit_hit = RegNext(can_commit_hit)
  val commit_target = RegNext(update_target(commPtr.value))
  val commit_valid = commit_hit === h_hit || commit_cfi.valid // hit or taken

  val to_bpu_hit = can_commit_hit === h_hit || can_commit_hit === h_false_hit
  may_have_stall_from_bpu := can_commit_cfi.valid && !to_bpu_hit && !may_have_stall_from_bpu

  io.toBpu.update := DontCare
  io.toBpu.update.valid := commit_valid && do_commit
  val update = io.toBpu.update.bits
  update.false_hit   := commit_hit === h_false_hit
  update.pc          := commit_pc_bundle.startAddr
  update.meta        := commit_meta.meta
  update.full_target := commit_target
  update.fromFtqRedirectSram(commit_spec_meta)

  val commit_real_hit = commit_hit === h_hit
  val update_ftb_entry = update.ftb_entry

  val ftbEntryGen = Module(new FTBEntryGen).io
  ftbEntryGen.start_addr     := commit_pc_bundle.startAddr
  ftbEntryGen.old_entry      := commit_ftb_entry
  ftbEntryGen.pd             := commit_pd
  ftbEntryGen.cfiIndex       := commit_cfi
  ftbEntryGen.target         := commit_target
  ftbEntryGen.hit            := commit_real_hit
  ftbEntryGen.mispredict_vec := commit_mispredict

  update_ftb_entry         := ftbEntryGen.new_entry
  update.new_br_insert_pos := ftbEntryGen.new_br_insert_pos
  update.mispred_mask      := ftbEntryGen.mispred_mask
  update.old_entry         := ftbEntryGen.is_old_entry

  update.is_minimal := false.B
  update.full_pred.fromFtbEntry(ftbEntryGen.new_entry, update.pc)
  update.full_pred.br_taken_mask  := ftbEntryGen.taken_mask
  update.full_pred.jalr_target := commit_target
  update.full_pred.hit := true.B
  when (update.full_pred.is_jalr) {
    update.full_pred.targets.last := commit_target
  }

  // ****************************************************************
  // *********************** to prefetch ****************************
  // ****************************************************************

  if(cacheParams.hasPrefetch){
    val prefetchPtr = RegInit(FtqPtr(false.B, 0.U))
    prefetchPtr := prefetchPtr + io.toPrefetch.req.fire()

    when (bpu_s2_resp.valid && bpu_s2_resp.hasRedirect && !isBefore(prefetchPtr, bpu_s2_resp.ftq_idx)) {
      prefetchPtr := bpu_s2_resp.ftq_idx
    }

    when (bpu_s3_resp.valid && bpu_s3_resp.hasRedirect && !isBefore(prefetchPtr, bpu_s3_resp.ftq_idx)) {
      prefetchPtr := bpu_s3_resp.ftq_idx
      XSError(true.B, "\ns3_redirect mechanism not implemented!\n")
    }

    io.toPrefetch.req.valid := allowToIfu && prefetchPtr =/= bpuPtr && entry_fetch_status(prefetchPtr.value) === f_to_send
    io.toPrefetch.req.bits.target := update_target(prefetchPtr.value)

    when(redirectVec.map(r => r.valid).reduce(_||_)){
      val r = PriorityMux(redirectVec.map(r => (r.valid -> r.bits)))
      val next = r.ftqIdx + 1.U
      prefetchPtr := next
    }

    XSError(isBefore(bpuPtr, prefetchPtr) && !isFull(bpuPtr, prefetchPtr), "\nprefetchPtr is before bpuPtr!\n")
  }
  else {
    io.toPrefetch.req <> DontCare
  }

  // ******************************************************************************
  // **************************** commit perf counters ****************************
  // ******************************************************************************

  val commit_inst_mask    = VecInit(commit_state.map(c => c === c_commited && do_commit)).asUInt
  val commit_mispred_mask = commit_mispredict.asUInt
  val commit_not_mispred_mask = ~commit_mispred_mask

  val commit_br_mask = commit_pd.brMask.asUInt
  val commit_jmp_mask = UIntToOH(commit_pd.jmpOffset) & Fill(PredictWidth, commit_pd.jmpInfo.valid.asTypeOf(UInt(1.W)))
  val commit_cfi_mask = (commit_br_mask | commit_jmp_mask)

  val mbpInstrs = commit_inst_mask & commit_cfi_mask

  val mbpRights = mbpInstrs & commit_not_mispred_mask
  val mbpWrongs = mbpInstrs & commit_mispred_mask

  io.bpuInfo.bpRight := PopCount(mbpRights)
  io.bpuInfo.bpWrong := PopCount(mbpWrongs)

  // Cfi Info
  for (i <- 0 until PredictWidth) {
    val pc = commit_pc_bundle.startAddr + (i * instBytes).U
    val v = commit_state(i) === c_commited
    val isBr = commit_pd.brMask(i)
    val isJmp = commit_pd.jmpInfo.valid && commit_pd.jmpOffset === i.U
    val isCfi = isBr || isJmp
    val isTaken = commit_cfi.valid && commit_cfi.bits === i.U
    val misPred = commit_mispredict(i)
    // val ghist = commit_spec_meta.ghist.predHist
    val histPtr = commit_spec_meta.histPtr
    val predCycle = commit_meta.meta(63, 0)
    val target = commit_target
    
    val brIdx = OHToUInt(Reverse(Cat(update_ftb_entry.brValids.zip(update_ftb_entry.brOffset).map{case(v, offset) => v && offset === i.U})))
    val inFtbEntry = update_ftb_entry.brValids.zip(update_ftb_entry.brOffset).map{case(v, offset) => v && offset === i.U}.reduce(_||_)
    val addIntoHist = ((commit_hit === h_hit) && inFtbEntry) || ((!(commit_hit === h_hit) && i.U === commit_cfi.bits && isBr && commit_cfi.valid)) 
    XSDebug(v && do_commit && isCfi, p"cfi_update: isBr(${isBr}) pc(${Hexadecimal(pc)}) " +
    p"taken(${isTaken}) mispred(${misPred}) cycle($predCycle) hist(${histPtr.value}) " +
    p"startAddr(${Hexadecimal(commit_pc_bundle.startAddr)}) AddIntoHist(${addIntoHist}) " +
    p"brInEntry(${inFtbEntry}) brIdx(${brIdx}) target(${Hexadecimal(target)})\n")
  }

  val enq = io.fromBpu.resp
  val perf_redirect = io.fromBackend.redirect

  XSPerfAccumulate("entry", validEntries)
  XSPerfAccumulate("bpu_to_ftq_stall", enq.valid && !enq.ready)
  XSPerfAccumulate("mispredictRedirect", perf_redirect.valid && RedirectLevel.flushAfter === perf_redirect.bits.level)
  XSPerfAccumulate("replayRedirect", perf_redirect.valid && RedirectLevel.flushItself(perf_redirect.bits.level))
  XSPerfAccumulate("predecodeRedirect", fromIfuRedirect.valid)

  XSPerfAccumulate("to_ifu_bubble", io.toIfu.req.ready && !io.toIfu.req.valid)

  XSPerfAccumulate("to_ifu_stall", io.toIfu.req.valid && !io.toIfu.req.ready)
  XSPerfAccumulate("from_bpu_real_bubble", !enq.valid && enq.ready && allowBpuIn)
  XSPerfAccumulate("bpu_to_ftq_bubble", bpuPtr === ifuPtr)

  val from_bpu = io.fromBpu.resp.bits
  def in_entry_len_map_gen(resp: BranchPredictionBundle)(stage: String) = {
    assert(!resp.is_minimal)
    val entry_len = (resp.ftb_entry.getFallThrough(resp.pc) - resp.pc) >> instOffsetBits
    val entry_len_recording_vec = (1 to PredictWidth+1).map(i => entry_len === i.U)
    val entry_len_map = (1 to PredictWidth+1).map(i =>
      f"${stage}_ftb_entry_len_$i" -> (entry_len_recording_vec(i-1) && resp.valid)
    ).foldLeft(Map[String, UInt]())(_+_)
    entry_len_map
  }
  val s2_entry_len_map = in_entry_len_map_gen(from_bpu.s2)("s2")

  val to_ifu = io.toIfu.req.bits



  val commit_num_inst_recording_vec = (1 to PredictWidth).map(i => PopCount(commit_inst_mask) === i.U)
  val commit_num_inst_map = (1 to PredictWidth).map(i =>
    f"commit_num_inst_$i" -> (commit_num_inst_recording_vec(i-1) && do_commit)
  ).foldLeft(Map[String, UInt]())(_+_)



  val commit_jal_mask  = UIntToOH(commit_pd.jmpOffset) & Fill(PredictWidth, commit_pd.hasJal.asTypeOf(UInt(1.W)))
  val commit_jalr_mask = UIntToOH(commit_pd.jmpOffset) & Fill(PredictWidth, commit_pd.hasJalr.asTypeOf(UInt(1.W)))
  val commit_call_mask = UIntToOH(commit_pd.jmpOffset) & Fill(PredictWidth, commit_pd.hasCall.asTypeOf(UInt(1.W)))
  val commit_ret_mask  = UIntToOH(commit_pd.jmpOffset) & Fill(PredictWidth, commit_pd.hasRet.asTypeOf(UInt(1.W)))


  val mbpBRights = mbpRights & commit_br_mask
  val mbpJRights = mbpRights & commit_jal_mask
  val mbpIRights = mbpRights & commit_jalr_mask
  val mbpCRights = mbpRights & commit_call_mask
  val mbpRRights = mbpRights & commit_ret_mask

  val mbpBWrongs = mbpWrongs & commit_br_mask
  val mbpJWrongs = mbpWrongs & commit_jal_mask
  val mbpIWrongs = mbpWrongs & commit_jalr_mask
  val mbpCWrongs = mbpWrongs & commit_call_mask
  val mbpRWrongs = mbpWrongs & commit_ret_mask

  val commit_pred_stage = RegNext(pred_stage(commPtr.value))

  def pred_stage_map(src: UInt, name: String) = {
    (0 until numBpStages).map(i =>
      f"${name}_stage_${i+1}" -> PopCount(src.asBools.map(_ && commit_pred_stage === BP_STAGES(i)))
    ).foldLeft(Map[String, UInt]())(_+_)
  }

  val mispred_stage_map      = pred_stage_map(mbpWrongs,  "mispredict")
  val br_mispred_stage_map   = pred_stage_map(mbpBWrongs, "br_mispredict")
  val jalr_mispred_stage_map = pred_stage_map(mbpIWrongs, "jalr_mispredict")
  val correct_stage_map      = pred_stage_map(mbpRights,  "correct")
  val br_correct_stage_map   = pred_stage_map(mbpBRights, "br_correct")
  val jalr_correct_stage_map = pred_stage_map(mbpIRights, "jalr_correct")

  val update_valid = io.toBpu.update.valid
  def u(cond: Bool) = update_valid && cond
  val ftb_false_hit = u(update.false_hit)
  // assert(!ftb_false_hit)
  val ftb_hit = u(commit_hit === h_hit)

  val ftb_new_entry = u(ftbEntryGen.is_init_entry)
  val ftb_new_entry_only_br = ftb_new_entry && !update_ftb_entry.jmpValid
  val ftb_new_entry_only_jmp = ftb_new_entry && !update_ftb_entry.brValids(0)
  val ftb_new_entry_has_br_and_jmp = ftb_new_entry && update_ftb_entry.brValids(0) && update_ftb_entry.jmpValid

  val ftb_old_entry = u(ftbEntryGen.is_old_entry)

  val ftb_modified_entry = u(ftbEntryGen.is_new_br || ftbEntryGen.is_jalr_target_modified || ftbEntryGen.is_always_taken_modified)
  val ftb_modified_entry_new_br = u(ftbEntryGen.is_new_br)
  val ftb_modified_entry_jalr_target_modified = u(ftbEntryGen.is_jalr_target_modified)
  val ftb_modified_entry_br_full = ftb_modified_entry && ftbEntryGen.is_br_full
  val ftb_modified_entry_always_taken = ftb_modified_entry && ftbEntryGen.is_always_taken_modified

  val ftb_entry_len = (ftbEntryGen.new_entry.getFallThrough(update.pc) - update.pc) >> instOffsetBits
  val ftb_entry_len_recording_vec = (1 to PredictWidth+1).map(i => ftb_entry_len === i.U)
  val ftb_init_entry_len_map = (1 to PredictWidth+1).map(i =>
    f"ftb_init_entry_len_$i" -> (ftb_entry_len_recording_vec(i-1) && ftb_new_entry)
  ).foldLeft(Map[String, UInt]())(_+_)
  val ftb_modified_entry_len_map = (1 to PredictWidth+1).map(i =>
    f"ftb_modified_entry_len_$i" -> (ftb_entry_len_recording_vec(i-1) && ftb_modified_entry)
  ).foldLeft(Map[String, UInt]())(_+_)

  val ftq_occupancy_map = (0 to FtqSize).map(i =>
    f"ftq_has_entry_$i" ->( validEntries === i.U)
  ).foldLeft(Map[String, UInt]())(_+_)

  val perfCountsMap = Map(
    "BpInstr" -> PopCount(mbpInstrs),
    "BpBInstr" -> PopCount(mbpBRights | mbpBWrongs),
    "BpRight"  -> PopCount(mbpRights),
    "BpWrong"  -> PopCount(mbpWrongs),
    "BpBRight" -> PopCount(mbpBRights),
    "BpBWrong" -> PopCount(mbpBWrongs),
    "BpJRight" -> PopCount(mbpJRights),
    "BpJWrong" -> PopCount(mbpJWrongs),
    "BpIRight" -> PopCount(mbpIRights),
    "BpIWrong" -> PopCount(mbpIWrongs),
    "BpCRight" -> PopCount(mbpCRights),
    "BpCWrong" -> PopCount(mbpCWrongs),
    "BpRRight" -> PopCount(mbpRRights),
    "BpRWrong" -> PopCount(mbpRWrongs),

    "ftb_false_hit"                -> PopCount(ftb_false_hit),
    "ftb_hit"                      -> PopCount(ftb_hit),
    "ftb_new_entry"                -> PopCount(ftb_new_entry),
    "ftb_new_entry_only_br"        -> PopCount(ftb_new_entry_only_br),
    "ftb_new_entry_only_jmp"       -> PopCount(ftb_new_entry_only_jmp),
    "ftb_new_entry_has_br_and_jmp" -> PopCount(ftb_new_entry_has_br_and_jmp),
    "ftb_old_entry"                -> PopCount(ftb_old_entry),
    "ftb_modified_entry"           -> PopCount(ftb_modified_entry),
    "ftb_modified_entry_new_br"    -> PopCount(ftb_modified_entry_new_br),
    "ftb_jalr_target_modified"     -> PopCount(ftb_modified_entry_jalr_target_modified),
    "ftb_modified_entry_br_full"   -> PopCount(ftb_modified_entry_br_full),
    "ftb_modified_entry_always_taken" -> PopCount(ftb_modified_entry_always_taken)
  ) ++ ftb_init_entry_len_map ++ ftb_modified_entry_len_map ++
  s2_entry_len_map ++ commit_num_inst_map ++ ftq_occupancy_map ++
  mispred_stage_map ++ br_mispred_stage_map ++ jalr_mispred_stage_map ++
  correct_stage_map ++ br_correct_stage_map ++ jalr_correct_stage_map

  for((key, value) <- perfCountsMap) {
    XSPerfAccumulate(key, value)
  }

  // --------------------------- Debug --------------------------------
  // XSDebug(enq_fire, p"enq! " + io.fromBpu.resp.bits.toPrintable)
  XSDebug(io.toIfu.req.fire, p"fire to ifu " + io.toIfu.req.bits.toPrintable)
  XSDebug(do_commit, p"deq! [ptr] $do_commit_ptr\n")
  XSDebug(true.B, p"[bpuPtr] $bpuPtr, [ifuPtr] $ifuPtr, [ifuWbPtr] $ifuWbPtr [commPtr] $commPtr\n")
  XSDebug(true.B, p"[in] v:${io.fromBpu.resp.valid} r:${io.fromBpu.resp.ready} " +
    p"[out] v:${io.toIfu.req.valid} r:${io.toIfu.req.ready}\n")
  XSDebug(do_commit, p"[deq info] cfiIndex: $commit_cfi, $commit_pc_bundle, target: ${Hexadecimal(commit_target)}\n")

  //   def ubtbCheck(commit: FtqEntry, predAns: Seq[PredictorAnswer], isWrong: Bool) = {
  //     commit.valids.zip(commit.pd).zip(predAns).zip(commit.takens).map {
  //       case (((valid, pd), ans), taken) =>
  //       Mux(valid && pd.isBr,
  //         isWrong ^ Mux(ans.hit.asBool,
  //           Mux(ans.taken.asBool, taken && ans.target === commitEntry.target,
  //           !taken),
  //         !taken),
  //       false.B)
  //     }
  //   }

  //   def btbCheck(commit: FtqEntry, predAns: Seq[PredictorAnswer], isWrong: Bool) = {
  //     commit.valids.zip(commit.pd).zip(predAns).zip(commit.takens).map {
  //       case (((valid, pd), ans), taken) =>
  //       Mux(valid && pd.isBr,
  //         isWrong ^ Mux(ans.hit.asBool,
  //           Mux(ans.taken.asBool, taken && ans.target === commitEntry.target,
  //           !taken),
  //         !taken),
  //       false.B)
  //     }
  //   }

  //   def tageCheck(commit: FtqEntry, predAns: Seq[PredictorAnswer], isWrong: Bool) = {
  //     commit.valids.zip(commit.pd).zip(predAns).zip(commit.takens).map {
  //       case (((valid, pd), ans), taken) =>
  //       Mux(valid && pd.isBr,
  //         isWrong ^ (ans.taken.asBool === taken),
  //       false.B)
  //     }
  //   }

  //   def loopCheck(commit: FtqEntry, predAns: Seq[PredictorAnswer], isWrong: Bool) = {
  //     commit.valids.zip(commit.pd).zip(predAns).zip(commit.takens).map {
  //       case (((valid, pd), ans), taken) =>
  //       Mux(valid && (pd.isBr) && ans.hit.asBool,
  //         isWrong ^ (!taken),
  //           false.B)
  //     }
  //   }

  //   def rasCheck(commit: FtqEntry, predAns: Seq[PredictorAnswer], isWrong: Bool) = {
  //     commit.valids.zip(commit.pd).zip(predAns).zip(commit.takens).map {
  //       case (((valid, pd), ans), taken) =>
  //       Mux(valid && pd.isRet.asBool /*&& taken*/ && ans.hit.asBool,
  //         isWrong ^ (ans.target === commitEntry.target),
  //           false.B)
  //     }
  //   }

  //   val ubtbRights = ubtbCheck(commitEntry, commitEntry.metas.map(_.ubtbAns), false.B)
  //   val ubtbWrongs = ubtbCheck(commitEntry, commitEntry.metas.map(_.ubtbAns), true.B)
  //   // btb and ubtb pred jal and jalr as well
  //   val btbRights = btbCheck(commitEntry, commitEntry.metas.map(_.btbAns), false.B)
  //   val btbWrongs = btbCheck(commitEntry, commitEntry.metas.map(_.btbAns), true.B)
  //   val tageRights = tageCheck(commitEntry, commitEntry.metas.map(_.tageAns), false.B)
  //   val tageWrongs = tageCheck(commitEntry, commitEntry.metas.map(_.tageAns), true.B)

  //   val loopRights = loopCheck(commitEntry, commitEntry.metas.map(_.loopAns), false.B)
  //   val loopWrongs = loopCheck(commitEntry, commitEntry.metas.map(_.loopAns), true.B)

  //   val rasRights = rasCheck(commitEntry, commitEntry.metas.map(_.rasAns), false.B)
  //   val rasWrongs = rasCheck(commitEntry, commitEntry.metas.map(_.rasAns), true.B)

  val perfEvents = Seq(
    ("bpu_s2_redirect        ", bpu_s2_redirect                                                             ),
    // ("bpu_s3_redirect        ", bpu_s3_redirect                                                             ),
    ("bpu_to_ftq_stall       ", enq.valid && ~enq.ready                                                     ),
    ("mispredictRedirect     ", perf_redirect.valid && RedirectLevel.flushAfter === perf_redirect.bits.level),
    ("replayRedirect         ", perf_redirect.valid && RedirectLevel.flushItself(perf_redirect.bits.level)  ),
    ("predecodeRedirect      ", fromIfuRedirect.valid                                                       ),
    ("to_ifu_bubble          ", io.toIfu.req.ready && !io.toIfu.req.valid                                   ),
    ("from_bpu_real_bubble   ", !enq.valid && enq.ready && allowBpuIn                                       ),
    ("BpInstr                ", PopCount(mbpInstrs)                                                         ),
    ("BpBInstr               ", PopCount(mbpBRights | mbpBWrongs)                                           ),
    ("BpRight                ", PopCount(mbpRights)                                                         ),
    ("BpWrong                ", PopCount(mbpWrongs)                                                         ),
    ("BpBRight               ", PopCount(mbpBRights)                                                        ),
    ("BpBWrong               ", PopCount(mbpBWrongs)                                                        ),
    ("BpJRight               ", PopCount(mbpJRights)                                                        ),
    ("BpJWrong               ", PopCount(mbpJWrongs)                                                        ),
    ("BpIRight               ", PopCount(mbpIRights)                                                        ),
    ("BpIWrong               ", PopCount(mbpIWrongs)                                                        ),
    ("BpCRight               ", PopCount(mbpCRights)                                                        ),
    ("BpCWrong               ", PopCount(mbpCWrongs)                                                        ),
    ("BpRRight               ", PopCount(mbpRRights)                                                        ),
    ("BpRWrong               ", PopCount(mbpRWrongs)                                                        ),
    ("ftb_false_hit          ", PopCount(ftb_false_hit)                                                     ),
    ("ftb_hit                ", PopCount(ftb_hit)                                                           ),
  )
  generatePerfEvent()
}<|MERGE_RESOLUTION|>--- conflicted
+++ resolved
@@ -546,18 +546,6 @@
     }
   }
 
-<<<<<<< HEAD
-  io.toIfu.flushFromBpu.s3.valid := bpu_s3_redirect
-  io.toIfu.flushFromBpu.s3.bits := bpu_s3_resp.ftq_idx
-  when (bpu_s3_resp.valid && bpu_s3_resp.hasRedirect) {
-    bpuPtr := bpu_s3_resp.ftq_idx + 1.U
-    // only when ifuPtr runs ahead of bpu s2 resp should we recover it
-    when (!isBefore(ifuPtr, bpu_s3_resp.ftq_idx)) {
-      ifuPtr := bpu_s3_resp.ftq_idx
-    }
-    XSError(true.B, "\ns3_redirect mechanism not implemented!\n")
-  }
-=======
   // io.toIfu.flushFromBpu.s3.valid := bpu_s3_redirect
   // io.toIfu.flushFromBpu.s3.bits := bpu_s3_resp.ftq_idx
   // when (bpu_s3_resp.valid && bpu_s3_resp.hasRedirect) {
@@ -568,7 +556,6 @@
   //   }
   //   XSError(true.B, "\ns3_redirect mechanism not implemented!\n")
   // }
->>>>>>> cb4b23c0
 
   XSError(isBefore(bpuPtr, ifuPtr) && !isFull(bpuPtr, ifuPtr), "\nifuPtr is before bpuPtr!\n")
 
@@ -589,11 +576,8 @@
   io.toIfu.req.bits.nextStartAddr := update_target(ifuPtr.value)
   io.toIfu.req.bits.ftqOffset := cfiIndex_vec(ifuPtr.value)
 
-<<<<<<< HEAD
-=======
   val toIfuPcBundle = Wire(new Ftq_RF_Components)
 
->>>>>>> cb4b23c0
   when (last_cycle_bpu_in && bpu_in_bypass_ptr === ifuPtr) {
     toIfuPcBundle := bpu_in_bypass_buf
   }.elsewhen (last_cycle_to_ifu_fire) {
