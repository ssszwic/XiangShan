--- conflicted
+++ resolved
@@ -77,10 +77,7 @@
 
   // bpu ctrl
   bpu.io.ctrl := csrCtrl.bp_ctrl
-<<<<<<< HEAD
-=======
   bpu.io.reset_vector := io.reset_vector
->>>>>>> dbf2ed8f
 
 // pmp
   val pmp = Module(new PMP())
