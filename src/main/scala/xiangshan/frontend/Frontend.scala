package xiangshan.frontend
import utils.XSInfo
import chisel3._
import chisel3.util._
import utils.PipelineConnect
import xiangshan._
import xiangshan.cache._


class Frontend extends XSModule {
  val io = IO(new Bundle() {
    val icacheReq = DecoupledIO(new ICacheReq)
    val icacheResp = Flipped(DecoupledIO(new ICacheResp))
    val icacheFlush = Output(UInt(2.W))
    val icacheToTlb = Flipped(new BlockTlbRequestIO)
    val ptw = new TlbPtwIO
    val backend = new FrontendToBackendIO
  })

  val ifu = Module(new IFU)
  // val ibuffer =  if(EnableLB) Module(new LoopBuffer) else Module(new Ibuffer)
  val ibuffer = Module(new LoopBuffer)

  val needFlush = io.backend.redirect.valid

  //backend
  ifu.io.redirect <> io.backend.redirect
  ifu.io.inOrderBrInfo <> io.backend.inOrderBrInfo
  ifu.io.outOfOrderBrInfo <> io.backend.outOfOrderBrInfo
  //icache
  io.icacheReq <> ifu.io.icacheReq
  io.icacheFlush <> ifu.io.icacheFlush
  ifu.io.icacheResp <> io.icacheResp
  //itlb to ptw
  io.ptw <> TLB(
    in = Seq(io.icacheToTlb),
    width = 1,
    isDtlb = false,
    shouldBlock = true
  )
  //ibuffer
  ibuffer.io.in <> ifu.io.fetchPacket
  ibuffer.io.flush := needFlush

  io.backend.cfVec <> ibuffer.io.out

<<<<<<< HEAD
  if(EnableLB) {
    ifu.io.inLoop := ibuffer.io.inLoop
    ifu.io.LBredirect <> ibuffer.io.LBredirect
    ifu.io.LBFetch <> ibuffer.io.IFUFetch

    ibuffer.io.tgtpc := ifu.io.tgtpc
  }

  for(out <- ibuffer.io.out){
    XSInfo(out.fire(),
      p"inst:${Hexadecimal(out.bits.instr)} pc:${Hexadecimal(out.bits.pc)}\n"
    )
  }
=======
  // for(out <- ibuffer.io.out){
  //   XSInfo(out.fire(),
  //     p"inst:${Hexadecimal(out.bits.instr)} pc:${Hexadecimal(out.bits.pc)}\n"
  //   )
  // }
>>>>>>> 35a09ed4


}<|MERGE_RESOLUTION|>--- conflicted
+++ resolved
@@ -44,7 +44,6 @@
 
   io.backend.cfVec <> ibuffer.io.out
 
-<<<<<<< HEAD
   if(EnableLB) {
     ifu.io.inLoop := ibuffer.io.inLoop
     ifu.io.LBredirect <> ibuffer.io.LBredirect
@@ -58,13 +57,11 @@
       p"inst:${Hexadecimal(out.bits.instr)} pc:${Hexadecimal(out.bits.pc)}\n"
     )
   }
-=======
   // for(out <- ibuffer.io.out){
   //   XSInfo(out.fire(),
   //     p"inst:${Hexadecimal(out.bits.instr)} pc:${Hexadecimal(out.bits.pc)}\n"
   //   )
   // }
->>>>>>> 35a09ed4
 
 
 }