/***************************************************************************************
* Copyright (c) 2020-2021 Institute of Computing Technology, Chinese Academy of Sciences
* Copyright (c) 2020-2021 Peng Cheng Laboratory
*
* XiangShan is licensed under Mulan PSL v2.
* You can use this software according to the terms and conditions of the Mulan PSL v2.
* You may obtain a copy of Mulan PSL v2 at:
*          http://license.coscl.org.cn/MulanPSL2
*
* THIS SOFTWARE IS PROVIDED ON AN "AS IS" BASIS, WITHOUT WARRANTIES OF ANY KIND,
* EITHER EXPRESS OR IMPLIED, INCLUDING BUT NOT LIMITED TO NON-INFRINGEMENT,
* MERCHANTABILITY OR FIT FOR A PARTICULAR PURPOSE.
*
* See the Mulan PSL v2 for more details.
***************************************************************************************/

package xiangshan.frontend.icache

import chipsalliance.rocketchip.config.Parameters
import chisel3._
import chisel3.util._
import freechips.rocketchip.tilelink.ClientStates
import xiangshan._
import xiangshan.cache.mmu._
import utils._
import xiangshan.backend.fu.{PMPReqBundle, PMPRespBundle}

class ICacheMainPipeReq(implicit p: Parameters) extends ICacheBundle
{
  val vaddr  = UInt(VAddrBits.W)
  def vsetIdx = get_idx(vaddr)
}

class ICacheMainPipeResp(implicit p: Parameters) extends ICacheBundle
{
  val vaddr    = UInt(VAddrBits.W)
  val readData = UInt(blockBits.W)
  val paddr    = UInt(PAddrBits.W)
  val tlbExcp  = new Bundle{
    val pageFault = Bool()
    val accessFault = Bool()
    val mmio = Bool()
  }
}

class ICacheMainPipeBundle(implicit p: Parameters) extends ICacheBundle
{
  val req  = Flipped(DecoupledIO(new ICacheMainPipeReq))
  val resp = ValidIO(new ICacheMainPipeResp)
}

class ICacheMetaReqBundle(implicit p: Parameters) extends ICacheBundle{
  val toIMeta       = Decoupled(new ICacheReadBundle)
  val fromIMeta     = Input(new ICacheMetaRespBundle)
}

class ICacheDataReqBundle(implicit p: Parameters) extends ICacheBundle{
  val toIData       = Decoupled(new ICacheReadBundle)
  val fromIData     = Input(new ICacheDataRespBundle)
}

class ICacheMSHRBundle(implicit p: Parameters) extends ICacheBundle{
  val toMSHR        = Decoupled(new ICacheMissReq)
  val fromMSHR      = Flipped(ValidIO(new ICacheMissResp))
}

class ICachePMPBundle(implicit p: Parameters) extends ICacheBundle{
  val req  = Valid(new PMPReqBundle())
  val resp = Input(new PMPRespBundle())
}

class ICachePerfInfo(implicit p: Parameters) extends ICacheBundle{
  val only_0_hit     = Bool()
  val only_0_miss    = Bool()
  val hit_0_hit_1    = Bool()
  val hit_0_miss_1   = Bool()
  val miss_0_hit_1   = Bool()
  val miss_0_miss_1  = Bool()
  val hit_0_except_1 = Bool()
  val miss_0_except_1 = Bool()
  val except_0       = Bool()
  val bank_hit       = Vec(2,Bool())
  val hit            = Bool()
}

class ICacheMainPipeInterface(implicit p: Parameters) extends ICacheBundle {
  /*** internal interface ***/
  val metaArray   = new ICacheMetaReqBundle
  val dataArray   = new ICacheDataReqBundle
  val mshr        = Vec(PortNumber, new ICacheMSHRBundle)
  val errors      = Output(Vec(PortNumber, new L1CacheErrorInfo))
  /*** outside interface ***/
  val fetch       = Vec(PortNumber, new ICacheMainPipeBundle)
  val pmp         = Vec(PortNumber, new ICachePMPBundle)
  val itlb        = Vec(PortNumber * 2, new BlockTlbRequestIO)
  val respStall   = Input(Bool())
  val perfInfo = Output(new ICachePerfInfo)

  val prefetchEnable = Output(Bool())
  val prefetchDisable = Output(Bool())
  val csr_parity_enable = Input(Bool())

}

class ICacheMainPipe(implicit p: Parameters) extends ICacheModule
{
  val io = IO(new ICacheMainPipeInterface)

  /** Input/Output port */
  val (fromIFU, toIFU)    = (io.fetch.map(_.req), io.fetch.map(_.resp))
  val (toMeta, metaResp)  = (io.metaArray.toIMeta, io.metaArray.fromIMeta)
  val (toData, dataResp)  = (io.dataArray.toIData,  io.dataArray.fromIData)
  val (toMSHR, fromMSHR)  = (io.mshr.map(_.toMSHR), io.mshr.map(_.fromMSHR))
  val (toITLB, fromITLB)  = (io.itlb.map(_.req), io.itlb.map(_.resp))
  val (toPMP,  fromPMP)   = (io.pmp.map(_.req), io.pmp.map(_.resp))

  /** pipeline control signal */
  val s0_ready, s1_ready, s2_ready = WireInit(false.B)
  val s0_fire,  s1_fire , s2_fire  = WireInit(false.B)

  val missSwitchBit = RegInit(false.B)

  io.prefetchEnable := false.B
  io.prefetchDisable := false.B
  /** replacement status register */
  val touch_sets = Seq.fill(2)(Wire(Vec(2, UInt(log2Ceil(nSets/2).W))))
  val touch_ways = Seq.fill(2)(Wire(Vec(2, Valid(UInt(log2Ceil(nWays).W)))) )

  /**
    ******************************************************************************
    * ICache Stage 0
    * - send req to ITLB and wait for tlb miss fixing
    * - send req to Meta/Data SRAM
    ******************************************************************************
    */

  /** s0 control */
  val s0_valid       = fromIFU.map(_.valid).reduce(_||_)
  val s0_req_vaddr   = VecInit(fromIFU.map(_.bits.vaddr))
  val s0_req_vsetIdx = VecInit(fromIFU.map(_.bits.vsetIdx))
  val s0_only_first  = fromIFU(0).valid && !fromIFU(0).valid
  val s0_double_line = fromIFU(0).valid && fromIFU(1).valid

  val s0_slot_fire   = WireInit(false.B)
  val s0_fetch_fire  = WireInit(false.B)

  val s0_can_go = WireInit(false.B)

  /** s0 tlb */
  class tlbMissSlot(implicit p: Parameters) extends ICacheBundle{
    val valid = Bool()
    val only_first = Bool()
    val double_line = Bool()
    val req_vaddr = Vec(PortNumber,UInt(VAddrBits.W))
    val req_vsetIdx = Vec(PortNumber, UInt(idxBits.W))
  }

  val tlb_slot = RegInit(0.U.asTypeOf(new tlbMissSlot))

  val s0_final_vaddr        = Mux(tlb_slot.valid,tlb_slot.req_vaddr ,s0_req_vaddr)
  val s0_final_vsetIdx      = Mux(tlb_slot.valid,tlb_slot.req_vsetIdx ,s0_req_vsetIdx)
  val s0_final_only_first   = Mux(tlb_slot.valid,tlb_slot.only_first ,s0_only_first)
  val s0_final_double_line  = Mux(tlb_slot.valid,tlb_slot.double_line ,s0_double_line)



  /** SRAM request */
  val fetch_req = List(toMeta, toData)
  for(i <- 0 until 2) {
    fetch_req(i).valid             := (s0_valid || tlb_slot.valid) && !missSwitchBit
    fetch_req(i).bits.isDoubleLine := s0_final_double_line
    fetch_req(i).bits.vSetIdx      := s0_final_vsetIdx
  }

  toITLB(0).valid         := s0_valid
  toITLB(0).bits.size     := 3.U // TODO: fix the size
  toITLB(0).bits.vaddr    := s0_req_vaddr(0)
  toITLB(0).bits.debug.pc := s0_req_vaddr(0)

  toITLB(1).valid         := s0_valid && s0_double_line
  toITLB(1).bits.size     := 3.U // TODO: fix the size
  toITLB(1).bits.vaddr    := s0_req_vaddr(1)
  toITLB(1).bits.debug.pc := s0_req_vaddr(1)

  toITLB(2).valid         := tlb_slot.valid
  toITLB(2).bits.size     := 3.U // TODO: fix the size
  toITLB(2).bits.vaddr    := tlb_slot.req_vaddr(0)
  toITLB(2).bits.debug.pc := tlb_slot.req_vaddr(0)

  toITLB(3).valid         := tlb_slot.valid && tlb_slot.double_line
  toITLB(3).bits.size     := 3.U // TODO: fix the size
  toITLB(3).bits.vaddr    := tlb_slot.req_vaddr(1)
  toITLB(3).bits.debug.pc := tlb_slot.req_vaddr(1)

  toITLB.map{port =>
    port.bits.cmd                 := TlbCmd.exec
    port.bits.robIdx              := DontCare
    port.bits.debug.isFirstIssue  := DontCare
  }

  /** ITLB miss wait logic */

  //** tlb 0/1 port result **//
  val tlb_miss_vec = VecInit((0 until PortNumber).map( i => toITLB(i).valid && fromITLB(i).bits.miss ))
  val tlb_has_miss = tlb_miss_vec.reduce(_||_)
  val tlb_miss_flush = RegNext(tlb_has_miss) && RegNext(s0_fetch_fire)

  //** tlb 2/3 port result **//
  val tlb_resp = Wire(Vec(2, Bool()))
  tlb_resp(0) := !fromITLB(2).bits.miss && toITLB(2).valid
  tlb_resp(1) := (!fromITLB(3).bits.miss && toITLB(3).valid) || !tlb_slot.double_line
  val tlb_all_resp = RegNext(tlb_resp.reduce(_&&_))

  XSPerfAccumulate("icache_bubble_s0_tlb_miss",    s0_valid && tlb_has_miss )

  when(tlb_has_miss && !tlb_slot.valid){
    tlb_slot.valid := s0_valid
    tlb_slot.only_first := s0_only_first
    tlb_slot.double_line := s0_double_line
    tlb_slot.req_vaddr := s0_req_vaddr
    tlb_slot.req_vsetIdx := s0_req_vsetIdx
  }


  when(tlb_slot.valid && tlb_all_resp && s0_can_go){
    tlb_slot.valid := false.B
  }

  s0_can_go      := !missSwitchBit && s1_ready && fetch_req(0).ready && fetch_req(1).ready
  s0_slot_fire   := tlb_slot.valid && tlb_all_resp && s0_can_go
  s0_fetch_fire  := s0_valid && !tlb_slot.valid && s0_can_go
  s0_fire        := s0_slot_fire || s0_fetch_fire

  //TODO: fix GTimer() condition
  fromIFU.map(_.ready := fetch_req(0).ready && fetch_req(1).ready && !missSwitchBit  &&
                         !tlb_slot.valid &&
                         s1_ready )//&& GTimer() > 500.U )
  /**
    ******************************************************************************
    * ICache Stage 1
    * - get tlb resp data (exceptiong info and physical addresses)
    * - get Meta/Data SRAM read responses (latched for pipeline stop)
    * - tag compare/hit check
    ******************************************************************************
    */

  /** s1 control */
  val tlbRespAllValid = WireInit(false.B)

  val s1_valid = generatePipeControl(lastFire = s0_fire, thisFire = s1_fire, thisFlush = tlb_miss_flush, lastFlush = false.B)

  val s1_req_vaddr   = RegEnable(next = s0_final_vaddr,    enable = s0_fire)
  val s1_req_vsetIdx = RegEnable(next = s0_final_vsetIdx, enable = s0_fire)
  val s1_only_first  = RegEnable(next = s0_final_only_first, enable = s0_fire)
  val s1_double_line = RegEnable(next = s0_final_double_line, enable = s0_fire)
  val s1_tlb_miss    = RegEnable(next = tlb_slot.valid, enable = s0_fire)

  s1_ready := s2_ready && tlbRespAllValid  || !s1_valid
  s1_fire  := s1_valid && tlbRespAllValid && s2_ready && !tlb_miss_flush

  fromITLB.map(_.ready := true.B)

  /** tlb response latch for pipeline stop */
  val s1_tlb_all_resp_wire       =  RegNext(s0_fire)
  val s1_tlb_all_resp_reg        =  RegInit(false.B)

  when(s1_valid && s1_tlb_all_resp_wire && !tlb_miss_flush && !s2_ready)   {s1_tlb_all_resp_reg := true.B}
  .elsewhen(s1_fire && s1_tlb_all_resp_reg)             {s1_tlb_all_resp_reg := false.B}

  tlbRespAllValid := s1_tlb_all_resp_wire || s1_tlb_all_resp_reg

  val hit_tlbRespPAddr = ResultHoldBypass(valid = RegNext(s0_fire), data = VecInit((0 until PortNumber).map( i => fromITLB(i).bits.paddr)))
  val hit_tlbExcpPF    = ResultHoldBypass(valid = RegNext(s0_fire), data = VecInit((0 until PortNumber).map( i => fromITLB(i).bits.excp.pf.instr && fromITLB(i).valid)))
  val hit_tlbExcpAF    = ResultHoldBypass(valid = RegNext(s0_fire), data = VecInit((0 until PortNumber).map( i => fromITLB(i).bits.excp.af.instr && fromITLB(i).valid)))

  val miss_tlbRespPAddr = ResultHoldBypass(valid = RegNext(s0_fire), data = VecInit((PortNumber until PortNumber * 2).map( i => fromITLB(i).bits.paddr)))
  val miss_tlbExcpPF    = ResultHoldBypass(valid = RegNext(s0_fire), data = VecInit((PortNumber until PortNumber * 2).map( i => fromITLB(i).bits.excp.pf.instr && fromITLB(i).valid)))
  val miss_tlbExcpAF    = ResultHoldBypass(valid = RegNext(s0_fire), data = VecInit((PortNumber until PortNumber * 2).map( i => fromITLB(i).bits.excp.af.instr && fromITLB(i).valid)))

  val tlbRespPAddr  = Mux(s1_tlb_miss,miss_tlbRespPAddr,hit_tlbRespPAddr )
  val tlbExcpPF     = Mux(s1_tlb_miss,miss_tlbExcpPF,hit_tlbExcpPF )
  val tlbExcpAF     = Mux(s1_tlb_miss,miss_tlbExcpAF,hit_tlbExcpAF )

  /** s1 hit check/tag compare */
  val s1_req_paddr              = tlbRespPAddr
  val s1_req_ptags              = VecInit(s1_req_paddr.map(get_phy_tag(_)))

  val s1_meta_ptags              = ResultHoldBypass(data = metaResp.tags, valid = RegNext(s0_fire))
  val s1_meta_cohs               = ResultHoldBypass(data = metaResp.cohs, valid = RegNext(s0_fire))
  val s1_meta_errors             = ResultHoldBypass(data = metaResp.errors, valid = RegNext(s0_fire))

  val s1_data_cacheline          = ResultHoldBypass(data = dataResp.datas, valid = RegNext(s0_fire))
  val s1_data_errorBits          = ResultHoldBypass(data = dataResp.codes, valid = RegNext(s0_fire))

  val s1_tag_eq_vec        = VecInit((0 until PortNumber).map( p => VecInit((0 until nWays).map( w =>  s1_meta_ptags(p)(w) ===  s1_req_ptags(p) ))))
  val s1_tag_match_vec     = VecInit((0 until PortNumber).map( k => VecInit(s1_tag_eq_vec(k).zipWithIndex.map{ case(way_tag_eq, w) => way_tag_eq && s1_meta_cohs(k)(w).isValid()})))
  val s1_tag_match         = VecInit(s1_tag_match_vec.map(vector => ParallelOR(vector)))

  val s1_port_hit          = VecInit(Seq(s1_tag_match(0) && s1_valid  && !tlbExcpPF(0) && !tlbExcpAF(0),  s1_tag_match(1) && s1_valid && s1_double_line && !tlbExcpPF(1) && !tlbExcpAF(1) ))
  val s1_bank_miss         = VecInit(Seq(!s1_tag_match(0) && s1_valid && !tlbExcpPF(0) && !tlbExcpAF(0), !s1_tag_match(1) && s1_valid && s1_double_line && !tlbExcpPF(1) && !tlbExcpAF(1) ))
  val s1_hit               = (s1_port_hit(0) && s1_port_hit(1)) || (!s1_double_line && s1_port_hit(0))

  /** choose victim cacheline */
  val replacers       = Seq.fill(PortNumber)(ReplacementPolicy.fromString(cacheParams.replacer,nWays,nSets/PortNumber))
  val s1_victim_oh    = ResultHoldBypass(data = VecInit(replacers.zipWithIndex.map{case (replacer, i) => UIntToOH(replacer.way(s1_req_vsetIdx(i)))}), valid = RegNext(s0_fire))

  val s1_victim_coh   = VecInit(s1_victim_oh.zipWithIndex.map {case(oh, port) => Mux1H(oh, s1_meta_cohs(port))})

  assert(PopCount(s1_tag_match_vec(0)) <= 1.U && PopCount(s1_tag_match_vec(1)) <= 1.U, "Multiple hit in main pipe")

  ((replacers zip touch_sets) zip touch_ways).map{case ((r, s),w) => r.access(s,w)}


  /** <PERF> replace victim way number */

  (0 until nWays).map{ w =>
    XSPerfAccumulate("line_0_hit_way_" + Integer.toString(w, 10),  s1_fire && s1_port_hit(0) && OHToUInt(s1_tag_match_vec(0))  === w.U)
  }

  (0 until nWays).map{ w =>
    XSPerfAccumulate("line_0_victim_way_" + Integer.toString(w, 10),  s1_fire && !s1_port_hit(0) && OHToUInt(s1_victim_oh(0))  === w.U)
  }

  (0 until nWays).map{ w =>
    XSPerfAccumulate("line_1_hit_way_" + Integer.toString(w, 10),  s1_fire && s1_double_line && s1_port_hit(1) && OHToUInt(s1_tag_match_vec(1))  === w.U)
  }

  (0 until nWays).map{ w =>
    XSPerfAccumulate("line_1_victim_way_" + Integer.toString(w, 10),  s1_fire && s1_double_line && !s1_port_hit(1) && OHToUInt(s1_victim_oh(1))  === w.U)
  }

  /**
    ******************************************************************************
    * ICache Stage 2
    * - send request to MSHR if ICache miss
    * - generate secondary miss status/data registers
    * - response to IFU
    ******************************************************************************
    */

  /** s2 control */
  val s2_fetch_finish = Wire(Bool())

  val s2_valid          = generatePipeControl(lastFire = s1_fire, thisFire = s2_fire, thisFlush = false.B, lastFlush = tlb_miss_flush)
  val s2_miss_available = Wire(Bool())

  s2_ready      := (s2_valid && s2_fetch_finish && !io.respStall) || (!s2_valid && s2_miss_available)
  s2_fire       := s2_valid && s2_fetch_finish && !io.respStall

  /** s2 data */
  val mmio = fromPMP.map(port => port.mmio) // TODO: handle it

  val (s2_req_paddr , s2_req_vaddr)   = (RegEnable(next = s1_req_paddr, enable = s1_fire), RegEnable(next = s1_req_vaddr, enable = s1_fire))
  val s2_req_vsetIdx  = RegEnable(next = s1_req_vsetIdx, enable = s1_fire)
  val s2_req_ptags    = RegEnable(next = s1_req_ptags, enable = s1_fire)
  val s2_only_first   = RegEnable(next = s1_only_first, enable = s1_fire)
  val s2_double_line  = RegEnable(next = s1_double_line, enable = s1_fire)
  val s2_hit          = RegEnable(next = s1_hit   , enable = s1_fire)
  val s2_port_hit     = RegEnable(next = s1_port_hit, enable = s1_fire)
  val s2_bank_miss    = RegEnable(next = s1_bank_miss, enable = s1_fire)
  val s2_waymask      = RegEnable(next = s1_victim_oh, enable = s1_fire)
  val s2_victim_coh   = RegEnable(next = s1_victim_coh, enable = s1_fire)
  val s2_tag_match_vec = RegEnable(next = s1_tag_match_vec, enable = s1_fire)

  /** status imply that s2 is a secondary miss (no need to resend miss request) */
  val sec_meet_vec = Wire(Vec(2, Bool()))
  val s2_fixed_hit_vec = VecInit((0 until 2).map(i => s2_port_hit(i) || sec_meet_vec(i)))
  val s2_fixed_hit = (s2_valid && s2_fixed_hit_vec(0) && s2_fixed_hit_vec(1) && s2_double_line) || (s2_valid && s2_fixed_hit_vec(0) && !s2_double_line)

  val s2_meta_errors    = RegEnable(next = s1_meta_errors,    enable = s1_fire)
  val s2_data_errorBits = RegEnable(next = s1_data_errorBits, enable = s1_fire)
  val s2_data_cacheline = RegEnable(next = s1_data_cacheline, enable = s1_fire)

  val s2_data_errors    = Wire(Vec(PortNumber,Vec(nWays, Bool())))

  (0 until PortNumber).map{ i =>
    val read_datas = s2_data_cacheline(i).asTypeOf(Vec(nWays,Vec(dataCodeUnitNum, UInt(dataCodeUnit.W))))
    val read_codes = s2_data_errorBits(i).asTypeOf(Vec(nWays,Vec(dataCodeUnitNum, UInt(dataCodeBits.W))))
    val data_full_wayBits = VecInit((0 until nWays).map( w =>
                                  VecInit((0 until dataCodeUnitNum).map(u =>
                                        Cat(read_codes(w)(u), read_datas(w)(u))))))
    val data_error_wayBits = VecInit((0 until nWays).map( w =>
                                  VecInit((0 until dataCodeUnitNum).map(u =>
                                       cacheParams.dataCode.decode(data_full_wayBits(w)(u)).error ))))
    if(i == 0){
      (0 until nWays).map{ w =>
        s2_data_errors(i)(w) := RegNext(RegNext(s1_fire)) && RegNext(data_error_wayBits(w)).reduce(_||_)
      }
    } else {
      (0 until nWays).map{ w =>
        s2_data_errors(i)(w) := RegNext(RegNext(s1_fire)) && RegNext(RegNext(s1_double_line)) && RegNext(data_error_wayBits(w)).reduce(_||_)
      }
    }
  }

  val s2_parity_meta_error  = VecInit((0 until PortNumber).map(i => s2_meta_errors(i).reduce(_||_) && io.csr_parity_enable))
  val s2_parity_data_error  = VecInit((0 until PortNumber).map(i => s2_data_errors(i).reduce(_||_) && io.csr_parity_enable))
  val s2_parity_error       = VecInit((0 until PortNumber).map(i => RegNext(s2_parity_meta_error(i)) || s2_parity_data_error(i)))

  for(i <- 0 until PortNumber){
    io.errors(i).valid            := RegNext(s2_parity_error(i) && RegNext(RegNext(s1_fire)))
    io.errors(i).report_to_beu    := RegNext(s2_parity_error(i) && RegNext(RegNext(s1_fire)))
    io.errors(i).paddr            := RegNext(RegNext(s2_req_paddr(i)))
    io.errors(i).source           := DontCare
    io.errors(i).source.tag       := RegNext(RegNext(s2_parity_meta_error(i)))
    io.errors(i).source.data      := RegNext(s2_parity_data_error(i))
    io.errors(i).source.l2        := false.B
    io.errors(i).opType           := DontCare
    io.errors(i).opType.fetch     := true.B
  }
  XSError(s2_parity_error.reduce(_||_) && RegNext(RegNext(s1_fire)), "ICache has parity error in MainPaipe!")


  /** exception and pmp logic **/
  //PMP Result
  val pmpExcpAF = Wire(Vec(PortNumber, Bool()))
  pmpExcpAF(0)  := fromPMP(0).instr
  pmpExcpAF(1)  := fromPMP(1).instr && s2_double_line
  //exception information
  //short delay exception signal
  val s2_except_pf        = RegEnable(tlbExcpPF, s1_fire)
  val s2_except_tlb_af    = RegEnable(tlbExcpAF, s1_fire)
  //long delay exception signal
<<<<<<< HEAD
  val s2_except_pmp_af    =  DataHoldBypass(pmpExcpAF, RegNext(s1_fire))
=======
  val s2_except_pmp_af    =  DataHoldBypass(pmpExcpAF, RegNext(s1_fire))    
>>>>>>> 5059eed4
  // val s2_except_parity_af =  VecInit(s2_parity_error(i) && RegNext(RegNext(s1_fire))                      )

  val s2_except    = VecInit((0 until 2).map{i => s2_except_pf(i) || s2_except_tlb_af(i)})
  val s2_has_except = s2_valid && (s2_except_tlb_af.reduce(_||_) || s2_except_pf.reduce(_||_))
  //MMIO
  val s2_mmio      = DataHoldBypass(io.pmp(0).resp.mmio && !s2_except_tlb_af(0) && !s2_except_pmp_af(0) && !s2_except_pf(0), RegNext(s1_fire)).asBool() && s2_valid

  //send physical address to PMP
  io.pmp.zipWithIndex.map { case (p, i) =>
    p.req.valid := s2_valid && !missSwitchBit
    p.req.bits.addr := s2_req_paddr(i)
    p.req.bits.size := 3.U // TODO
    p.req.bits.cmd := TlbCmd.exec
  }

  /*** cacheline miss logic ***/
  val wait_idle :: wait_queue_ready :: wait_send_req  :: wait_two_resp :: wait_0_resp :: wait_1_resp :: wait_one_resp ::wait_finish :: wait_pmp_except :: Nil = Enum(9)
  val wait_state = RegInit(wait_idle)

  val port_miss_fix  = VecInit(Seq(fromMSHR(0).fire() && !s2_port_hit(0),   fromMSHR(1).fire() && s2_double_line && !s2_port_hit(1) ))

  // secondary miss record registers
  class MissSlot(implicit p: Parameters) extends  ICacheBundle {
    val m_vSetIdx   = UInt(idxBits.W)
    val m_pTag      = UInt(tagBits.W)
    val m_data      = UInt(blockBits.W)
    val m_corrupt   = Bool()
  }

  val missSlot    = Seq.fill(2)(RegInit(0.U.asTypeOf(new MissSlot)))
  val m_invalid :: m_valid :: m_refilled :: m_flushed :: m_wait_sec_miss :: m_check_final ::Nil = Enum(6)
  val missStateQueue = RegInit(VecInit(Seq.fill(2)(m_invalid)) )
  val reservedRefillData = Wire(Vec(2, UInt(blockBits.W)))

  s2_miss_available :=  VecInit(missStateQueue.map(entry => entry === m_invalid  || entry === m_wait_sec_miss)).reduce(_&&_)

  val fix_sec_miss     = Wire(Vec(4, Bool()))
  val sec_meet_0_miss = fix_sec_miss(0) || fix_sec_miss(2)
  val sec_meet_1_miss = fix_sec_miss(1) || fix_sec_miss(3)
  sec_meet_vec := VecInit(Seq(sec_meet_0_miss,sec_meet_1_miss ))

  /*** miss/hit pattern: <Control Signal> only raise at the first cycle of s2_valid ***/
  val cacheline_0_hit  = (s2_port_hit(0) || sec_meet_0_miss)
  val cacheline_0_miss = !s2_port_hit(0) && !sec_meet_0_miss

  val cacheline_1_hit  = (s2_port_hit(1) || sec_meet_1_miss)
  val cacheline_1_miss = !s2_port_hit(1) && !sec_meet_1_miss

  val  only_0_miss      = RegNext(s1_fire) && cacheline_0_miss && !s2_double_line && !s2_has_except && !s2_mmio
  val  only_0_hit       = RegNext(s1_fire) && cacheline_0_hit && !s2_double_line && !s2_mmio
  val  hit_0_hit_1      = RegNext(s1_fire) && cacheline_0_hit && cacheline_1_hit  && s2_double_line && !s2_mmio
  val  hit_0_miss_1     = RegNext(s1_fire) && cacheline_0_hit && cacheline_1_miss && s2_double_line  && !s2_has_except && !s2_mmio
  val  miss_0_hit_1     = RegNext(s1_fire) && cacheline_0_miss && cacheline_1_hit && s2_double_line  && !s2_has_except && !s2_mmio
  val  miss_0_miss_1    = RegNext(s1_fire) && cacheline_0_miss && cacheline_1_miss && s2_double_line  && !s2_has_except && !s2_mmio

  val  hit_0_except_1   = RegNext(s1_fire) && s2_double_line &&  !s2_except(0) && s2_except(1)  &&  cacheline_0_hit
  val  miss_0_except_1  = RegNext(s1_fire) && s2_double_line &&  !s2_except(0) && s2_except(1)  &&  cacheline_0_miss
  val  except_0         = RegNext(s1_fire) && s2_except(0)

  def holdReleaseLatch(valid: Bool, release: Bool, flush: Bool): Bool ={
    val bit = RegInit(false.B)
    when(flush)                   { bit := false.B  }
    .elsewhen(valid && !release)  { bit := true.B   }
    .elsewhen(release)            { bit := false.B  }
    bit || valid
  }

  /*** miss/hit pattern latch: <Control Signal> latch the miss/hit patter if pipeline stop ***/
  val  miss_0_hit_1_latch     =   holdReleaseLatch(valid = miss_0_hit_1,    release = s2_fire,      flush = false.B)
  val  miss_0_miss_1_latch    =   holdReleaseLatch(valid = miss_0_miss_1,   release = s2_fire,      flush = false.B)
  val  only_0_miss_latch      =   holdReleaseLatch(valid = only_0_miss,     release = s2_fire,      flush = false.B)
  val  hit_0_miss_1_latch     =   holdReleaseLatch(valid = hit_0_miss_1,    release = s2_fire,      flush = false.B)

  val  miss_0_except_1_latch  =   holdReleaseLatch(valid = miss_0_except_1, release = s2_fire,      flush = false.B)
  val  except_0_latch          =   holdReleaseLatch(valid = except_0,    release = s2_fire,      flush = false.B)
  val  hit_0_except_1_latch         =    holdReleaseLatch(valid = hit_0_except_1,    release = s2_fire,      flush = false.B)

  val only_0_hit_latch        = holdReleaseLatch(valid = only_0_hit,   release = s2_fire,      flush = false.B)
  val hit_0_hit_1_latch        = holdReleaseLatch(valid = hit_0_hit_1,   release = s2_fire,      flush = false.B)


  /*** secondary miss judegment ***/

  def waitSecondComeIn(missState: UInt): Bool = (missState === m_wait_sec_miss)

  def getMissSituat(slotNum : Int, missNum : Int ) :Bool =  {
<<<<<<< HEAD
    RegNext(s1_fire) &&
    RegNext(missSlot(slotNum).m_vSetIdx === s1_req_vsetIdx(missNum)) &&
    RegNext(missSlot(slotNum).m_pTag  === s1_req_ptags(missNum)) &&
    !s2_port_hit(missNum)  &&
=======
    RegNext(s1_fire) && 
    RegNext(missSlot(slotNum).m_vSetIdx === s1_req_vsetIdx(missNum)) && 
    RegNext(missSlot(slotNum).m_pTag  === s1_req_ptags(missNum)) && 
    !s2_port_hit(missNum)  && 
>>>>>>> 5059eed4
    waitSecondComeIn(missStateQueue(slotNum))
  }

  val miss_0_s2_0 =   getMissSituat(slotNum = 0, missNum = 0)
  val miss_0_s2_1 =   getMissSituat(slotNum = 0, missNum = 1)
  val miss_1_s2_0 =   getMissSituat(slotNum = 1, missNum = 0)
  val miss_1_s2_1 =   getMissSituat(slotNum = 1, missNum = 1)

  val miss_0_s2_0_latch =   holdReleaseLatch(valid = miss_0_s2_0,    release = s2_fire,      flush = false.B)
  val miss_0_s2_1_latch =   holdReleaseLatch(valid = miss_0_s2_1,    release = s2_fire,      flush = false.B)
  val miss_1_s2_0_latch =   holdReleaseLatch(valid = miss_1_s2_0,    release = s2_fire,      flush = false.B)
  val miss_1_s2_1_latch =   holdReleaseLatch(valid = miss_1_s2_1,    release = s2_fire,      flush = false.B)


  val slot_0_solve = fix_sec_miss(0) || fix_sec_miss(1)
  val slot_1_solve = fix_sec_miss(2) || fix_sec_miss(3)
  val slot_slove   = VecInit(Seq(slot_0_solve, slot_1_solve))

  fix_sec_miss   := VecInit(Seq(miss_0_s2_0_latch, miss_0_s2_1_latch, miss_1_s2_0_latch, miss_1_s2_1_latch))

  /*** reserved data for secondary miss ***/

  reservedRefillData(0) := DataHoldBypass(data = missSlot(0).m_data, valid = miss_0_s2_0 || miss_0_s2_1)
  reservedRefillData(1) := DataHoldBypass(data = missSlot(1).m_data, valid = miss_1_s2_0 || miss_1_s2_1)

  /*** miss state machine ***/
  def only_pmp_af(portNum: Int) =  s2_except_pmp_af(portNum) && !s2_port_hit(portNum) && !s2_except(portNum)

  switch(wait_state){
    is(wait_idle){
<<<<<<< HEAD
      when((s2_except_pmp_af(0) && !s2_port_hit(0)) || (s2_except_pmp_af(1) && !s2_port_hit(1)) || s2_mmio){
=======
      when(only_pmp_af(0) || only_pmp_af(1) || s2_mmio){
>>>>>>> 5059eed4
        //should not send req to MissUnit when there is an access exception in PMP
        //But to avoid using pmp exception in control signal (like s2_fire), should delay 1 cycle.
        //NOTE: pmp exception cache line also could hit in ICache, but the result is meaningless. Just give the exception signals.
        wait_state := wait_finish
      }.elsewhen(miss_0_except_1_latch){
        wait_state :=  Mux(toMSHR(0).ready, wait_queue_ready ,wait_idle )
      }.elsewhen( only_0_miss_latch  || miss_0_hit_1_latch){
        wait_state :=  Mux(toMSHR(0).ready, wait_queue_ready ,wait_idle )
      }.elsewhen(hit_0_miss_1_latch){
        wait_state :=  Mux(toMSHR(1).ready, wait_queue_ready ,wait_idle )
      }.elsewhen( miss_0_miss_1_latch ){
        wait_state := Mux(toMSHR(0).ready && toMSHR(1).ready, wait_queue_ready ,wait_idle)
      }
    }

    is(wait_queue_ready){
      wait_state := wait_send_req
    }

    is(wait_send_req) {
      when(miss_0_except_1_latch || only_0_miss_latch || hit_0_miss_1_latch || miss_0_hit_1_latch){
        wait_state :=  wait_one_resp
      }.elsewhen( miss_0_miss_1_latch ){
        wait_state := wait_two_resp
      }
    }

    is(wait_one_resp) {
      when( (miss_0_except_1_latch ||only_0_miss_latch || miss_0_hit_1_latch) && fromMSHR(0).fire()){
        wait_state := wait_finish
      }.elsewhen( hit_0_miss_1_latch && fromMSHR(1).fire()){
        wait_state := wait_finish
      }
    }

    is(wait_two_resp) {
      when(fromMSHR(0).fire() && fromMSHR(1).fire()){
        wait_state := wait_finish
      }.elsewhen( !fromMSHR(0).fire() && fromMSHR(1).fire() ){
        wait_state := wait_0_resp
      }.elsewhen(fromMSHR(0).fire() && !fromMSHR(1).fire()){
        wait_state := wait_1_resp
      }
    }

    is(wait_0_resp) {
      when(fromMSHR(0).fire()){
        wait_state := wait_finish
      }
    }

    is(wait_1_resp) {
      when(fromMSHR(1).fire()){
        wait_state := wait_finish
      }
    }

    is(wait_finish) {when(s2_fire) {wait_state := wait_idle }
    }
  }


  /*** send request to MissUnit ***/

  (0 until 2).map { i =>
    if(i == 1) toMSHR(i).valid   := (hit_0_miss_1_latch || miss_0_miss_1_latch) && wait_state === wait_queue_ready && !s2_mmio
        else     toMSHR(i).valid := (only_0_miss_latch || miss_0_hit_1_latch || miss_0_miss_1_latch || miss_0_except_1_latch) && wait_state === wait_queue_ready && !s2_mmio
    toMSHR(i).bits.paddr    := s2_req_paddr(i)
    toMSHR(i).bits.vaddr    := s2_req_vaddr(i)
    toMSHR(i).bits.waymask  := s2_waymask(i)
    toMSHR(i).bits.coh      := s2_victim_coh(i)


    when(toMSHR(i).fire() && missStateQueue(i) === m_invalid){
      missStateQueue(i)     := m_valid
      missSlot(i).m_vSetIdx := s2_req_vsetIdx(i)
      missSlot(i).m_pTag    := get_phy_tag(s2_req_paddr(i))
    }

    when(fromMSHR(i).fire() && missStateQueue(i) === m_valid ){
      missStateQueue(i)         := m_refilled
      missSlot(i).m_data        := fromMSHR(i).bits.data
      missSlot(i).m_corrupt     := fromMSHR(i).bits.corrupt
    }


    when(s2_fire && missStateQueue(i) === m_refilled){
      missStateQueue(i)     := m_wait_sec_miss
    }

    /*** Only the first cycle to check whether meet the secondary miss ***/
    when(missStateQueue(i) === m_wait_sec_miss){
      /*** The seondary req has been fix by this slot and another also hit || the secondary req for other cacheline and hit ***/
      when((slot_slove(i) && s2_fire) || (!slot_slove(i) && s2_fire) ) {
        missStateQueue(i)     := m_invalid
      }
      /*** The seondary req has been fix by this slot but another miss/f3 not ready || the seondary req for other cacheline and miss ***/
      .elsewhen((slot_slove(i) && !s2_fire && s2_valid) ||  (s2_valid && !slot_slove(i) && !s2_fire) ){
        missStateQueue(i)     := m_check_final
      }
    }

    when(missStateQueue(i) === m_check_final && toMSHR(i).fire()){
      missStateQueue(i)     :=  m_valid
      missSlot(i).m_vSetIdx := s2_req_vsetIdx(i)
      missSlot(i).m_pTag    := get_phy_tag(s2_req_paddr(i))
    }.elsewhen(missStateQueue(i) === m_check_final) {
      missStateQueue(i)     :=  m_invalid
    }
  }

  when(toMSHR.map(_.valid).reduce(_||_)){
    missSwitchBit := true.B
    io.prefetchEnable := true.B
  }.elsewhen(missSwitchBit && s2_fetch_finish){
    missSwitchBit := false.B
    io.prefetchDisable := true.B
  }


  val miss_all_fix       =  wait_state === wait_finish
<<<<<<< HEAD

  s2_fetch_finish        := ((s2_valid && s2_fixed_hit) || miss_all_fix || hit_0_except_1_latch || except_0_latch)

=======
                              
  s2_fetch_finish        := ((s2_valid && s2_fixed_hit) || miss_all_fix || hit_0_except_1_latch || except_0_latch)
  
>>>>>>> 5059eed4
  /** update replacement status register: 0 is hit access/ 1 is miss access */
  (touch_ways zip touch_sets).zipWithIndex.map{ case((t_w,t_s), i) =>
    t_s(0)         := s2_req_vsetIdx(i)
    t_w(0).valid   := s2_valid && s2_port_hit(i)
    t_w(0).bits    := OHToUInt(s2_tag_match_vec(i))

    t_s(1)         := s2_req_vsetIdx(i)
    t_w(1).valid   := s2_valid && !s2_port_hit(i)
    t_w(1).bits    := OHToUInt(s2_waymask(i))
  }

  //** use hit one-hot select data
  val s2_hit_datas    = VecInit(s2_data_cacheline.zipWithIndex.map { case(bank, i) =>
    val port_hit_data = Mux1H(s2_tag_match_vec(i).asUInt, bank)
    port_hit_data
  })

  val s2_datas        = Wire(Vec(2, UInt(blockBits.W)))

  s2_datas.zipWithIndex.map{case(bank,i) =>
    if(i == 0) bank := Mux(s2_port_hit(i), s2_hit_datas(i), Mux(miss_0_s2_0_latch,reservedRefillData(0), Mux(miss_1_s2_0_latch,reservedRefillData(1), missSlot(0).m_data)))
    else    bank    := Mux(s2_port_hit(i), s2_hit_datas(i), Mux(miss_0_s2_1_latch,reservedRefillData(0), Mux(miss_1_s2_1_latch,reservedRefillData(1), missSlot(1).m_data)))
  }

  /** response to IFU */

  (0 until PortNumber).map{ i =>
    if(i ==0) toIFU(i).valid          := s2_fire
       else   toIFU(i).valid          := s2_fire && s2_double_line
    toIFU(i).bits.readData  := s2_datas(i)
    toIFU(i).bits.paddr     := s2_req_paddr(i)
    toIFU(i).bits.vaddr     := s2_req_vaddr(i)
    toIFU(i).bits.tlbExcp.pageFault     := s2_except_pf(i)
    toIFU(i).bits.tlbExcp.accessFault   := s2_except_tlb_af(i) || missSlot(i).m_corrupt || s2_except_pmp_af(i)
    toIFU(i).bits.tlbExcp.mmio          := s2_mmio

    when(RegNext(s2_fire && missSlot(i).m_corrupt)){
      io.errors(i).valid            := true.B
      io.errors(i).report_to_beu    := false.B // l2 should have report that to bus error unit, no need to do it again
      io.errors(i).paddr            := RegNext(s2_req_paddr(i))
      io.errors(i).source.tag       := false.B
      io.errors(i).source.data      := false.B
      io.errors(i).source.l2        := true.B
    }
  }

  io.perfInfo.only_0_hit    := only_0_hit_latch
  io.perfInfo.only_0_miss   := only_0_miss_latch
  io.perfInfo.hit_0_hit_1   := hit_0_hit_1_latch
  io.perfInfo.hit_0_miss_1  := hit_0_miss_1_latch
  io.perfInfo.miss_0_hit_1  := miss_0_hit_1_latch
  io.perfInfo.miss_0_miss_1 := miss_0_miss_1_latch
  io.perfInfo.hit_0_except_1 := hit_0_except_1_latch
  io.perfInfo.miss_0_except_1 := miss_0_except_1_latch
  io.perfInfo.except_0      := except_0_latch
  io.perfInfo.bank_hit(0)   := only_0_miss_latch  || hit_0_hit_1_latch || hit_0_miss_1_latch || hit_0_except_1_latch
  io.perfInfo.bank_hit(1)   := miss_0_hit_1_latch || hit_0_hit_1_latch
  io.perfInfo.hit           := hit_0_hit_1_latch || only_0_hit_latch || hit_0_except_1_latch || except_0_latch

  /** <PERF> fetch bubble generated by icache miss*/

  XSPerfAccumulate("icache_bubble_s2_miss",    s2_valid && !s2_fetch_finish )

}<|MERGE_RESOLUTION|>--- conflicted
+++ resolved
@@ -421,11 +421,7 @@
   val s2_except_pf        = RegEnable(tlbExcpPF, s1_fire)
   val s2_except_tlb_af    = RegEnable(tlbExcpAF, s1_fire)
   //long delay exception signal
-<<<<<<< HEAD
   val s2_except_pmp_af    =  DataHoldBypass(pmpExcpAF, RegNext(s1_fire))
-=======
-  val s2_except_pmp_af    =  DataHoldBypass(pmpExcpAF, RegNext(s1_fire))    
->>>>>>> 5059eed4
   // val s2_except_parity_af =  VecInit(s2_parity_error(i) && RegNext(RegNext(s1_fire))                      )
 
   val s2_except    = VecInit((0 until 2).map{i => s2_except_pf(i) || s2_except_tlb_af(i)})
@@ -512,17 +508,10 @@
   def waitSecondComeIn(missState: UInt): Bool = (missState === m_wait_sec_miss)
 
   def getMissSituat(slotNum : Int, missNum : Int ) :Bool =  {
-<<<<<<< HEAD
     RegNext(s1_fire) &&
     RegNext(missSlot(slotNum).m_vSetIdx === s1_req_vsetIdx(missNum)) &&
     RegNext(missSlot(slotNum).m_pTag  === s1_req_ptags(missNum)) &&
     !s2_port_hit(missNum)  &&
-=======
-    RegNext(s1_fire) && 
-    RegNext(missSlot(slotNum).m_vSetIdx === s1_req_vsetIdx(missNum)) && 
-    RegNext(missSlot(slotNum).m_pTag  === s1_req_ptags(missNum)) && 
-    !s2_port_hit(missNum)  && 
->>>>>>> 5059eed4
     waitSecondComeIn(missStateQueue(slotNum))
   }
 
@@ -553,11 +542,7 @@
 
   switch(wait_state){
     is(wait_idle){
-<<<<<<< HEAD
-      when((s2_except_pmp_af(0) && !s2_port_hit(0)) || (s2_except_pmp_af(1) && !s2_port_hit(1)) || s2_mmio){
-=======
       when(only_pmp_af(0) || only_pmp_af(1) || s2_mmio){
->>>>>>> 5059eed4
         //should not send req to MissUnit when there is an access exception in PMP
         //But to avoid using pmp exception in control signal (like s2_fire), should delay 1 cycle.
         //NOTE: pmp exception cache line also could hit in ICache, but the result is meaningless. Just give the exception signals.
@@ -679,15 +664,9 @@
 
 
   val miss_all_fix       =  wait_state === wait_finish
-<<<<<<< HEAD
 
   s2_fetch_finish        := ((s2_valid && s2_fixed_hit) || miss_all_fix || hit_0_except_1_latch || except_0_latch)
 
-=======
-                              
-  s2_fetch_finish        := ((s2_valid && s2_fixed_hit) || miss_all_fix || hit_0_except_1_latch || except_0_latch)
-  
->>>>>>> 5059eed4
   /** update replacement status register: 0 is hit access/ 1 is miss access */
   (touch_ways zip touch_sets).zipWithIndex.map{ case((t_w,t_s), i) =>
     t_s(0)         := s2_req_vsetIdx(i)
