/***************************************************************************************
* Copyright (c) 2020-2021 Institute of Computing Technology, Chinese Academy of Sciences
* Copyright (c) 2020-2021 Peng Cheng Laboratory
*
* XiangShan is licensed under Mulan PSL v2.
* You can use this software according to the terms and conditions of the Mulan PSL v2.
* You may obtain a copy of Mulan PSL v2 at:
*          http://license.coscl.org.cn/MulanPSL2
*
* THIS SOFTWARE IS PROVIDED ON AN "AS IS" BASIS, WITHOUT WARRANTIES OF ANY KIND,
* EITHER EXPRESS OR IMPLIED, INCLUDING BUT NOT LIMITED TO NON-INFRINGEMENT,
* MERCHANTABILITY OR FIT FOR A PARTICULAR PURPOSE.
*
* See the Mulan PSL v2 for more details.
***************************************************************************************/

package xiangshan.frontend.icache

import chipsalliance.rocketchip.config.Parameters
import chisel3._
import chisel3.util._
import freechips.rocketchip.diplomacy.IdRange
import freechips.rocketchip.tilelink.ClientStates._
import freechips.rocketchip.tilelink.TLPermissions._
import freechips.rocketchip.tilelink._
import xiangshan._
import huancun.{AliasKey, DirtyKey, ReqSourceKey}
import xiangshan.cache._
import utils._
import utility._
import difftest._


abstract class ICacheMissUnitModule(implicit p: Parameters) extends XSModule
  with HasICacheParameters

abstract class ICacheMissUnitBundle(implicit p: Parameters) extends XSBundle
  with HasICacheParameters

class ICacheMissReq(implicit p: Parameters) extends ICacheBundle
{
    val paddr      = UInt(PAddrBits.W)
    val vaddr      = UInt(VAddrBits.W)
    val waymask   = UInt(nWays.W)

    def getVirSetIdx = get_idx(vaddr)
    def getPhyTag    = get_phy_tag(paddr)
}


class ICacheMissResp(implicit p: Parameters) extends ICacheBundle
{
    val data     = UInt(blockBits.W)
    val corrupt  = Bool()
}

class ICacheMissBundle(implicit p: Parameters) extends ICacheBundle{
    val req       =   Vec(2, Flipped(DecoupledIO(new ICacheMissReq)))
    val resp      =   Vec(2,ValidIO(new ICacheMissResp))
    val flush     =   Input(Bool())
}


class ICacheMissEntry(edge: TLEdgeOut, id: Int)(implicit p: Parameters) extends ICacheMissUnitModule
  with MemoryOpConstants
{
  val io = IO(new Bundle {
    val id = Input(UInt(log2Ceil(PortNumber).W))

    val req = Flipped(DecoupledIO(new ICacheMissReq))
    val resp = ValidIO(new ICacheMissResp)

    //tilelink channel
    val mem_acquire = DecoupledIO(new TLBundleA(edge.bundle))
    val mem_grant = Flipped(DecoupledIO(new TLBundleD(edge.bundle)))

    val meta_write = DecoupledIO(new ICacheMetaWriteBundle)
    val data_write = DecoupledIO(new ICacheDataWriteBundle)

    val ongoing_req    = ValidIO(UInt(PAddrBits.W))
    val fencei = Input(Bool())
  })

  /** default value for control signals */
  io.resp := DontCare
  io.mem_acquire.bits := DontCare
  io.mem_grant.ready := true.B
  io.meta_write.bits := DontCare
  io.data_write.bits := DontCare

  val s_idle  :: s_send_mem_aquire :: s_wait_mem_grant :: s_write_back :: s_wait_resp :: Nil = Enum(5)
  val state = RegInit(s_idle)
  /** control logic transformation */
  //request register
  val req = Reg(new ICacheMissReq)
  val req_idx = req.getVirSetIdx //virtual index
  val req_tag = req.getPhyTag //physical tag
  val req_waymask = req.waymask
  val req_corrupt = RegInit(false.B)

  val (_, _, refill_done, refill_address_inc) = edge.addr_inc(io.mem_grant)

  val needflush_r = RegInit(false.B)
  when (state === s_idle) { needflush_r := false.B }
  when (state =/= s_idle && io.fencei) { needflush_r := true.B }
  val needflush = needflush_r | io.fencei

  //cacheline register
  val readBeatCnt = Reg(UInt(log2Up(refillCycles).W))
  val respDataReg = Reg(Vec(refillCycles, UInt(beatBits.W)))

  //initial
  io.resp.bits := DontCare
  io.mem_acquire.bits := DontCare
  io.mem_grant.ready := true.B
  io.meta_write.bits := DontCare
  io.data_write.bits := DontCare

  io.req.ready := (state === s_idle)
  io.mem_acquire.valid := (state === s_send_mem_aquire)

  io.ongoing_req.valid := (state =/= s_idle)
  io.ongoing_req.bits  :=  addrAlign(req.paddr, blockBytes, PAddrBits)

  //state change
  switch(state) {
    is(s_idle) {
      when(io.req.fire()) {
        readBeatCnt := 0.U
        state := s_send_mem_aquire
        req := io.req.bits
      }
    }

    // memory request
    is(s_send_mem_aquire) {
      when(io.mem_acquire.fire()) {
        state := s_wait_mem_grant
      }
    }

    is(s_wait_mem_grant) {
      when(edge.hasData(io.mem_grant.bits)) {
        when(io.mem_grant.fire()) {
          readBeatCnt := readBeatCnt + 1.U
          respDataReg(readBeatCnt) := io.mem_grant.bits.data
          req_corrupt := io.mem_grant.bits.corrupt // TODO: seems has bug
          when(readBeatCnt === (refillCycles - 1).U) {
            assert(refill_done, "refill not done!")
            state := s_write_back
          }
        }
      }
    }

    is(s_write_back) {
      state := Mux(io.meta_write.fire() && io.data_write.fire() || needflush, s_wait_resp, s_write_back)
    }

    is(s_wait_resp) {
      io.resp.bits.data := respDataReg.asUInt
      io.resp.bits.corrupt := req_corrupt
      when(io.resp.fire()) {
        state := s_idle
      }
    }
  }

  /** refill write and meta write */

  val getBlock = edge.Get(
    fromSource = io.id,
    toAddress = addrAlign(req.paddr, blockBytes, PAddrBits),
    lgSize = (log2Up(cacheParams.blockBytes)).U
  )._2
<<<<<<< HEAD
  io.mem_acquire.bits := acquireBlock
  // resolve cache alias by L2
  io.mem_acquire.bits.user.lift(AliasKey).foreach(_ := req.vaddr(13, 12))
  // req source
  io.mem_acquire.bits.user.lift(ReqSourceKey).foreach(_ := MemReqSource.CPUInst.id.U)

  require(nSets <= 256) // icache size should not be more than 128KB
=======
>>>>>>> 282f71c4

  io.mem_acquire.bits := getBlock // getBlock
  require(nSets <= 256) // icache size should not be more than 128KB

  //resp to ifu
  io.resp.valid := state === s_wait_resp

  io.meta_write.valid := (state === s_write_back && !needflush)
  io.meta_write.bits.generate(tag = req_tag, idx = req_idx, waymask = req_waymask, bankIdx = req_idx(0))

  io.data_write.valid := (state === s_write_back && !needflush)
  io.data_write.bits.generate(data = respDataReg.asUInt,
                              idx  = req_idx,
                              waymask = req_waymask,
                              bankIdx = req_idx(0),
                              paddr = req.paddr)

  XSPerfAccumulate(
    "entryPenalty" + Integer.toString(id, 10),
    BoolStopWatch(
      start = io.req.fire(),
      stop = io.resp.valid,
      startHighPriority = true)
  )
  XSPerfAccumulate("entryReq" + Integer.toString(id, 10), io.req.fire())
}


class ICacheMissUnit(edge: TLEdgeOut)(implicit p: Parameters) extends ICacheMissUnitModule
{
  val io = IO(new Bundle{
    val hartId      = Input(UInt(8.W))
    val req         = Vec(2, Flipped(DecoupledIO(new ICacheMissReq)))
    val resp        = Vec(2, ValidIO(new ICacheMissResp))

    val mem_acquire = DecoupledIO(new TLBundleA(edge.bundle))
    val mem_grant   = Flipped(DecoupledIO(new TLBundleD(edge.bundle)))

    val meta_write  = DecoupledIO(new ICacheMetaWriteBundle)
    val data_write  = DecoupledIO(new ICacheDataWriteBundle)

    val prefetch_req          =  Flipped(DecoupledIO(new PIQReq))
    val mshr_info             =  Vec(totalMSHRNum,ValidIO(UInt(PAddrBits.W)))
    val freePIQEntry          =  Output(UInt(log2Ceil(nPrefetchEntries).W))

    val fencei = Input(Bool())

    val piq_write_ipbuffer = ValidIO(new IPFBufferWrite)

    val to_main_pipe = Vec(nPrefetchEntries, new PIQToMainPipe)
  })
  // assign default values to output signals
  io.mem_grant.ready := false.B

  val meta_write_arb = Module(new Arbiter(new ICacheMetaWriteBundle,  PortNumber))
  val refill_arb     = Module(new Arbiter(new ICacheDataWriteBundle,  PortNumber))
  val ipf_write_arb  = Module(new Arbiter(new IPFBufferWrite,  nPrefetchEntries))

  io.mem_grant.ready := true.B

  val entries = (0 until PortNumber) map { i =>
    val entry = Module(new ICacheMissEntry(edge, i))

    entry.io.id := i.U

    // entry req
    entry.io.req.valid := io.req(i).valid
    entry.io.req.bits  := io.req(i).bits
    io.req(i).ready    := entry.io.req.ready

    // entry resp
    meta_write_arb.io.in(i)     <>  entry.io.meta_write
    refill_arb.io.in(i)         <>  entry.io.data_write

    entry.io.mem_grant.valid := false.B
    entry.io.mem_grant.bits  := DontCare
    when (io.mem_grant.bits.source === i.U) {
      entry.io.mem_grant <> io.mem_grant
    }

    io.resp(i) <> entry.io.resp
    io.mshr_info(i) <> entry.io.ongoing_req
    entry.io.fencei := io.fencei
//    XSPerfAccumulate(
//      "entryPenalty" + Integer.toString(i, 10),
//      BoolStopWatch(
//        start = entry.io.req.fire(),
//        stop = entry.io.resp.fire(),
//        startHighPriority = true)
//    )
//    XSPerfAccumulate("entryReq" + Integer.toString(i, 10), entry.io.req.fire())

    entry
  }

  val alloc = Wire(UInt(log2Ceil(nPrefetchEntries).W))
  val toMainPipe = io.to_main_pipe.map(_.info)

  val prefEntries = (PortNumber until PortNumber + nPrefetchEntries) map { i =>
    val prefetchEntry = Module(new PIQEntry(edge, i))

    prefetchEntry.io.mem_grant.valid := false.B
    prefetchEntry.io.mem_grant.bits := DontCare
    prefetchEntry.io.fencei := io.fencei

    ipf_write_arb.io.in(i - PortNumber) <> prefetchEntry.io.piq_write_ipbuffer

    when(io.mem_grant.bits.source === i.U) {
      prefetchEntry.io.mem_grant <> io.mem_grant
    }

    prefetchEntry.io.req.valid := io.prefetch_req.valid && ((i-PortNumber).U === alloc)
    prefetchEntry.io.req.bits  := io.prefetch_req.bits

    prefetchEntry.io.id := i.U

    io.mshr_info(i) := prefetchEntry.io.ongoing_req

    prefetchEntry
  }

  alloc := PriorityEncoder(prefEntries.map(_.io.req.ready))
  io.prefetch_req.ready := ParallelOR(prefEntries.map(_.io.req.ready))
  io.freePIQEntry := PriorityEncoder(prefEntries.map(_.io.req.ready))
  (0 until nPrefetchEntries).foreach(i => toMainPipe(i) <> prefEntries(i).io.prefetch_entry_data)
  val tl_a_chanel = entries.map(_.io.mem_acquire) ++ prefEntries.map(_.io.mem_acquire)
  TLArbiter.lowest(edge, io.mem_acquire, tl_a_chanel:_*)

  io.meta_write     <> meta_write_arb.io.out
  io.data_write     <> refill_arb.io.out

  io.piq_write_ipbuffer.valid := ipf_write_arb.io.out.valid
  io.piq_write_ipbuffer.bits  := ipf_write_arb.io.out.bits
  ipf_write_arb.io.out.ready := true.B

  XSPerfAccumulate("refill_ipf_num", io.piq_write_ipbuffer.fire)

  if (env.EnableDifftest) {
    val diffipfrefill = Module(new DifftestRefillEvent)
    diffipfrefill.io.clock := clock
    diffipfrefill.io.coreid := io.hartId
    diffipfrefill.io.cacheid := 3.U
    diffipfrefill.io.valid := ipf_write_arb.io.out.valid
    diffipfrefill.io.addr := ipf_write_arb.io.out.bits.meta.paddr
    diffipfrefill.io.data := ipf_write_arb.io.out.bits.data.asTypeOf(diffipfrefill.io.data)
  }

  if (env.EnableDifftest) {
    val difftest = Module(new DifftestRefillEvent)
    difftest.io.clock := clock
    difftest.io.coreid := io.hartId
    difftest.io.cacheid := 0.U
    difftest.io.valid := refill_arb.io.out.valid
    difftest.io.addr := refill_arb.io.out.bits.paddr
    difftest.io.data := refill_arb.io.out.bits.data.asTypeOf(difftest.io.data)
  }

  (0 until nWays).map{ w =>
    XSPerfAccumulate("line_0_refill_way_" + Integer.toString(w, 10),  entries(0).io.meta_write.valid && OHToUInt(entries(0).io.meta_write.bits.waymask)  === w.U)
    XSPerfAccumulate("line_1_refill_way_" + Integer.toString(w, 10),  entries(1).io.meta_write.valid && OHToUInt(entries(1).io.meta_write.bits.waymask)  === w.U)
  }

}


<|MERGE_RESOLUTION|>--- conflicted
+++ resolved
@@ -173,18 +173,10 @@
     toAddress = addrAlign(req.paddr, blockBytes, PAddrBits),
     lgSize = (log2Up(cacheParams.blockBytes)).U
   )._2
-<<<<<<< HEAD
-  io.mem_acquire.bits := acquireBlock
-  // resolve cache alias by L2
-  io.mem_acquire.bits.user.lift(AliasKey).foreach(_ := req.vaddr(13, 12))
+
+  io.mem_acquire.bits := getBlock // getBlock
   // req source
   io.mem_acquire.bits.user.lift(ReqSourceKey).foreach(_ := MemReqSource.CPUInst.id.U)
-
-  require(nSets <= 256) // icache size should not be more than 128KB
-=======
->>>>>>> 282f71c4
-
-  io.mem_acquire.bits := getBlock // getBlock
   require(nSets <= 256) // icache size should not be more than 128KB
 
   //resp to ifu
