--- conflicted
+++ resolved
@@ -173,16 +173,9 @@
     toAddress = addrAlign(req.paddr, blockBytes, PAddrBits),
     lgSize = (log2Up(cacheParams.blockBytes)).U
   )._2
-<<<<<<< HEAD
-=======
-  io.mem_acquire.bits := acquireBlock
-  // resolve cache alias by L2
-  io.mem_acquire.bits.user.lift(AliasKey).foreach(_ := req.vaddr(13, 12))
+
   // req source
   io.mem_acquire.bits.user.lift(ReqSourceKey).foreach(_ := MemReqSource.CPUInst.id.U)
-
-  require(nSets <= 256) // icache size should not be more than 128KB
->>>>>>> 055a1ef2
 
   io.mem_acquire.bits := getBlock // getBlock
   require(nSets <= 256) // icache size should not be more than 128KB
