/***************************************************************************************
  * Copyright (c) 2020-2021 Institute of Computing Technology, Chinese Academy of Sciences
  * Copyright (c) 2020-2021 Peng Cheng Laboratory
  *
  * XiangShan is licensed under Mulan PSL v2.
  * You can use this software according to the terms and conditions of the Mulan PSL v2.
  * You may obtain a copy of Mulan PSL v2 at:
  *          http://license.coscl.org.cn/MulanPSL2
  *
  * THIS SOFTWARE IS PROVIDED ON AN "AS IS" BASIS, WITHOUT WARRANTIES OF ANY KIND,
  * EITHER EXPRESS OR IMPLIED, INCLUDING BUT NOT LIMITED TO NON-INFRINGEMENT,
  * MERCHANTABILITY OR FIT FOR A PARTICULAR PURPOSE.
  *
  * See the Mulan PSL v2 for more details.
  ***************************************************************************************/

package xiangshan.frontend.icache

import chipsalliance.rocketchip.config.Parameters
import chisel3._
import chisel3.util._
import difftest.DifftestRefillEvent
import freechips.rocketchip.tilelink._
import utils._
import xiangshan.cache.mmu._
import xiangshan.frontend._
<<<<<<< HEAD
import xiangshan.backend.fu.{PMPReqBundle, PMPRespBundle}
import huancun.{PreferCacheKey, ReqSourceKey}
import xiangshan.MemReqSource
=======
import utility._
import xiangshan.XSCoreParamsKey
>>>>>>> 282f71c4


abstract class IPrefetchBundle(implicit p: Parameters) extends ICacheBundle
abstract class IPrefetchModule(implicit p: Parameters) extends ICacheModule

//TODO: remove this
object DebugFlags {
  val fdip = false
}

class PIQReq(implicit p: Parameters) extends IPrefetchBundle {
  val paddr      = UInt(PAddrBits.W)
  val vSetIdx   = UInt(idxBits.W)
}

class PIQData(implicit p: Parameters) extends IPrefetchBundle {
  val ptage = UInt(tagBits.W)
  val vSetIdx = UInt(idxBits.W)
  val cacheline = UInt(blockBits.W)
  val writeBack = Bool()
}

class PIQToMainPipe(implicit  p: Parameters) extends IPrefetchBundle{
  val info = DecoupledIO(new PIQData)
}
/* need change name */
class MainPipeToPrefetchPipe(implicit p: Parameters) extends IPrefetchBundle {
  val ptage = UInt(tagBits.W)
  val vSetIdx = UInt(idxBits.W)
}

class MainPipeMissInfo(implicit p: Parameters) extends IPrefetchBundle {
  val s1_already_check_ipf = Output(Bool())
  val s2_miss_info = Vec(PortNumber, ValidIO(new MainPipeToPrefetchPipe))
}

class IPrefetchToMissUnit(implicit  p: Parameters) extends IPrefetchBundle{
  val enqReq  = DecoupledIO(new PIQReq)
}

class IPredfetchIO(implicit p: Parameters) extends IPrefetchBundle {
  val fromFtq         = Flipped(new FtqPrefechBundle)
  val iTLBInter       = new TlbRequestIO
  val pmp             =   new ICachePMPBundle
  val toIMeta         = Decoupled(new ICacheMetaReadReqBundle)
  val fromIMeta       = Input(new ICacheMetaReadRespBundle)
  val toMissUnit      = new IPrefetchToMissUnit
  val freePIQEntry    = Input(UInt(log2Ceil(nPrefetchEntries).W))
  val fromMSHR        = Flipped(Vec(totalMSHRNum,ValidIO(UInt(PAddrBits.W))))
  val IPFBufferRead   = Flipped(new IPFBufferFilterRead)
  /** icache main pipe to prefetch pipe*/
  val mainPipeMissSlotInfo = Flipped(Vec(PortNumber,ValidIO(new MainPipeToPrefetchPipe)))

  val prefetchEnable = Input(Bool())
  val prefetchDisable = Input(Bool())
  val fencei         = Input(Bool())
}

/** Prefetch Buffer **/

class IPFWritePtrQueue(implicit p: Parameters) extends IPrefetchModule with HasCircularQueuePtrHelper
{
  val io = IO(new Bundle{
    val free_ptr = DecoupledIO(UInt(log2Ceil(nIPFBufferSize).W))
    val release_ptr = Flipped(ValidIO(UInt(log2Ceil(nIPFBufferSize).W)))
    val flush = Input(Bool())
  })
  /* define ptr */
  class IPFPtr(implicit p: Parameters) extends CircularQueuePtr[IPFPtr](
    p => p(XSCoreParamsKey).icacheParameters.nPrefBufferEntries
  ){
  }

  object IPFPtr {
    def apply(f: Bool, v: UInt)(implicit p: Parameters): IPFPtr = {
      val ptr = Wire(new IPFPtr)
      ptr.flag := f
      ptr.value := v
      ptr
    }
  }

  val queue = RegInit(VecInit((0 until nIPFBufferSize).map(i => i.U(log2Ceil(nIPFBufferSize).W))))
  val enq_ptr = RegInit(IPFPtr(true.B, 0.U))
  val deq_ptr = RegInit(IPFPtr(false.B, 0.U))

  io.free_ptr.valid := !isEmpty(enq_ptr, deq_ptr)
  io.free_ptr.bits := queue(deq_ptr.value)
  deq_ptr := deq_ptr + io.free_ptr.fire

  when (io.release_ptr.valid) {
    queue(enq_ptr.value) := io.release_ptr.bits
    enq_ptr := enq_ptr + 1.U
  }

  when (io.flush) {
    queue := RegInit(VecInit((0 until nIPFBufferSize).map(i => i.U(log2Ceil(nIPFBufferSize).W))))
    enq_ptr := RegInit(IPFPtr(true.B, 0.U))
    deq_ptr := RegInit(IPFPtr(false.B, 0.U))
  }

  XSError(isBefore(enq_ptr, deq_ptr) && !isFull(enq_ptr, deq_ptr), "enq_ptr should not before deq_ptr\n")
}


class PrefetchBuffer(implicit p: Parameters) extends IPrefetchModule
{
  val io = IO(new Bundle{
    val hartId = Input(UInt(8.W))
    val read  = new IPFBufferRead
    val filter_read = Vec(prefetchPipeNum, new IPFBufferFilterRead)
    val write = Flipped(ValidIO(new IPFBufferWrite))
    /** to ICache replacer */
    val replace = new IPFBufferMove
    /** move & move filter port */
    val mainpipe_missinfo = Flipped(new MainPipeMissInfo)
    val meta_filter_read_req = Decoupled(new ICacheMetaReadReqBundle)
    val meta_filter_read_resp = Input(new ICacheMetaReadRespBundle)
    val move  = new Bundle() {
      val meta_write = DecoupledIO(new ICacheMetaWriteBundle)
      val data_write = DecoupledIO(new ICacheDataWriteBundle)
    }
    val fencei = Input(Bool())
  })

  class IPFBufferEntryMeta(implicit p: Parameters) extends IPrefetchBundle
  {
    val tag = UInt(tagBits.W)
    val index = UInt(idxBits.W)
    val paddr = UInt(PAddrBits.W)
    val valid = Bool()
    val confidence = UInt(log2Ceil(maxIPFMoveConf + 1).W)
    val move = Bool()
    val has_been_hit = Bool()
  }

  class IPFBufferEntryData(implicit p: Parameters) extends IPrefetchBundle
  {
    val cachline = UInt(blockBits.W)
  }

  def InitQueue[T <: Data](entry: T, size: Int): Vec[T] ={
    return RegInit(VecInit(Seq.fill(size)(0.U.asTypeOf(entry.cloneType))))
  }

  val meta_buffer = InitQueue(new IPFBufferEntryMeta, size = nIPFBufferSize)
  val data_buffer = InitQueue(new IPFBufferEntryData, size = nIPFBufferSize)

  val ipf_write_ptr_queue = Module(new IPFWritePtrQueue())
  ipf_write_ptr_queue.io.flush := io.fencei

  val meta_buffer_empty_oh = WireInit(VecInit(Seq.fill(nIPFBufferSize)(false.B)))
  (0 until nIPFBufferSize).foreach { i =>
    meta_buffer_empty_oh(i) := !meta_buffer(i).valid
  }
  XSPerfAccumulate("ipfbuffer_empty_entry_multi_cycle", PopCount(meta_buffer_empty_oh))

  /** filter read logic */
  val fr_vidx = (0 until prefetchPipeNum).map (i => io.filter_read(i).req.vSetIdx)
  val fr_ptag = (0 until prefetchPipeNum).map (i => get_phy_tag(io.filter_read(i).req.paddr))

  val fr_hit_in_buffer = (0 until prefetchPipeNum).map (i => meta_buffer.map(e => e.valid && (e.tag === fr_ptag(i)) && (e.index === fr_vidx(i))).reduce(_||_))
  val fr_hit_in_s1, fr_hit_in_s2, fr_hit_in_s3 = Wire(Vec(prefetchPipeNum, Bool()))

  (0 until prefetchPipeNum).foreach(i => io.filter_read(i).resp.ipf_hit := fr_hit_in_buffer(i) || fr_hit_in_s1(i) || fr_hit_in_s2(i) || fr_hit_in_s3(i))

  /** read logic */
  (0 until PortNumber).foreach(i => io.read.req(i).ready := true.B)
  val r_valid = VecInit((0 until PortNumber).map( i => io.read.req(i).valid)).reduce(_||_)
  val r_vidx = VecInit((0 until PortNumber).map(i => get_idx(io.read.req(i).bits.vaddr)))
  val r_ptag = VecInit((0 until PortNumber).map(i => get_phy_tag(io.read.req(i).bits.paddr)))
  val r_hit_oh = VecInit((0 until PortNumber).map(i =>
    VecInit(meta_buffer.map(entry =>
      io.read.req(i).valid && // need this condition
        entry.valid &&
        entry.tag === r_ptag(i) &&
        entry.index === r_vidx(i)
    ))))
  val r_buffer_hit = VecInit(r_hit_oh.map(_.reduce(_||_)))
  val r_buffer_hit_idx = VecInit(r_hit_oh.map(PriorityEncoder(_)))
  val r_buffer_hit_data = VecInit((0 until PortNumber).map(i => Mux1H(r_hit_oh(i), data_buffer.map(_.cachline)))) // TODO : be careful of Mux1H

  /** "read" also check data in move pipeline */
  val r_moves1pipe_hit_s1, r_moves1pipe_hit_s2, r_moves1pipe_hit_s3 = WireInit(VecInit(Seq.fill(PortNumber)(false.B)))
  val s1_move_data_cacheline, s2_move_data_cacheline, s3_move_data_cacheline = Wire(UInt(blockBits.W))

  (0 until PortNumber).foreach{ i =>
    io.read.resp(i).valid := io.read.req(i).valid
    io.read.resp(i).bits.ipf_hit := r_buffer_hit(i) || r_moves1pipe_hit_s1(i) || r_moves1pipe_hit_s2(i) || r_moves1pipe_hit_s3(i)
    io.read.resp(i).bits.cacheline := Mux(r_buffer_hit(i), r_buffer_hit_data(i),
      Mux(r_moves1pipe_hit_s1(i), s1_move_data_cacheline,
        Mux(r_moves1pipe_hit_s2(i), s2_move_data_cacheline, s3_move_data_cacheline)))
  }

  (0 until PortNumber).foreach { i =>
    when(io.read.req(i).valid && r_hit_oh(i).reduce(_ || _)) {
      meta_buffer(r_buffer_hit_idx(i)).has_been_hit := true.B
    }
    XSPerfAccumulate("ipf_entry_first_hit_by_port_" + i, io.read.req(i).valid && r_hit_oh(i).reduce(_ || _) &&
      meta_buffer(r_buffer_hit_idx(i)).has_been_hit === false.B)
  }


  /** move logic */
  val r_buffer_hit_s2     = RegNext(r_buffer_hit, init=0.U.asTypeOf(r_buffer_hit.cloneType))
  val r_buffer_hit_idx_s2 = RegNext(r_buffer_hit_idx)
  val r_rvalid_s2         = RegNext(r_valid, init=false.B)

  val s2_move_valid_0 = r_rvalid_s2 && r_buffer_hit_s2(0)
  val s2_move_valid_1 = r_rvalid_s2 && r_buffer_hit_s2(1)

  XSPerfAccumulate("prefetch_hit_bank_0", r_rvalid_s2 && r_buffer_hit_s2(0))
  XSPerfAccumulate("prefetch_hit_bank_1", r_rvalid_s2 && r_buffer_hit_s2(1))

  val move_queue    = RegInit(VecInit(Seq.fill(nIPFBufferSize)(0.U.asTypeOf(r_buffer_hit_idx_s2(0)))))

  val curr_move_ptr = RegInit(0.U(log2Ceil(nIPFBufferSize).W))
  val curr_hit_ptr  = RegInit(0.U(log2Ceil(nIPFBufferSize).W))

  val s2_move_conf_full_0 = meta_buffer(r_buffer_hit_idx_s2(0)).confidence === (maxIPFMoveConf).U
  val s2_move_conf_full_1 = meta_buffer(r_buffer_hit_idx_s2(1)).confidence === (maxIPFMoveConf).U

  val move_repeat_0 = meta_buffer(r_buffer_hit_idx_s2(0)).move
  val move_repeat_1 = meta_buffer(r_buffer_hit_idx_s2(1)).move || (r_buffer_hit_idx_s2(0) === r_buffer_hit_idx_s2(1))

  val s2_move_0 = s2_move_valid_0 && !move_repeat_0
  val s2_move_1 = s2_move_valid_1 && !move_repeat_1

  val s2_move_enqueue_0 = s2_move_0 && s2_move_conf_full_0
  val s2_move_enqueue_1 = s2_move_1 && s2_move_conf_full_1

  when(s2_move_0) {
    when(s2_move_conf_full_0) {
      meta_buffer(r_buffer_hit_idx_s2(0)).move := true.B
    }.otherwise {
      meta_buffer(r_buffer_hit_idx_s2(0)).confidence := meta_buffer(r_buffer_hit_idx_s2(0)).confidence + 1.U
    }
  }
  when(s2_move_1) {
    when(s2_move_conf_full_1) {
      meta_buffer(r_buffer_hit_idx_s2(1)).move := true.B
    }.otherwise {
      meta_buffer(r_buffer_hit_idx_s2(1)).confidence := meta_buffer(r_buffer_hit_idx_s2(1)).confidence + 1.U
    }
  }

  when(s2_move_enqueue_0 && !s2_move_enqueue_1) {
    move_queue(curr_hit_ptr) := r_buffer_hit_idx_s2(0)

    when((curr_hit_ptr + 1.U) =/= curr_move_ptr){
      curr_hit_ptr := curr_hit_ptr + 1.U
    }
  }.elsewhen(!s2_move_enqueue_0 && s2_move_enqueue_1) {
    move_queue(curr_hit_ptr) := r_buffer_hit_idx_s2(1)

    when((curr_hit_ptr + 1.U) =/= curr_move_ptr){
      curr_hit_ptr := curr_hit_ptr + 1.U
    }
  }.elsewhen(s2_move_enqueue_0 && s2_move_enqueue_1) {
    move_queue(curr_hit_ptr) := r_buffer_hit_idx_s2(0)
    move_queue(curr_hit_ptr + 1.U) := r_buffer_hit_idx_s2(1)
    when((curr_hit_ptr + 2.U) =/= curr_move_ptr){
      curr_hit_ptr := curr_hit_ptr + 2.U
    }.otherwise{
      curr_hit_ptr := curr_hit_ptr + 1.U
    }
  }

  val move_queue_empty = curr_move_ptr === curr_hit_ptr
  /** pipeline control signal */
  val s1_ready, s2_ready, s3_ready = Wire(Bool())
  val s0_fire, s1_fire, s2_fire, s3_fire = Wire(Bool())

  /** stage 0 */
  val s0_valid        = !move_queue_empty && meta_buffer(move_queue(curr_move_ptr)).move

  val s0_move_idx     = move_queue(curr_move_ptr)
  val s0_move_meta    = meta_buffer(s0_move_idx)
  val s0_move_data    = data_buffer(s0_move_idx)
  io.replace.vsetIdx  := meta_buffer(s0_move_idx).index
  val s0_waymask      = io.replace.waymask

  s0_fire             := s0_valid && s1_ready

  /** curr_move_ptr control logic */
  val s0_move_jump = !move_queue_empty && !meta_buffer(move_queue(curr_move_ptr)).move
  when (s0_fire) {
    curr_move_ptr := curr_move_ptr + 1.U
    meta_buffer(s0_move_idx).valid := false.B // TODO : maybe should not invalid
    meta_buffer(s0_move_idx).move  := false.B
    meta_buffer(s0_move_idx).confidence := 0.U
  }.elsewhen(s0_move_jump) {
    curr_move_ptr := curr_move_ptr + 1.U
  }

  /** stage 1 : send req to metaArray */
  val s1_valid        = generatePipeControl(lastFire = s0_fire, thisFire = s1_fire, thisFlush = io.fencei, lastFlush = false.B)

  val s1_move_idx     = RegEnable(s0_move_idx, s0_fire)
  val s1_move_meta    = RegEnable(s0_move_meta, s0_fire)
  val s1_move_data    = RegEnable(s0_move_data, s0_fire)
  val s1_waymask      = RegEnable(s0_waymask, s0_fire)

  io.meta_filter_read_req.valid := s1_valid
  io.meta_filter_read_req.bits.idx := s1_move_meta.index

  s1_ready            := !s1_valid || s1_fire
  s1_fire             := s1_valid && io.meta_filter_read_req.ready && s2_ready

  (0 until prefetchPipeNum).foreach(i => fr_hit_in_s1(i) := s1_valid && s1_move_meta.index === fr_vidx(i) && s1_move_meta.tag === fr_ptag(i))
  r_moves1pipe_hit_s1 := VecInit((0 until PortNumber).map(i => s1_valid && r_ptag(i) === s1_move_meta.tag && r_vidx(i) === s1_move_meta.index))
  s1_move_data_cacheline := s1_move_data.cachline

  /** stage 2 : collect message from metaArray and mainPipe to filter */
  val s2_valid        = generatePipeControl(lastFire = s1_fire, thisFire = s2_fire, thisFlush = io.fencei, lastFlush = false.B)

  val s2_move_idx     = RegEnable(s1_move_idx, s1_fire)
  val s2_move_meta    = RegEnable(s1_move_meta, s1_fire)
  val s2_move_data    = RegEnable(s1_move_data, s1_fire)
  val s2_waymask      = RegEnable(s1_waymask, s1_fire)

  val s2_meta_ptags   = ResultHoldBypass(data = io.meta_filter_read_resp.tags, valid = RegNext(s1_fire))
  val s2_meta_valids  = ResultHoldBypass(data = io.meta_filter_read_resp.entryValid, valid = RegNext(s1_fire))

  val s2_tag_eq_vec = VecInit((0 until nWays).map(w => s2_meta_ptags(w) === s2_move_meta.tag)) // just use port 0
  val s2_tag_match_vec = VecInit(s2_tag_eq_vec.zipWithIndex.map{ case(way_tag_eq, w) => way_tag_eq && s2_meta_valids(w)})
  val s2_hit_in_meta_array = ParallelOR(s2_tag_match_vec)

  val main_s2_missinfo = io.mainpipe_missinfo.s2_miss_info
  val s2_hit_main_s2_missreq = VecInit((0 until PortNumber).map(i =>
    main_s2_missinfo(i).valid && s2_move_meta.index === main_s2_missinfo(i).bits.vSetIdx
      && s2_move_meta.tag === main_s2_missinfo(i).bits.ptage)).reduce(_||_)

  val s2_discard        = s2_hit_in_meta_array || s2_hit_main_s2_missreq // || s2_hit_main_s1_missreq
  val s2_discard_latch  = holdReleaseLatch(valid = s2_discard, release = s2_fire, flush = io.fencei)
  if(DebugFlags.fdip){
    when (s2_fire && s2_discard_latch) {
      printf("<%d> IPrefetchBuffer: s2_discard : hit_in_meta_array=%d,hit_in_main_s2=%d, ptag=0x%x\n",
        GTimer(), s2_hit_in_meta_array, s2_hit_main_s2_missreq, s2_move_meta.tag)
    }
  }

  s2_ready := !s2_valid || s2_fire
  s2_fire := s2_valid && s3_ready && io.mainpipe_missinfo.s1_already_check_ipf

  (0 until prefetchPipeNum).foreach(i => fr_hit_in_s2(i) := s2_valid && s2_move_meta.index === fr_vidx(i) && s2_move_meta.tag === fr_ptag(i))
  r_moves1pipe_hit_s2 := VecInit((0 until PortNumber).map(i => s2_valid && r_ptag(i) === s2_move_meta.tag && r_vidx(i) === s2_move_meta.index))
  s2_move_data_cacheline := s2_move_data.cachline

  /** stage 3 : move data to metaArray and dataArray */
  val s3_valid = generatePipeControl(lastFire = s2_fire, thisFire = s3_fire, thisFlush = io.fencei, lastFlush = false.B)

  val s3_move_idx = RegEnable(s2_move_idx, s2_fire)
  val s3_move_meta = RegEnable(s2_move_meta, s2_fire)
  val s3_move_data = RegEnable(s2_move_data, s2_fire)
  val s3_waymask = RegEnable(s2_waymask, s2_fire)
  val s3_discard = RegEnable(s2_discard_latch, s2_fire)

  io.move.meta_write.valid := s3_valid && !s3_discard && !io.fencei
  io.move.data_write.valid := s3_valid && !s3_discard && !io.fencei
  io.move.meta_write.bits.generate(
    tag = s3_move_meta.tag,
    idx = s3_move_meta.index,
    waymask = s3_waymask,
    bankIdx = s3_move_meta.index(0))
  io.move.data_write.bits.generate(
    data = s3_move_data.cachline,
    idx = s3_move_meta.index,
    waymask = s3_waymask,
    bankIdx = s3_move_meta.index(0),
    paddr = s3_move_meta.paddr)

  s3_ready := !s3_valid || s3_fire
  s3_fire := io.move.meta_write.fire && io.move.data_write.fire || s3_discard || io.fencei
  assert((io.move.meta_write.fire && io.move.data_write.fire) || (!io.move.meta_write.fire && !io.move.data_write.fire),
    "meta and data array need fire at same time")

  (0 until prefetchPipeNum).foreach(i => fr_hit_in_s3(i) := s3_valid && s3_move_meta.index === fr_vidx(i) && s3_move_meta.tag === fr_ptag(i))
  r_moves1pipe_hit_s3 := VecInit((0 until PortNumber).map(i => s3_valid && r_ptag(i) === s3_move_meta.tag && r_vidx(i) === s3_move_meta.index))
  s3_move_data_cacheline := s3_move_data.cachline

  if (DebugFlags.fdip) {
    when(io.move.meta_write.fire) {
      printf("<%d> IPrefetchBuffer: move data to meta sram:ptag=0x%x,vidx=0x%x,waymask=0x%x\n",
        GTimer(), s3_move_meta.tag,s3_move_meta.index,s3_waymask )
    }
  }

  if (env.EnableDifftest) {
    val difftest = Module(new DifftestRefillEvent)
    difftest.io.clock := clock
    difftest.io.coreid := io.hartId
    difftest.io.cacheid := 6.U
    difftest.io.valid := io.move.meta_write.fire
    difftest.io.addr := s3_move_meta.paddr
    difftest.io.data := s3_move_data.cachline.asTypeOf(difftest.io.data)
  }

  /** write logic */
  val replacer = ReplacementPolicy.fromString(Some("random"), nIPFBufferSize)
  val curr_write_ptr = Wire(UInt(log2Ceil(nIPFBufferSize).W))
  when (ipf_write_ptr_queue.io.free_ptr.valid) {
    curr_write_ptr := ipf_write_ptr_queue.io.free_ptr.bits
  }.otherwise {
    curr_write_ptr := replacer.way
    when (io.write.valid) {
      replacer.miss
    }
  }

  ipf_write_ptr_queue.io.release_ptr.valid := s0_fire
  ipf_write_ptr_queue.io.release_ptr.bits := s0_move_idx

  ipf_write_ptr_queue.io.free_ptr.ready := io.write.valid
  when(io.write.valid) {
    meta_buffer(curr_write_ptr).tag := io.write.bits.meta.tag
    meta_buffer(curr_write_ptr).index := io.write.bits.meta.index
    meta_buffer(curr_write_ptr).paddr := io.write.bits.meta.paddr
    meta_buffer(curr_write_ptr).valid := true.B
    meta_buffer(curr_write_ptr).move  := false.B
    meta_buffer(curr_write_ptr).confidence := 0.U
    meta_buffer(curr_write_ptr).has_been_hit := false.B

    data_buffer(curr_write_ptr).cachline := io.write.bits.data

  }

  /** fencei: invalid all entries */
  when(io.fencei) {
    meta_buffer.foreach { b =>
      b.valid := false.B
      b.move := false.B
      b.confidence := 0.U
      b.has_been_hit := false.B
    }
    (0 until PortNumber).foreach(i => r_buffer_hit_s2(i) := 0.U )
    r_rvalid_s2 := 0.U
    curr_move_ptr := 0.U
    curr_hit_ptr := 0.U
  }

}

class IPrefetchPipe(implicit p: Parameters) extends  IPrefetchModule
{
  val io = IO(new IPredfetchIO)

  val enableBit = RegInit(false.B)
  val maxPrefetchCounter = RegInit(0.U(log2Ceil(nPrefetchEntries + 1).W))

  val reachMaxSize = maxPrefetchCounter === nPrefetchEntries.U

  // when(io.prefetchEnable){
  //   enableBit := true.B
  // }.elsewhen((enableBit && io.prefetchDisable) || (enableBit && reachMaxSize)){
  //   enableBit := false.B
  // }
  // ignore prefetchEnable from ICacheMainPipe
  enableBit := true.B

  class PrefetchDir(implicit  p: Parameters) extends IPrefetchBundle
  {
    val valid = Bool()
    val paddr = UInt(PAddrBits.W)
  }

  val prefetch_dir = RegInit(VecInit(Seq.fill(nPrefetchEntries)(0.U.asTypeOf(new PrefetchDir))))

  val fromFtq = io.fromFtq
  val mainPipeMissSlotInfo = io.mainPipeMissSlotInfo
  val (toITLB,  fromITLB) = (io.iTLBInter.req, io.iTLBInter.resp)
  io.iTLBInter.req_kill := false.B
  val (toIMeta, fromIMeta, fromIMetaValid) = (io.toIMeta, io.fromIMeta.metaData, io.fromIMeta.entryValid)
  val (toIPFBuffer, fromIPFBuffer) = (io.IPFBufferRead.req, io.IPFBufferRead.resp)
  val (toPMP,  fromPMP)   = (io.pmp.req, io.pmp.resp)
  val toMissUnit = io.toMissUnit

  val p0_fire, p1_fire, p2_fire, p3_fire =  WireInit(false.B)
  val p0_discard, p1_discard, p2_discard, p3_discard = WireInit(false.B)
  val p0_ready, p1_ready, p2_ready, p3_ready = WireInit(false.B)

  /** Prefetch Stage 0: req from Ftq */
  val p0_valid  =   fromFtq.req.valid
  val p0_vaddr  =   addrAlign(fromFtq.req.bits.target, blockBytes, VAddrBits)
  val p0_vaddr_reg = RegEnable(p0_vaddr, fromFtq.req.fire())

  /* Cancel request when prefetch not enable
   * or the request from FTQ is same as last time */
  val p0_req_cancel = !enableBit || (p0_vaddr === p0_vaddr_reg) || io.fencei
  p0_fire   :=   p0_valid && p1_ready && toITLB.fire() && !fromITLB.bits.miss && toIMeta.ready && enableBit && !p0_req_cancel
  p0_discard := p0_valid && p0_req_cancel

  toIMeta.valid     := p0_valid && !p0_discard
  toIMeta.bits.idx  := get_idx(p0_vaddr)

  toITLB.valid         := p0_valid && !p0_discard
  toITLB.bits.size     := 3.U // TODO: fix the size
  toITLB.bits.vaddr    := p0_vaddr
  toITLB.bits.debug.pc := p0_vaddr

  toITLB.bits.kill                := DontCare
  toITLB.bits.cmd                 := TlbCmd.exec
  toITLB.bits.debug.robIdx        := DontCare
  toITLB.bits.debug.isFirstIssue  := DontCare
  toITLB.bits.memidx              := DontCare
  toITLB.bits.no_translate        := false.B

  fromITLB.ready := true.B

  fromFtq.req.ready := p0_req_cancel || p1_ready && toITLB.ready && !fromITLB.bits.miss && toIMeta.ready

  /** Prefetch Stage 1: check in cache & ICacheMainPipeMSHR */
  val p1_valid =  generatePipeControl(lastFire = p0_fire, thisFire = p1_fire || p1_discard, thisFlush = false.B, lastFlush = false.B)

  val p1_vaddr   =  RegEnable(p0_vaddr,    p0_fire)
  // TODO: tlb is none blocked ,when tlb miss, p1 req need cancle. Now there seemes has bug
  //tlb resp
  val tlb_resp_valid = RegInit(false.B)
  when(p0_fire) {tlb_resp_valid := true.B}
    .elsewhen(tlb_resp_valid && (p1_fire || p1_discard)) {tlb_resp_valid := false.B}

  val tlb_resp_paddr = ResultHoldBypass(valid = RegNext(p0_fire), data = fromITLB.bits.paddr(0))
  val tlb_resp_pf    = ResultHoldBypass(valid = RegNext(p0_fire), data = fromITLB.bits.excp(0).pf.instr && tlb_resp_valid)
  val tlb_resp_af    = ResultHoldBypass(valid = RegNext(p0_fire), data = fromITLB.bits.excp(0).af.instr && tlb_resp_valid)

  val p1_exception  = VecInit(Seq(tlb_resp_pf, tlb_resp_af))
  val p1_has_except =  p1_exception.reduce(_ || _)
  val p1_paddr = tlb_resp_paddr

  val p1_ptag = get_phy_tag(p1_paddr)

  val p1_meta_ptags       = ResultHoldBypass(data = VecInit(fromIMeta.map(way => way.tag)),valid = RegNext(p0_fire))
  val p1_meta_valids      = ResultHoldBypass(data = fromIMetaValid,valid = RegNext(p0_fire))

  val p1_tag_eq_vec       =  VecInit(p1_meta_ptags.map(_  ===  p1_ptag ))
  val p1_tag_match_vec    =  VecInit(p1_tag_eq_vec.zipWithIndex.map{ case(way_tag_eq, w) => way_tag_eq && p1_meta_valids(w)})
  val p1_tag_match        =  ParallelOR(p1_tag_match_vec)
  // check ICacheMissEntry
  val p1_check_in_mshr = VecInit(io.fromMSHR.map(mshr => mshr.valid && mshr.bits === addrAlign(p1_paddr, blockBytes, PAddrBits))).reduce(_||_)

  val (p1_hit, p1_miss)   =  (p1_valid && (p1_tag_match || p1_check_in_mshr) && !p1_has_except , p1_valid && !p1_tag_match && !p1_has_except && !p1_check_in_mshr)


  //overriding the invalid req
  val p1_req_cancle = (p1_hit || (tlb_resp_valid && p1_exception.reduce(_ || _)) || io.fencei) && p1_valid
  val p1_req_accept   = p1_valid && tlb_resp_valid && p1_miss

  p1_ready    :=   p1_fire || p1_req_cancle || !p1_valid
  p1_fire     :=   p1_valid && p1_req_accept && p2_ready && enableBit
  p1_discard  :=   p1_valid && p1_req_cancle

  /** Prefetch Stage 2: check PMP & send check req to ICacheMainPipeMSHR */
  val p2_valid =  generatePipeControl(lastFire = p1_fire, thisFire = p2_fire || p2_discard, thisFlush = false.B, lastFlush = false.B)
  val p2_pmp_fire = p2_valid
  val pmpExcpAF = fromPMP.instr

  val p2_paddr     = RegEnable(p1_paddr,  p1_fire)
  val p2_except_pf = RegEnable(tlb_resp_pf, p1_fire)
  val p2_except_af = DataHoldBypass(pmpExcpAF, p2_pmp_fire) || RegEnable(tlb_resp_af, p1_fire)
  val p2_mmio      = DataHoldBypass(io.pmp.resp.mmio && !p2_except_af && !p2_except_pf, p2_pmp_fire)
  val p2_vaddr   =  RegEnable(p1_vaddr,    p1_fire)


  /*when a prefetch req meet with a miss req in MSHR cancle the prefetch req */
  val p2_check_in_mshr = VecInit(io.fromMSHR.map(mshr => mshr.valid && mshr.bits === addrAlign(p2_paddr, blockBytes, PAddrBits))).reduce(_||_)

  //TODO wait PMP logic
  val p2_exception  = VecInit(Seq(pmpExcpAF, p2_mmio)).reduce(_||_)

  io.pmp.req.valid      := p2_pmp_fire
  io.pmp.req.bits.addr  := p2_paddr
  io.pmp.req.bits.size  := 3.U
  io.pmp.req.bits.cmd   := TlbCmd.exec

  p2_ready :=   p2_fire || p2_discard || !p2_valid
  p2_fire  :=   p2_valid && !p2_exception && p3_ready && p2_pmp_fire
  p2_discard := p2_valid && (p2_exception && p2_pmp_fire || io.fencei || p2_check_in_mshr)

  /** Prefetch Stage 2: filtered req PIQ enqueue */
  val p3_valid =  generatePipeControl(lastFire = p2_fire, thisFire = p3_fire || p3_discard, thisFlush = false.B, lastFlush = false.B)

  val p3_paddr = RegEnable(p2_paddr,  p2_fire)
  val p3_check_in_mshr = VecInit(io.fromMSHR.map(mshr => mshr.valid && mshr.bits === addrAlign(p3_paddr, blockBytes, PAddrBits))).reduce(_||_)
  val p3_vaddr   =  RegEnable(p2_vaddr,    p2_fire)
  val p3_vidx = get_idx(p3_vaddr)
  // check in prefetch buffer
  toIPFBuffer.vSetIdx := p3_vidx
  toIPFBuffer.paddr := p3_paddr
  val p3_buffer_hit = fromIPFBuffer.ipf_hit

  val p3_hit_dir = VecInit((0 until nPrefetchEntries).map(i => prefetch_dir(i).valid && prefetch_dir(i).paddr === p3_paddr )).reduce(_||_)
  //Cache miss handling by main pipe, info from mainpipe missslot
  val p3_hit_mp_miss = VecInit((0 until PortNumber).map(i =>
    mainPipeMissSlotInfo(i).valid && (mainPipeMissSlotInfo(i).bits.ptage === get_phy_tag(p3_paddr) &&
    (mainPipeMissSlotInfo(i).bits.vSetIdx === p3_vidx)))).reduce(_||_)
  val p3_req_cancel = /*p3_hit_dir ||*/ p3_check_in_mshr || !enableBit || p3_hit_mp_miss || p3_buffer_hit || io.fencei
  p3_discard := p3_valid && p3_req_cancel

  toMissUnit.enqReq.valid := p3_valid && !p3_req_cancel
  toMissUnit.enqReq.bits.paddr := p3_paddr
  toMissUnit.enqReq.bits.vSetIdx := p3_vidx

  when(io.fencei){
    maxPrefetchCounter := 0.U

    prefetch_dir.foreach(_.valid := false.B)
  }.elsewhen(toMissUnit.enqReq.fire()){
//    when(reachMaxSize){
//      prefetch_dir(io.freePIQEntry).paddr := p3_paddr
//    }.otherwise {
//      maxPrefetchCounter := maxPrefetchCounter + 1.U
//
//      prefetch_dir(maxPrefetchCounter).valid := true.B
//      prefetch_dir(maxPrefetchCounter).paddr := p3_paddr
//    }
    // now prefetch_dir hold status for all PIQ
    prefetch_dir(io.freePIQEntry).paddr := p3_paddr
    prefetch_dir(io.freePIQEntry).valid := true.B
  }

  p3_ready := toMissUnit.enqReq.ready || !enableBit
  p3_fire  := toMissUnit.enqReq.fire()

}

class PIQEntry(edge: TLEdgeOut, id: Int)(implicit p: Parameters) extends IPrefetchModule
{
  val io = IO(new Bundle{
    val id          = Input(UInt((log2Ceil(nPrefetchEntries + PortNumber)).W))

    val req         = Flipped(DecoupledIO(new PIQReq))

    val mem_acquire = DecoupledIO(new TLBundleA(edge.bundle))
    val mem_grant   = Flipped(DecoupledIO(new TLBundleD(edge.bundle)))

    //write back to Prefetch Buffer
    val piq_write_ipbuffer = DecoupledIO(new IPFBufferWrite)

    val fencei      = Input(Bool())

    val prefetch_entry_data = DecoupledIO(new PIQData)

    val ongoing_req    = ValidIO(UInt(PAddrBits.W))
  })

  val s_idle :: s_memReadReq :: s_memReadResp :: s_write_back :: s_finish:: Nil = Enum(5)
  val state = RegInit(s_idle)

  //req register
  val req = Reg(new PIQReq)
  val req_idx = req.vSetIdx                     //virtual index
  val req_tag = get_phy_tag(req.paddr)           //physical tag

  val (_, _, refill_done, refill_address_inc) = edge.addr_inc(io.mem_grant)

  //8 for 64 bits bus and 2 for 256 bits
  val readBeatCnt = Reg(UInt(log2Up(refillCycles).W))
  val respDataReg = Reg(Vec(refillCycles,UInt(beatBits.W)))

  //to main pipe s1
  io.prefetch_entry_data.valid := state =/= s_idle
  io.prefetch_entry_data.bits.vSetIdx := req_idx
  io.prefetch_entry_data.bits.ptage := req_tag
  io.prefetch_entry_data.bits.cacheline := respDataReg.asUInt
  io.prefetch_entry_data.bits.writeBack := state === s_write_back

  //initial
  io.mem_acquire.bits := DontCare
  io.mem_grant.ready := true.B
  io.piq_write_ipbuffer.bits:= DontCare

  io.req.ready := state === s_idle
  io.mem_acquire.valid := state === s_memReadReq

  val needflush_r = RegInit(false.B)
  when (state === s_idle) { needflush_r := false.B }
  when (state =/= s_idle && io.fencei) { needflush_r := true.B }
  val needflush = needflush_r | io.fencei

  //state change
  switch(state){
    is(s_idle){
      when(io.req.fire()){
        readBeatCnt := 0.U
        state := s_memReadReq
        req := io.req.bits
      }
    }

    // memory request
    is(s_memReadReq){
      when(io.mem_acquire.fire()){
        state := s_memReadResp
      }
    }

    is(s_memReadResp){
      when (edge.hasData(io.mem_grant.bits)) {
        when (io.mem_grant.fire()) {
          readBeatCnt := readBeatCnt + 1.U
          respDataReg(readBeatCnt) := io.mem_grant.bits.data
          when (readBeatCnt === (refillCycles - 1).U) {
            assert(refill_done, "refill not done!")
            state := s_write_back
          }
        }
      }
    }

    is(s_write_back){
      state := Mux(io.piq_write_ipbuffer.fire() || needflush, s_finish, s_write_back)
    }

    is(s_finish){
      state := s_idle
    }
  }

<<<<<<< HEAD
  /** refill write and meta write */
  val hint = edge.Hint(
    fromSource = io.id,
    toAddress = addrAlign(req.paddr, blockBytes, PAddrBits) + blockBytes.U,
    lgSize = (log2Up(cacheParams.blockBytes)).U,
    param = TLHints.PREFETCH_READ
  )._2
  io.mem_hint.bits := hint
  io.mem_hint.bits.user.lift(PreferCacheKey).foreach(_ := true.B)
  io.mem_hint.bits.user.lift(ReqSourceKey).foreach(_ := MemReqSource.L1InstPrefetch.id.U)
=======
  //refill write and meta write
  //WARNING: Maybe could not finish refill in 1 cycle
  io.piq_write_ipbuffer.valid := (state === s_write_back) && !needflush
  io.piq_write_ipbuffer.bits.meta.tag := req_tag
  io.piq_write_ipbuffer.bits.meta.index := req_idx
  io.piq_write_ipbuffer.bits.meta.paddr := req.paddr
  io.piq_write_ipbuffer.bits.data := respDataReg.asUInt
  io.piq_write_ipbuffer.bits.buffIdx := io.id - PortNumber.U
>>>>>>> 282f71c4

  io.ongoing_req.valid := state =/= s_idle
  io.ongoing_req.bits := addrAlign(req.paddr, blockBytes, PAddrBits)

  XSPerfAccumulate("PrefetchEntryReq" + Integer.toString(id, 10), io.req.fire())

  //mem request
  io.mem_acquire.bits  := edge.Get(
    fromSource      = io.id,
    toAddress       = Cat(req.paddr(PAddrBits - 1, log2Ceil(blockBytes)), 0.U(log2Ceil(blockBytes).W)),
    lgSize          = (log2Up(cacheParams.blockBytes)).U)._2

}<|MERGE_RESOLUTION|>--- conflicted
+++ resolved
@@ -24,14 +24,10 @@
 import utils._
 import xiangshan.cache.mmu._
 import xiangshan.frontend._
-<<<<<<< HEAD
 import xiangshan.backend.fu.{PMPReqBundle, PMPRespBundle}
 import huancun.{PreferCacheKey, ReqSourceKey}
-import xiangshan.MemReqSource
-=======
+import xiangshan.{MemReqSource, XSCoreParamsKey}
 import utility._
-import xiangshan.XSCoreParamsKey
->>>>>>> 282f71c4
 
 
 abstract class IPrefetchBundle(implicit p: Parameters) extends ICacheBundle
@@ -750,18 +746,6 @@
     }
   }
 
-<<<<<<< HEAD
-  /** refill write and meta write */
-  val hint = edge.Hint(
-    fromSource = io.id,
-    toAddress = addrAlign(req.paddr, blockBytes, PAddrBits) + blockBytes.U,
-    lgSize = (log2Up(cacheParams.blockBytes)).U,
-    param = TLHints.PREFETCH_READ
-  )._2
-  io.mem_hint.bits := hint
-  io.mem_hint.bits.user.lift(PreferCacheKey).foreach(_ := true.B)
-  io.mem_hint.bits.user.lift(ReqSourceKey).foreach(_ := MemReqSource.L1InstPrefetch.id.U)
-=======
   //refill write and meta write
   //WARNING: Maybe could not finish refill in 1 cycle
   io.piq_write_ipbuffer.valid := (state === s_write_back) && !needflush
@@ -770,7 +754,6 @@
   io.piq_write_ipbuffer.bits.meta.paddr := req.paddr
   io.piq_write_ipbuffer.bits.data := respDataReg.asUInt
   io.piq_write_ipbuffer.bits.buffIdx := io.id - PortNumber.U
->>>>>>> 282f71c4
 
   io.ongoing_req.valid := state =/= s_idle
   io.ongoing_req.bits := addrAlign(req.paddr, blockBytes, PAddrBits)
@@ -782,5 +765,7 @@
     fromSource      = io.id,
     toAddress       = Cat(req.paddr(PAddrBits - 1, log2Ceil(blockBytes)), 0.U(log2Ceil(blockBytes).W)),
     lgSize          = (log2Up(cacheParams.blockBytes)).U)._2
+  io.mem_acquire.bits.user.lift(PreferCacheKey).foreach(_ := true.B)
+  io.mem_acquire.bits.user.lift(ReqSourceKey).foreach(_ := MemReqSource.L1InstPrefetch.id.U)
 
 }