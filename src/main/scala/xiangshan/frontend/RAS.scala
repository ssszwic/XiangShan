--- conflicted
+++ resolved
@@ -140,7 +140,7 @@
 
     val spec_push = WireInit(false.B)
     val spec_pop = WireInit(false.B)
-    val spec_new_addr = WireInit(io.pc.bits + (io.callIdx.bits << 1.U) + Mux(io.isRVC,2.U,4.U))
+    val spec_new_addr = WireInit(io.pc.bits + (io.callIdx.bits << 1.U) + Mux(io.isRVC,2.U,io.pc.bits + (io.callIdx.bits << 1.U) + Mux(io.isRVC,2.U,Mux(io.isLastHalfRVI, 2.U, 4.U))))
     spec_ras.push_valid := spec_push
     spec_ras.pop_valid  := spec_pop
     spec_ras.new_addr   := spec_new_addr
@@ -151,7 +151,6 @@
     spec_push := !spec_is_full && io.callIdx.valid && io.pc.valid
     spec_pop  := !spec_is_empty && io.is_ret && io.pc.valid
 
-<<<<<<< HEAD
     val commit_ras = Module(new RASStack(RasSize)).io
 
     val commit_push = WireInit(false.B)
@@ -170,39 +169,6 @@
 
     io.out.valid := !spec_is_empty && io.is_ret
     io.out.bits.target := spec_top_addr
-=======
-    io.out.valid := !spec_is_empty && io.is_ret
-    io.out.bits.specEmpty := spec_is_empty
-
-    // update spec RAS
-    // speculative update RAS
-    val spec_push = !spec_is_full && io.callIdx.valid && io.pc.valid
-    val spec_pop = !spec_is_empty && io.is_ret && io.pc.valid
-    val spec_new_addr = io.pc.bits + (io.callIdx.bits << 1.U) + Mux(io.isRVC,2.U,Mux(io.isLastHalfRVI, 2.U, 4.U))
-    val spec_ras_write = WireInit(0.U.asTypeOf(rasEntry()))
-    val sepc_alloc_new = spec_new_addr =/= spec_ras_top_addr
-    when (spec_push) {
-        //push
-        spec_ras_write.ctr := 1.U
-        spec_ras_write.retAddr := spec_new_addr
-        when(sepc_alloc_new){
-            spec_sp := spec_sp + 1.U 
-            spec_ras(spec_sp) := spec_ras_write
-        }.otherwise{ 
-            spec_ras_top_ctr := spec_ras_top_ctr + 1.U
-        }
-    }
-    
-    when (spec_pop) {
-        //pop
-        when (spec_ras_top_ctr === 1.U) {
-            spec_sp := Mux(spec_sp === 0.U, 0.U, spec_sp - 1.U)
-        }.otherwise {
-           spec_ras_top_ctr := spec_ras_top_ctr - 1.U
-        }
-    }
-    io.out.bits.target := spec_ras_top_addr
->>>>>>> 11f0a917
     // TODO: back-up stack for ras
     // use checkpoint to recover RAS
 
