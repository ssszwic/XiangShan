--- conflicted
+++ resolved
@@ -29,39 +29,6 @@
   val rlast = WireInit(true.B)
   if (outType.getClass == classOf[AXI4]) {
     val axi4 = io.out.asInstanceOf[AXI4]
-<<<<<<< HEAD
-    val uh = io.in.asInstanceOf[SimpleBusUH]
-
-  Debug(){
-    when(axi.ar.valid && axi.ar.ready){
-      printf("[AXI] araddr: %x len: %x size: %x\n", ar.addr, axi4.ar.bits.len, axi4.ar.bits.size)
-    }
-    when(axi.ar.valid){
-      printf("[AXI] ar_req araddr: %x len: %x size: %x\n", ar.addr, axi4.ar.bits.len, axi4.ar.bits.size)
-    }
-
-    when(axi.aw.valid && axi.aw.ready){
-      printf("[AXI] awaddr: %x len: %x size: %x\n", aw.addr, axi4.aw.bits.len, axi4.aw.bits.size)
-    }
-
-    when(axi.r.ready && axi.r.valid){
-      printf("[AXI] rdata: %x rlast: %b\n", r.data,axi4.r.bits.last)
-    }
-
-    when(axi.w.ready && axi.w.valid){
-      printf("[AXI] wdata: %x wstrb: %x wlast: %b\n", w.data, w.strb, axi4.w.bits.last)
-    }
-  }
-
-  // when((ar.addr(31,28) === "h4".U) && axi.ar.valid && axi.ar.ready){
-  //     printf("[AXI] araddr: %x len: %x size: %x\n", ar.addr, axi4.ar.bits.len, axi4.ar.bits.size)
-  // }
-  // when((ar.addr(31,28) === "h4".U) && axi.aw.valid && axi.aw.ready){
-  //   printf("[AXI] awaddr: %x len: %x size: %x\n", aw.addr, axi4.aw.bits.len, axi4.aw.bits.size)
-  // }
-
-=======
->>>>>>> cef06e30
     axi4.ar.bits.id    := 0.U
     axi4.ar.bits.len   := Mux(mem.req.bits.isBurst(), (LineBeats - 1).U, 0.U)
     axi4.ar.bits.size  := mem.req.bits.size
