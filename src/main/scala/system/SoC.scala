/***************************************************************************************
* Copyright (c) 2020-2021 Institute of Computing Technology, Chinese Academy of Sciences
* Copyright (c) 2020-2021 Peng Cheng Laboratory
*
* XiangShan is licensed under Mulan PSL v2.
* You can use this software according to the terms and conditions of the Mulan PSL v2.
* You may obtain a copy of Mulan PSL v2 at:
*          http://license.coscl.org.cn/MulanPSL2
*
* THIS SOFTWARE IS PROVIDED ON AN "AS IS" BASIS, WITHOUT WARRANTIES OF ANY KIND,
* EITHER EXPRESS OR IMPLIED, INCLUDING BUT NOT LIMITED TO NON-INFRINGEMENT,
* MERCHANTABILITY OR FIT FOR A PARTICULAR PURPOSE.
*
* See the Mulan PSL v2 for more details.
***************************************************************************************/

package system

import chipsalliance.rocketchip.config.{Field, Parameters}
import chisel3._
import chisel3.util._
import device.{DebugModule, TLPMA}
import freechips.rocketchip.devices.tilelink.{CLINT, CLINTParams, DevNullParams, PLICParams, TLError, TLPLIC}
import freechips.rocketchip.diplomacy.{AddressSet, IdRange, InModuleBody, LazyModule, LazyModuleImp, MemoryDevice, RegionType, SimpleDevice, TransferSizes}
import freechips.rocketchip.interrupts.{IntSourceNode, IntSourcePortSimple}
import freechips.rocketchip.regmapper.{RegField, RegFieldAccessType, RegFieldDesc, RegFieldGroup}
import utils.{BinaryArbiter, TLEdgeBuffer}
import xiangshan.{DebugOptionsKey, HasXSParameter, XSBundle, XSCore, XSCoreParameters, XSTileKey}
import freechips.rocketchip.amba.axi4._
import freechips.rocketchip.tilelink._
import top.BusPerfMonitor
import xiangshan.backend.fu.PMAConst
import huancun._
import huancun.debug.TLLogger

case object SoCParamsKey extends Field[SoCParameters]

case class SoCParameters
(
  EnableILA: Boolean = false,
  PAddrBits: Int = 36,
  extIntrs: Int = 64,
  L3NBanks: Int = 4,
  L3CacheParamsOpt: Option[HCCacheParameters] = Some(HCCacheParameters(
    name = "l3",
    level = 3,
    ways = 8,
    sets = 2048 // 1MB per bank
  ))
){
  // L3 configurations
  val L3InnerBusWidth = 256
  val L3BlockSize = 64
  // on chip network configurations
  val L3OuterBusWidth = 256
}

trait HasSoCParameter {
  implicit val p: Parameters

  val soc = p(SoCParamsKey)
  val debugOpts = p(DebugOptionsKey)
  val tiles = p(XSTileKey)

  val NumCores = tiles.size
  val EnableILA = soc.EnableILA

  // L3 configurations
  val L3InnerBusWidth = soc.L3InnerBusWidth
  val L3BlockSize = soc.L3BlockSize
  val L3NBanks = soc.L3NBanks

  // on chip network configurations
  val L3OuterBusWidth = soc.L3OuterBusWidth

  val NrExtIntr = soc.extIntrs
}

class ILABundle extends Bundle {}


abstract class BaseSoC()(implicit p: Parameters) extends LazyModule with HasSoCParameter {
  val bankedNode = BankBinder(L3NBanks, L3BlockSize)
  val peripheralXbar = TLXbar()
  val l3_xbar = TLXbar()
  val l3_banked_xbar = BankedXbar(tiles.head.L2NBanks)
}

// We adapt the following three traits from rocket-chip.
// Source: rocket-chip/src/main/scala/subsystem/Ports.scala
//trait HaveSlaveAXI4Port {
//  this: BaseSoC with HaveAXI4MemPort =>
//
//  val idBits = 14
//
//  val l3FrontendAXI4Node = AXI4MasterNode(Seq(AXI4MasterPortParameters(
//    Seq(AXI4MasterParameters(
//      name = "dma",
//      id = IdRange(0, 1 << idBits)
//    ))
//  )))
//  private val errorDevice = LazyModule(new TLError(
//    params = DevNullParams(
//      address = Seq(AddressSet(0x0, 0x7fffffffL)),
//      maxAtomic = 8,
//      maxTransfer = 64),
//    beatBytes = L3InnerBusWidth / 8
//  ))
//  private val error_xbar = TLXbar()
//
//  error_xbar :=
//    TLFIFOFixer() :=
//    AXI4ToTL() :=
//    AXI4UserYanker(Some(1)) :=
//    AXI4Fragmenter() :=
//    AXI4IdIndexer(1) :=
//    dma_to_l3
//  errorDevice.node := error_xbar
//  l3_xbar :=
//    TLBuffer() :=
//    error_xbar
//
//  mem_axi_xbar := AXI4Fragmenter() := AXI4Buffer()
//
//  val dma = InModuleBody {
//    l3FrontendAXI4Node.makeIOs()
//  }
//}

trait HaveAXI4MemPort {
  this: BaseSoC =>
  val device = new MemoryDevice
  // 36-bit physical address
  val memRange = AddressSet(0x00000000L, 0xfffffffffL).subtract(AddressSet(0x0L, 0x7fffffffL))
  val memAXI4SlaveNode = AXI4SlaveNode(Seq(
    AXI4SlavePortParameters(
      slaves = Seq(
        AXI4SlaveParameters(
          address = memRange,
          regionType = RegionType.UNCACHED,
          executable = true,
          supportsRead = TransferSizes(1, L3BlockSize),
          supportsWrite = TransferSizes(1, L3BlockSize),
          interleavedId = Some(0),
          resources = device.reg("mem")
        )
      ),
      beatBytes = L3OuterBusWidth / 8
    )
  ))

  val mem_xbar = TLXbar()
  mem_xbar :=*
    TLXbar() :=*
    TLEdgeBuffer(i => i == 0, Some("L3EdgeBuffer_1")) :=*
    BinaryArbiter() :=*
    TLEdgeBuffer(i => i == 0, Some("L3EdgeBuffer_0")) :=*
    TLCacheCork() :=*
    bankedNode

  mem_xbar :=
    TLWidthWidget(8) :=
    TLBuffer.chainNode(5, name = Some("PeripheralXbar_to_MemXbar_buffer")) :=
    peripheralXbar

  val mem_axi_xbar = AXI4Xbar()

  mem_axi_xbar :=
    AXI4UserYanker() :=
    AXI4Deinterleaver(L3BlockSize) :=
    TLToAXI4() :=
    TLWidthWidget(L3OuterBusWidth / 8) :=
    TLEdgeBuffer(_ => true, Some("MemXbar_to_DDR_buffer")) :=
    mem_xbar

  memAXI4SlaveNode := mem_axi_xbar

  val memory = InModuleBody {
    memAXI4SlaveNode.makeIOs()
  }
}

trait HaveAXI4PeripheralPort { this: BaseSoC =>
  // on-chip devices: 0x3800_0000 - 0x3fff_ffff 0x0000_0000 - 0x0000_0fff
  val onChipPeripheralRange = AddressSet(0x38000000L, 0x07ffffffL)
  val uartRange = AddressSet(0x40600000, 0xf)
  val uartDevice = new SimpleDevice("serial", Seq("xilinx,uartlite"))
  val uartParams = AXI4SlaveParameters(
    address = Seq(uartRange),
    regionType = RegionType.UNCACHED,
    supportsRead = TransferSizes(1, 8),
    supportsWrite = TransferSizes(1, 8),
    resources = uartDevice.reg
  )
  val peripheralRange = AddressSet(
    0x0, 0x7fffffff
  ).subtract(onChipPeripheralRange).flatMap(x => x.subtract(uartRange))
  val peripheralNode = AXI4SlaveNode(Seq(AXI4SlavePortParameters(
    Seq(AXI4SlaveParameters(
      address = peripheralRange,
      regionType = RegionType.UNCACHED,
      supportsRead = TransferSizes(1, 8),
      supportsWrite = TransferSizes(1, 8),
      interleavedId = Some(0)
    ), uartParams),
    beatBytes = 8
  )))

  peripheralNode :=
    AXI4UserYanker() :=
    AXI4Deinterleaver(8) :=
    TLToAXI4() :=
    peripheralXbar

  val peripheral = InModuleBody {
    peripheralNode.makeIOs()
  }

}

class SoCMisc()(implicit p: Parameters) extends BaseSoC
  with HaveAXI4MemPort
  with HaveAXI4PeripheralPort
  with PMAConst
//  with HaveSlaveAXI4Port
{
  val peripheral_ports = Array.fill(NumCores) { TLTempNode() }
  val core_to_l3_ports = Array.fill(NumCores) { TLTempNode() }

  val l3_in = TLTempNode()
  val l3_out = TLTempNode()
  val l3_mem_pmu = BusPerfMonitor(enable = !debugOpts.FPGAPlatform)

  l3_in :*= TLEdgeBuffer(_ => true, Some("L3_in_buffer")) :*= l3_banked_xbar
  bankedNode :*= TLLogger("MEM_L3", !debugOpts.FPGAPlatform) :*= l3_mem_pmu :*= l3_out

  if(soc.L3CacheParamsOpt.isEmpty){
    l3_out :*= l3_in
  }

  for(port <- peripheral_ports) {
    peripheralXbar := TLBuffer.chainNode(1, Some("L2_to_L3_peripheral_buffer")) := port
  }

  for ((core_out, i) <- core_to_l3_ports.zipWithIndex){
    l3_banked_xbar :=*
      TLLogger(s"L3_L2_$i", !debugOpts.FPGAPlatform) :=*
      TLEdgeBuffer(idx => {
        /*
                  Core0     Core1
            _____________________________
           | L3   B0, B2     B1,B3      |
            -----------------------------

            Core(i)          0         1
            Port(idx)      0   1     0  1
            Buffer?        N   Y     Y  N
         */
        val insert_buffer = (i % 2) != (idx % 2)
        insert_buffer
      }, Some(s"core_${i}_to_l3_buffer")) :=* core_out
  }
  l3_banked_xbar :=* BankBinder(tiles.head.L2NBanks, L3BlockSize) :*= l3_xbar

  val clint = LazyModule(new CLINT(CLINTParams(0x38000000L), 8))
  clint.node := peripheralXbar

  class IntSourceNodeToModule(val num: Int)(implicit p: Parameters) extends LazyModule {
    val sourceNode = IntSourceNode(IntSourcePortSimple(num, ports = 1, sources = 1))
    lazy val module = new LazyModuleImp(this){
      val in = IO(Input(Vec(num, Bool())))
      in.zip(sourceNode.out.head._1).foreach{ case (i, s) => s := i }
    }
  }

  val plic = LazyModule(new TLPLIC(PLICParams(0x3c000000L), 8))
  val plicSource = LazyModule(new IntSourceNodeToModule(NrExtIntr))

  plic.intnode := plicSource.sourceNode
  plic.node := peripheralXbar

  val pll_node = TLRegisterNode(
    address = Seq(AddressSet(0x3a000000L, 0xfff)),
    device = new SimpleDevice("pll_ctrl", Seq()),
    beatBytes = 8,
    concurrency = 1
  )
  pll_node := peripheralXbar

  val debugModule = LazyModule(new DebugModule(NumCores)(p))
  debugModule.debug.node := peripheralXbar
  debugModule.debug.dmInner.dmInner.sb2tlOpt.foreach { sb2tl  =>
    l3_xbar := TLBuffer() := TLWidthWidget(1) := sb2tl.node
  }

  val pma = LazyModule(new TLPMA)
  pma.node := peripheralXbar

  lazy val module = new LazyModuleImp(this){

    val debug_module_io = IO(chiselTypeOf(debugModule.module.io))
    val ext_intrs = IO(Input(UInt(NrExtIntr.W)))
    val pll0_lock = IO(Input(Bool()))
    val pll0_ctrl = IO(Output(Vec(6, UInt(32.W))))
    val cacheable_check = IO(new Bundle {
      val req_valid = Vec(mmpma.num, Input(Bool()))
      val req = Vec(mmpma.num, Input(UInt(PMPAddrBits.W)))
      val resp = Vec(mmpma.num, Output(UInt((PMPAddrBits+1).W)))
    })

    val ext_intrs_sync = RegNext(RegNext(RegNext(ext_intrs)))
    val ext_intrs_wire = Wire(UInt(NrExtIntr.W))
    ext_intrs_wire := ext_intrs_sync
    debugModule.module.io <> debug_module_io
<<<<<<< HEAD
    plicSource.module.in := ext_intrs.asBools
    for (i <- 0 until mmpma.num) {
      pma.module.io.req(i) := DontCare
      pma.module.io.req(i).valid := cacheable_check.req_valid(i)
      pma.module.io.req(i).bits.addr := cacheable_check.req(i)
      cacheable_check.resp(i) := Cat(pma.module.io.resp(i).mmio, cacheable_check.req(i))
    }
=======
    plicSource.module.in := ext_intrs_wire.asBools
>>>>>>> a98b054b

    val freq = 100
    val cnt = RegInit(freq.U)
    val tick = cnt === 0.U
    cnt := Mux(tick, freq.U, cnt - 1.U)
    clint.module.io.rtcTick := tick

    val pll_ctrl_regs = Seq.fill(6){ RegInit(0.U(32.W)) }
    val pll_lock = RegNext(next = pll0_lock, init = false.B)

    pll0_ctrl <> VecInit(pll_ctrl_regs)

    pll_node.regmap(
      0x000 -> RegFieldGroup(
        "Pll", Some("PLL ctrl regs"),
        pll_ctrl_regs.zipWithIndex.map{
          case (r, i) => RegField(32, r, RegFieldDesc(
            s"PLL_ctrl_$i",
            desc = s"PLL ctrl register #$i"
          ))
        } :+ RegField.r(32, Cat(0.U(31.W), pll_lock), RegFieldDesc(
          "PLL_lock",
          "PLL lock register"
        ))
      )
    )
  }
}<|MERGE_RESOLUTION|>--- conflicted
+++ resolved
@@ -312,17 +312,13 @@
     val ext_intrs_wire = Wire(UInt(NrExtIntr.W))
     ext_intrs_wire := ext_intrs_sync
     debugModule.module.io <> debug_module_io
-<<<<<<< HEAD
-    plicSource.module.in := ext_intrs.asBools
+    plicSource.module.in := ext_intrs_wire.asBools
     for (i <- 0 until mmpma.num) {
       pma.module.io.req(i) := DontCare
       pma.module.io.req(i).valid := cacheable_check.req_valid(i)
       pma.module.io.req(i).bits.addr := cacheable_check.req(i)
       cacheable_check.resp(i) := Cat(pma.module.io.resp(i).mmio, cacheable_check.req(i))
     }
-=======
-    plicSource.module.in := ext_intrs_wire.asBools
->>>>>>> a98b054b
 
     val freq = 100
     val cnt = RegInit(freq.U)
