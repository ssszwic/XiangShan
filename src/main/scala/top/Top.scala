--- conflicted
+++ resolved
@@ -24,22 +24,20 @@
 import device._
 import chisel3.stage.ChiselGeneratorAnnotation
 import chipsalliance.rocketchip.config._
+import device.{AXI4Plic, DebugModule, TLTimer}
 import freechips.rocketchip.diplomacy._
 import freechips.rocketchip.tilelink._
-<<<<<<< HEAD
 import freechips.rocketchip.amba.axi4._
 import freechips.rocketchip.devices.tilelink._
 import freechips.rocketchip.interrupts._
-=======
->>>>>>> 717585c5
 import freechips.rocketchip.jtag.JTAGIO
+import freechips.rocketchip.tile.{BusErrorUnit, BusErrorUnitParams, XLen}
+import freechips.rocketchip.tilelink
 import freechips.rocketchip.util.{ElaborationArtefacts, HasRocketChipStageUtils, UIntToOH1}
+import huancun.debug.TLLogger
 import huancun.{HCCacheParamsKey, HuanCun}
-<<<<<<< HEAD
 import huancun.utils.{ResetGen, SRAMTemplate, DFTResetSignals}
 import freechips.rocketchip.devices.debug.{DebugIO, ResetCtrlIO}
-=======
->>>>>>> 717585c5
 
 abstract class BaseXSSoc()(implicit p: Parameters) extends LazyModule
   with BindingScope
@@ -78,13 +76,8 @@
   })
 
   val l3cacheOpt = soc.L3CacheParamsOpt.map(l3param =>
-<<<<<<< HEAD
     LazyModule(new HuanCun("XSTop_L3_")(new Config((_, _, _) => {
-      case HCCacheParamsKey => l3param
-=======
-    LazyModule(new HuanCun()(new Config((_, _, _) => {
       case HCCacheParamsKey => l3param.copy(enableTopDown = debugOpts.EnableTopDown)
->>>>>>> 717585c5
     })))
   )
 
@@ -258,9 +251,13 @@
 
 object TopMain extends App with HasRocketChipStageUtils {
   override def main(args: Array[String]): Unit = {
-    val (config, firrtlOpts, firrtlComplier) = ArgParser.parse(args)
+    val (config, firrtlOpts) = ArgParser.parse(args)
     val soc = DisableMonitors(p => LazyModule(new XSTop()(p)))(config)
-    Generator.execute(firrtlOpts, soc.module, firrtlComplier)
+    XiangShanStage.execute(firrtlOpts, Seq(
+      ChiselGeneratorAnnotation(() => {
+        soc.module
+      })
+    ))
     ElaborationArtefacts.files.foreach{ case (extension, contents) =>
       writeOutputFile("./build", s"XSTop.${extension}", contents())
     }
