/***************************************************************************************
* Copyright (c) 2020-2021 Institute of Computing Technology, Chinese Academy of Sciences
* Copyright (c) 2020-2021 Peng Cheng Laboratory
*
* XiangShan is licensed under Mulan PSL v2.
* You can use this software according to the terms and conditions of the Mulan PSL v2.
* You may obtain a copy of Mulan PSL v2 at:
*          http://license.coscl.org.cn/MulanPSL2
*
* THIS SOFTWARE IS PROVIDED ON AN "AS IS" BASIS, WITHOUT WARRANTIES OF ANY KIND,
* EITHER EXPRESS OR IMPLIED, INCLUDING BUT NOT LIMITED TO NON-INFRINGEMENT,
* MERCHANTABILITY OR FIT FOR A PARTICULAR PURPOSE.
*
* See the Mulan PSL v2 for more details.
***************************************************************************************/

package top

import chisel3._
import chisel3.util._
import xiangshan._
import utils._
import utility._
import system._
import chipsalliance.rocketchip.config._
import freechips.rocketchip.tile.{BusErrorUnit, BusErrorUnitParams, XLen}
import xiangshan.frontend.icache.ICacheParameters
import freechips.rocketchip.devices.debug._
import freechips.rocketchip.tile.MaxHartIdBits
import xiangshan.backend.dispatch.DispatchParameters
import xiangshan.backend.exu.ExuParameters
import xiangshan.cache.DCacheParameters
import xiangshan.cache.mmu.{L2TLBParameters, TLBParameters}
import device.{EnableJtag, XSDebugModuleParams}
import huancun._

class BaseConfig(n: Int) extends Config((site, here, up) => {
  case XLen => 64
  case DebugOptionsKey => DebugOptions()
  case SoCParamsKey => SoCParameters()
  case PMParameKey => PMParameters()
  case XSTileKey => Seq.tabulate(n){ i => XSCoreParameters(HartId = i) }
  case ExportDebug => DebugAttachParams(protocols = Set(JTAG))
  case DebugModuleKey => Some(XSDebugModuleParams(site(XLen)))
  case JtagDTMKey => JtagDTMKey
  case MaxHartIdBits => 2
  case EnableJtag => true.B
})

// Synthesizable minimal XiangShan
// * It is still an out-of-order, super-scalaer arch
// * L1 cache included
// * L2 cache NOT included
// * L3 cache included
class MinimalConfig(n: Int = 1) extends Config(
  new BaseConfig(n).alter((site, here, up) => {
    case XSTileKey => up(XSTileKey).map(
      _.copy(
        DecodeWidth = 2,
        RenameWidth = 2,
        CommitWidth = 2,
        FetchWidth = 4,
        IssQueSize = 8,
        NRPhyRegs = 64,
        LoadQueueSize = 16,
        LoadQueueNWriteBanks = 4,
        StoreQueueSize = 12,
        StoreQueueNWriteBanks = 4,
        RobSize = 32,
        FtqSize = 8,
        IBufSize = 16,
        StoreBufferSize = 4,
        StoreBufferThreshold = 3,
        DcacheRefillBufferSize = 2,
        dpParams = DispatchParameters(
          IntDqSize = 12,
          FpDqSize = 12,
          LsDqSize = 12,
          IntDqDeqWidth = 4,
          FpDqDeqWidth = 4,
          LsDqDeqWidth = 4
        ),
        exuParameters = ExuParameters(
          JmpCnt = 1,
          AluCnt = 2,
          MulCnt = 0,
          MduCnt = 1,
          FmacCnt = 1,
          FmiscCnt = 1,
          FmiscDivSqrtCnt = 0,
          LduCnt = 2,
          StuCnt = 2
        ),
        icacheParameters = ICacheParameters(
          nSets = 64, // 16KB ICache
          tagECC = Some("parity"),
          dataECC = Some("parity"),
          replacer = Some("setplru"),
          nMissEntries = 2,
          nReleaseEntries = 1,
          nProbeEntries = 2,
          nPrefetchEntries = 2,
          hasPrefetch = false
        ),
        dcacheParametersOpt = Some(DCacheParameters(
          nSets = 64, // 32KB DCache
          nWays = 8,
          tagECC = Some("secded"),
          dataECC = Some("secded"),
          replacer = Some("setplru"),
          nMissEntries = 4,
          nProbeEntries = 4,
          nReleaseEntries = 8,
        )),
        EnableBPD = false, // disable TAGE
        EnableLoop = false,
        itlbParameters = TLBParameters(
          name = "itlb",
          fetchi = true,
          useDmode = false,
          normalReplacer = Some("plru"),
          superReplacer = Some("plru"),
          normalNWays = 4,
          normalNSets = 1,
          superNWays = 2
        ),
        ldtlbParameters = TLBParameters(
          name = "ldtlb",
          normalNSets = 16, // when da or sa
          normalNWays = 1, // when fa or sa
          normalAssociative = "sa",
          normalReplacer = Some("setplru"),
          superNWays = 4,
          normalAsVictim = true,
          partialStaticPMP = true,
          outsideRecvFlush = true,
          outReplace = false
        ),
        sttlbParameters = TLBParameters(
          name = "sttlb",
          normalNSets = 16, // when da or sa
          normalNWays = 1, // when fa or sa
          normalAssociative = "sa",
          normalReplacer = Some("setplru"),
          normalAsVictim = true,
          superNWays = 4,
          partialStaticPMP = true,
          outsideRecvFlush = true,
          outReplace = false
        ),
        pftlbParameters = TLBParameters(
          name = "pftlb",
          normalNSets = 16, // when da or sa
          normalNWays = 1, // when fa or sa
          normalAssociative = "sa",
          normalReplacer = Some("setplru"),
          normalAsVictim = true,
          superNWays = 4,
          partialStaticPMP = true,
          outsideRecvFlush = true,
          outReplace = false
        ),
        btlbParameters = TLBParameters(
          name = "btlb",
          normalNSets = 1,
          normalNWays = 8,
          superNWays = 2
        ),
        l2tlbParameters = L2TLBParameters(
          l1Size = 4,
          l2nSets = 4,
          l2nWays = 4,
          l3nSets = 4,
          l3nWays = 8,
          spSize = 2,
        ),
        L2CacheParamsOpt = None, // remove L2 Cache
        prefetcher = None // if L2 pf_recv_node does not exist, disable SMS prefetcher
      )
    )
    case SoCParamsKey =>
      val tiles = site(XSTileKey)
      up(SoCParamsKey).copy(
        L3CacheParamsOpt = Some(up(SoCParamsKey).L3CacheParamsOpt.get.copy(
          sets = 1024,
          inclusive = false,
          clientCaches = tiles.map{ p =>
            CacheParameters(
              "dcache",
              sets = 2 * p.dcacheParametersOpt.get.nSets,
              ways = p.dcacheParametersOpt.get.nWays + 2,
              blockGranularity = log2Ceil(2 * p.dcacheParametersOpt.get.nSets),
              aliasBitsOpt = None
            )
          },
          simulation = !site(DebugOptionsKey).FPGAPlatform
        )),
        L3NBanks = 1
      )
  })
)

// Non-synthesizable MinimalConfig, for fast simulation only
class MinimalSimConfig(n: Int = 1) extends Config(
  new MinimalConfig(n).alter((site, here, up) => {
    case XSTileKey => up(XSTileKey).map(_.copy(
      dcacheParametersOpt = None,
      softPTW = true
    ))
    case SoCParamsKey => up(SoCParamsKey).copy(
      L3CacheParamsOpt = None
    )
  })
)

class WithNKBL1D(n: Int, ways: Int = 8) extends Config((site, here, up) => {
  case XSTileKey =>
    val sets = n * 1024 / ways / 64
    up(XSTileKey).map(_.copy(
      dcacheParametersOpt = Some(DCacheParameters(
        nSets = sets,
        nWays = ways,
        tagECC = Some("secded"),
        dataECC = Some("secded"),
        replacer = Some("setplru"),
        nMissEntries = 16,
        nProbeEntries = 8,
        nReleaseEntries = 18
      ))
    ))
})

class WithNKBL2
(
  n: Int,
  ways: Int = 8,
  inclusive: Boolean = true,
  banks: Int = 1,
  alwaysReleaseData: Boolean = false
) extends Config((site, here, up) => {
  case XSTileKey =>
    val upParams = up(XSTileKey)
    val l2sets = n * 1024 / banks / ways / 64
    upParams.map(p => p.copy(
      L2CacheParamsOpt = Some(HCCacheParameters(
        name = "L2",
        level = 2,
        ways = ways,
        sets = l2sets,
        inclusive = inclusive,
        alwaysReleaseData = alwaysReleaseData,
        clientCaches = Seq(CacheParameters(
          "dcache",
          sets = 2 * p.dcacheParametersOpt.get.nSets / banks,
          ways = p.dcacheParametersOpt.get.nWays + 2,
          blockGranularity = log2Ceil(2 * p.dcacheParametersOpt.get.nSets / banks),
          aliasBitsOpt = p.dcacheParametersOpt.get.aliasBitsOpt
        )),
        reqField = Seq(PreferCacheField()),
        echoField = Seq(DirtyField()),
<<<<<<< HEAD
        respField = Seq(PaddrField(up(SoCParamsKey).PAddrBits)),
        respKey = Seq(PaddrKey),
        prefetch = Some(huancun.prefetch.BOPParameters()),
=======
        prefetch = Some(huancun.prefetch.PrefetchReceiverParams()),
>>>>>>> bc8bcc94
        enablePerf = true,
        sramDepthDiv = 2,
        tagECC = Some("secded"),
        dataECC = Some("secded"),
        simulation = !site(DebugOptionsKey).FPGAPlatform
      )),
      L2NBanks = banks
    ))
})

class WithNKBL3(n: Int, ways: Int = 8, inclusive: Boolean = true, banks: Int = 1) extends Config((site, here, up) => {
  case SoCParamsKey =>
    val sets = n * 1024 / banks / ways / 64
    val tiles = site(XSTileKey)
    val clientDirBytes = tiles.map{ t =>
      t.L2NBanks * t.L2CacheParamsOpt.map(_.toCacheParams.capacity).getOrElse(0)
    }.sum
    up(SoCParamsKey).copy(
      L3NBanks = banks,
      L3CacheParamsOpt = Some(HCCacheParameters(
        name = "L3",
        level = 3,
        ways = ways,
        sets = sets,
        inclusive = inclusive,
        clientCaches = tiles.map{ core =>
          val l2params = core.L2CacheParamsOpt.get.toCacheParams
          l2params.copy(sets = 2 * clientDirBytes / core.L2NBanks / l2params.ways / 64)
        },
        enablePerf = true,
        ctrl = Some(CacheCtrl(
          address = 0x39000000,
          numCores = tiles.size
        )),
        respField = Seq(PaddrField(up(SoCParamsKey).PAddrBits)),
        sramClkDivBy2 = true,
        sramDepthDiv = 4,
        tagECC = Some("secded"),
        dataECC = Some("secded"),
        simulation = !site(DebugOptionsKey).FPGAPlatform
      ))
    )
})

class WithL3DebugConfig extends Config(
  new WithNKBL3(256, inclusive = false) ++ new WithNKBL2(64)
)

class MinimalL3DebugConfig(n: Int = 1) extends Config(
  new WithL3DebugConfig ++ new MinimalConfig(n)
)

class DefaultL3DebugConfig(n: Int = 1) extends Config(
  new WithL3DebugConfig ++ new BaseConfig(n)
)

class MinimalAliasDebugConfig(n: Int = 1) extends Config(
  new WithNKBL3(512, inclusive = false) ++
    new WithNKBL2(256, inclusive = false, alwaysReleaseData = true) ++
    new WithNKBL1D(128) ++
    new MinimalConfig(n)
)

class MediumConfig(n: Int = 1) extends Config(
  new WithNKBL3(4096, inclusive = false, banks = 4)
    ++ new WithNKBL2(512, inclusive = false, alwaysReleaseData = true)
    ++ new WithNKBL1D(128)
    ++ new BaseConfig(n)
)

class DefaultConfig(n: Int = 1) extends Config(
  new WithNKBL3(6 * 1024, inclusive = false, banks = 4, ways = 6)
    ++ new WithNKBL2(2 * 512, inclusive = false, banks = 4, alwaysReleaseData = true)
    ++ new WithNKBL1D(128)
    ++ new BaseConfig(n)
)<|MERGE_RESOLUTION|>--- conflicted
+++ resolved
@@ -258,13 +258,9 @@
         )),
         reqField = Seq(PreferCacheField()),
         echoField = Seq(DirtyField()),
-<<<<<<< HEAD
         respField = Seq(PaddrField(up(SoCParamsKey).PAddrBits)),
         respKey = Seq(PaddrKey),
-        prefetch = Some(huancun.prefetch.BOPParameters()),
-=======
         prefetch = Some(huancun.prefetch.PrefetchReceiverParams()),
->>>>>>> bc8bcc94
         enablePerf = true,
         sramDepthDiv = 2,
         tagECC = Some("secded"),
