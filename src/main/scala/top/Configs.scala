--- conflicted
+++ resolved
@@ -61,18 +61,13 @@
         CommitWidth = 2,
         FetchWidth = 4,
         IssQueSize = 8,
-<<<<<<< HEAD
-        NRPhyRegs = 64,
         LoadQueueFlagSize = 16,
         LoadQueueRARSize = 12,
         LoadQueueRAWSize = 8,
         LoadQueueReplaySize = 16,
-=======
         NRPhyRegs = 96,
         IntPhyRegs = 96,
         VfPhyRegs = 96,
-        LoadQueueSize = 16,
->>>>>>> 1d2facad
         LoadQueueNWriteBanks = 4,
         StoreQueueSize = 12,
         StoreQueueNWriteBanks = 4,
