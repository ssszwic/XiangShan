--- conflicted
+++ resolved
@@ -4,11 +4,7 @@
 #include "common.h"
 #include "ram.h"
 
-<<<<<<< HEAD
 #define RAMSIZE (8 * 1024 * 1024 * 1024UL)
-=======
-#define RAMSIZE (256 * 1024 * 1024UL)
->>>>>>> 5f33176e
 
 #ifdef WITH_DRAMSIM3
 #include "cosimulation.h"
