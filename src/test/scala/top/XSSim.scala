--- conflicted
+++ resolved
@@ -99,14 +99,7 @@
   // AXI MMIO
   // -----------------------------------
   val axiMMIO = LazyModule(new SimMMIO())
-<<<<<<< HEAD
-  axiMMIO.axiBus :=
-    AXI4UserYanker() :=
-    TLToAXI4() :=
-    soc.extDev
-=======
   axiMMIO.axiBus := soc.extDev
->>>>>>> cdd5c498
 
   lazy val module = new LazyModuleImp(this) {
     val io = IO(new Bundle {
