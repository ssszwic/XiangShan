ARCH = ARCH=riscv64-noop
NANOS_HOME ?= $(AM_HOME)/../nanos-lite
SINGLETEST = ALL=min3

B ?= 0
E ?= 0
<<<<<<< HEAD
V ?= ALL
R ?= coremark
A ?= -1
=======
V ?= OFF
>>>>>>> e8dd4ab8
#V ?= OFF
EMU_ARGS = B=$(B) E=$(E) V=$(V) R=$(R) A=$(A)

# ------------------------------------------------------------------
# bulid CPU and run dummy test
# ------------------------------------------------------------------

cache:
	$(MAKE) -C $(AM_HOME)/tests/cachetest $(ARCH) ALL=loader $(EMU_ARGS) run 
	#2>&1 | tee > loader.log
	#2>&1 | tee > loader.log

cpu:
	$(MAKE) -C $(AM_HOME)/tests/cputest $(ARCH) ALL=dummy $(EMU_ARGS) run 2>&1 

# ------------------------------------------------------------------
# run different test sets
# ------------------------------------------------------------------

cputest:
	bash cputest.sh

# bputest:
# 	$(MAKE) -C $(AM_HOME)/tests/bputest $(ARCH) run 2>&1 | tee > bpu.log
# 	cat bpu.log | grep different
bputest:
	$(MAKE) -C $(AM_HOME)/tests/bputest $(ARCH) run 2 > bpu.log
	cat bpu.log | grep Mbp

amtest:
	$(MAKE) -C $(AM_HOME)/tests/cputest $(ARCH) $(SINGLETEST) run 2 > test.log
	cat test.log | grep different
	cat test.log | grep ISU > isu.log

microbench:
	$(MAKE) -C $(AM_HOME)/apps/microbench $(ARCH) $(EMU_ARGS) mainargs=test run 
<<<<<<< HEAD
=======
	#2>&1 | tee > microbench.log
	#2 > microbench.log
	cat microbench.log | grep IPC
>>>>>>> e8dd4ab8

microbench_train:
	$(MAKE) -C $(AM_HOME)/apps/microbench $(ARCH) $(EMU_ARGS) mainargs=train run

coremark:
<<<<<<< HEAD
	$(MAKE) -C $(AM_HOME)/apps/coremark $(ARCH) $(EMU_ARGS) mainargs=test run 
=======
	$(MAKE) -C $(AM_HOME)/apps/coremark $(ARCH) $(EMU_ARGS) mainargs=test run
	#2 > coremark.log
	cat coremark.log | grep IPC
>>>>>>> e8dd4ab8

dhrystone:
	$(MAKE) -C $(AM_HOME)/apps/dhrystone $(ARCH) $(EMU_ARGS) mainargs=test run

xj:
	$(MAKE) -C $(NANOS_HOME) $(ARCH) $(EMU_ARGS) run

xjnemu:
	$(MAKE) -C $(NANOS_HOME) ARCH=riscv64-nemu run

rttos:
	$(MAKE) -C $(RTTOS_HOME)/bsp/riscv64-noop run

rttos-debug:
	$(MAKE) -C $(RTTOS_HOME)/bsp/riscv64-noop run 2>&1 | tee > rttos.log

freertos:
	$(MAKE) -C $(FREERTOS_HOME)/Demo/riscv64-noop noop_run

xv6:
	$(MAKE) -C $(XV6_HOME) noop

xv6-debug:
	$(MAKE) -C $(XV6_HOME) noop 2>&1 | tee > xv6.log

linux:
	$(MAKE) -C $(BBL_LINUX_HOME) $(EMU_ARGS) noop
# ------------------------------------------------------------------
# get disassembled test src
# ------------------------------------------------------------------

disassemble-rttos:
	cp $(RTTOS_HOME)/bsp/riscv64-noop/build/code.txt ./d-rttos.log

disassemble-freertos:
	cp $(FREERTOS_HOME)/Demo/riscv64-noop/build/FreeRTOS-simple.elf.txt ./d-freertos.log

disassemble-xv6:
	cp $(XV6_HOME)/build/code.txt ./d-xv6.log


SUITE = cache.L2CacheTest

unit-test:
	cd .. && mill XiangShan.test.testOnly -o -s $(SUITE)

tlc-test:
	cd .. && mill XiangShan.test.testOnly -o -s cache.TLCTest.TLCCacheTest

l1-test:
	cd .. && mill XiangShan.test.testOnly -o -s cache.L1DTest.L1DCacheTest

unit-test-all:
	cd .. && mill XiangShan.test.test -P$(P)

# ------------------------------------------------------------------
# chore
# ------------------------------------------------------------------

clean:
	$(MAKE) -C .. clean<|MERGE_RESOLUTION|>--- conflicted
+++ resolved
@@ -4,13 +4,9 @@
 
 B ?= 0
 E ?= 0
-<<<<<<< HEAD
 V ?= ALL
 R ?= coremark
 A ?= -1
-=======
-V ?= OFF
->>>>>>> e8dd4ab8
 #V ?= OFF
 EMU_ARGS = B=$(B) E=$(E) V=$(V) R=$(R) A=$(A)
 
@@ -47,24 +43,17 @@
 
 microbench:
 	$(MAKE) -C $(AM_HOME)/apps/microbench $(ARCH) $(EMU_ARGS) mainargs=test run 
-<<<<<<< HEAD
-=======
 	#2>&1 | tee > microbench.log
 	#2 > microbench.log
 	cat microbench.log | grep IPC
->>>>>>> e8dd4ab8
 
 microbench_train:
 	$(MAKE) -C $(AM_HOME)/apps/microbench $(ARCH) $(EMU_ARGS) mainargs=train run
 
 coremark:
-<<<<<<< HEAD
-	$(MAKE) -C $(AM_HOME)/apps/coremark $(ARCH) $(EMU_ARGS) mainargs=test run 
-=======
 	$(MAKE) -C $(AM_HOME)/apps/coremark $(ARCH) $(EMU_ARGS) mainargs=test run
 	#2 > coremark.log
 	cat coremark.log | grep IPC
->>>>>>> e8dd4ab8
 
 dhrystone:
 	$(MAKE) -C $(AM_HOME)/apps/dhrystone $(ARCH) $(EMU_ARGS) mainargs=test run
