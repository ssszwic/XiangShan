/***************************************************************************************
* Copyright (c) 2020-2021 Institute of Computing Technology, Chinese Academy of Sciences
* Copyright (c) 2020-2021 Peng Cheng Laboratory
*
* XiangShan is licensed under Mulan PSL v2.
* You can use this software according to the terms and conditions of the Mulan PSL v2.
* You may obtain a copy of Mulan PSL v2 at:
*          http://license.coscl.org.cn/MulanPSL2
*
* THIS SOFTWARE IS PROVIDED ON AN "AS IS" BASIS, WITHOUT WARRANTIES OF ANY KIND,
* EITHER EXPRESS OR IMPLIED, INCLUDING BUT NOT LIMITED TO NON-INFRINGEMENT,
* MERCHANTABILITY OR FIT FOR A PARTICULAR PURPOSE.
*
* See the Mulan PSL v2 for more details.
***************************************************************************************/

import os.Path
import mill._
import scalalib._
import publish._
import coursier.maven.MavenRepository
import $file.`rocket-chip`.common
import $file.`rocket-chip`.`api-config-chipsalliance`.`build-rules`.mill.build
import $file.`rocket-chip`.hardfloat.build

object ivys {
  val sv = "2.12.13"
<<<<<<< HEAD
  val chisel3 = ivy"edu.berkeley.cs::chisel3:3.5.3"
  val chisel3Plugin = ivy"edu.berkeley.cs:::chisel3-plugin:3.5.3"
  val chiseltest = ivy"edu.berkeley.cs::chiseltest:0.3.2"
=======
  val chisel3 = ivy"edu.berkeley.cs::chisel3:3.5.0"
  val chisel3Plugin = ivy"edu.berkeley.cs:::chisel3-plugin:3.5.0"
  val chiseltest = ivy"edu.berkeley.cs::chiseltest:0.5.1"
>>>>>>> 8e8cfe31
  val scalatest = ivy"org.scalatest::scalatest:3.2.2"
  val macroParadise = ivy"org.scalamacros:::paradise:2.1.1"
  val chiselCirct = ivy"com.sifive::chisel-circt:0.4.0"
}

trait XSModule extends ScalaModule with PublishModule {

  // override this to use chisel from source
  def chiselOpt: Option[PublishModule] = None

  override def scalaVersion = ivys.sv

  override def compileIvyDeps = Agg(ivys.macroParadise)

  override def scalacPluginIvyDeps = Agg(ivys.macroParadise, ivys.chisel3Plugin)

  override def scalacOptions = Seq("-Xsource:2.11")

  override def ivyDeps = (if(chiselOpt.isEmpty) Agg(ivys.chisel3) else Agg.empty[Dep]) ++ Agg(ivys.chiselCirct)

  override def moduleDeps = Seq() ++ chiselOpt

  def publishVersion = "0.0.1"

  // TODO: fix this
  def pomSettings = PomSettings(
    description = "XiangShan",
    organization = "",
    url = "https://github.com/OpenXiangShan/XiangShan",
    licenses = Seq(License.`Apache-2.0`),
    versionControl = VersionControl.github("OpenXiangShan", "XiangShan"),
    developers = Seq.empty
  )
}

object rocketchip extends `rocket-chip`.common.CommonRocketChip {

  val rcPath = os.pwd / "rocket-chip"

  override def scalaVersion = ivys.sv

  override def scalacOptions = Seq("-Xsource:2.11")

  override def millSourcePath = rcPath

  object configRocket extends `rocket-chip`.`api-config-chipsalliance`.`build-rules`.mill.build.config with PublishModule {
    override def millSourcePath = rcPath / "api-config-chipsalliance" / "design" / "craft"

    override def scalaVersion = T {
      rocketchip.scalaVersion()
    }

    override def pomSettings = T {
      rocketchip.pomSettings()
    }

    override def publishVersion = T {
      rocketchip.publishVersion()
    }
  }

  object hardfloatRocket extends `rocket-chip`.hardfloat.build.hardfloat {
    override def millSourcePath = rcPath / "hardfloat"

    override def scalaVersion = T {
      rocketchip.scalaVersion()
    }

    def chisel3IvyDeps = if(chisel3Module.isEmpty) Agg(
      common.getVersion("chisel3")
    ) else Agg.empty[Dep]
  }

  def hardfloatModule = hardfloatRocket

  def configModule = configRocket

}

object huancun extends XSModule with SbtModule {

  override def millSourcePath = os.pwd / "huancun"

  override def moduleDeps = super.moduleDeps ++ Seq(
    rocketchip
  )
}

object difftest extends XSModule with SbtModule {
  override def millSourcePath = os.pwd / "difftest"
}

object fudian extends XSModule with SbtModule

// extends this trait to use XiangShan in other projects
trait CommonXiangShan extends XSModule with SbtModule { m =>

  // module deps
  def rocketModule: PublishModule
  def difftestModule: PublishModule
  def huancunModule: PublishModule
  def fudianModule: PublishModule

  override def millSourcePath = os.pwd

  override def forkArgs = Seq("-Xmx32G", "-Xss256m")

  override def ivyDeps = super.ivyDeps() ++ Seq(ivys.chiseltest)

  override def moduleDeps = super.moduleDeps ++ Seq(
    rocketModule,
    difftestModule,
    huancunModule,
    fudianModule
  )

  object test extends Tests with TestModule.ScalaTest {

    override def forkArgs = m.forkArgs

    override def ivyDeps = super.ivyDeps() ++ Agg(
      ivys.scalatest
    )

  }

}

object XiangShan extends CommonXiangShan {
  override def rocketModule = rocketchip
  override def difftestModule = difftest
  override def huancunModule = huancun
  override def fudianModule = fudian
}<|MERGE_RESOLUTION|>--- conflicted
+++ resolved
@@ -25,15 +25,9 @@
 
 object ivys {
   val sv = "2.12.13"
-<<<<<<< HEAD
   val chisel3 = ivy"edu.berkeley.cs::chisel3:3.5.3"
   val chisel3Plugin = ivy"edu.berkeley.cs:::chisel3-plugin:3.5.3"
-  val chiseltest = ivy"edu.berkeley.cs::chiseltest:0.3.2"
-=======
-  val chisel3 = ivy"edu.berkeley.cs::chisel3:3.5.0"
-  val chisel3Plugin = ivy"edu.berkeley.cs:::chisel3-plugin:3.5.0"
   val chiseltest = ivy"edu.berkeley.cs::chiseltest:0.5.1"
->>>>>>> 8e8cfe31
   val scalatest = ivy"org.scalatest::scalatest:3.2.2"
   val macroParadise = ivy"org.scalamacros:::paradise:2.1.1"
   val chiselCirct = ivy"com.sifive::chisel-circt:0.4.0"
